--- conflicted
+++ resolved
@@ -206,6 +206,7 @@
     <constant name="Tagger1_Height"       value="200*mm"/>
 
     <constant name="Tag_Tracker_1_Depth"  value="305*mm"/>
+    <constant name="Tag_Cal_1_Depth"      value="300*mm"/>
     <constant name="Tagger1_Length"       value="Tag_Tracker_1_Depth"/>
 
     <constant name="Tagger1_Min_Theta"    value="0.0262*rad"/>
@@ -216,6 +217,7 @@
     <constant name="Tagger2_Height"       value="150.0*mm"/>
 
     <constant name="Tag_Tracker_2_Depth"  value="Tag_Tracker_1_Depth"/>
+    <constant name="Tag_Cal_2_Depth"      value="Tag_Cal_1_Depth"/>
     <constant name="Tagger2_Length"       value="Tag_Tracker_2_Depth"/>
 
     <constant name="Tagger2_Min_Theta"    value="0.02*rad"/>
@@ -274,13 +276,6 @@
     <constant name="LumiSpecCAL_SiPMNumY"         value="3"/>
     <constant name="LumiSpecCAL_ZLayers"          value="20"/>
     <constant name="LumiSpecCAL_XYLayers"         value="3"/>
-<<<<<<< HEAD
-    <constant name="LumiSpecCAL_DZ"               value="LumiSpecCAL_ZLayers*LumiSpecCAL_SiPMNumY*LumiSpecCAL_SiPMSizeXY"/>
-    <constant name="LumiSpecCAL_DXY"              value="LumiSpecCAL_XYLayers*LumiSpecCAL_SiPMNumX*LumiSpecCAL_SiPMSizeXY"/>
-    <constant name="LumiSpecCAL_Z"                value="-8*m + LumiSweepMag_Z - LumiSpecCAL_DZ/2.0"/>
-    <constant name="LumiSpecCAL_FiveSigma"        value="LumiBeamDiv_pref * fabs(LumiSpecCAL_Z)"/>
-    <constant name="LumiSpecCAL_Y"             value="LumiSpecCAL_FiveSigma + LumiSpecCAL_DXY/2.0"/>
-=======
     <comment>
       Note : Values/Notations for making modules pointing along z-axis.
       Rotation of modules wrt XY axis after construction.          
@@ -298,7 +293,6 @@
     <constant name="LumiSpecCAL_FiberRadius"      value="0.25*mm"/>
     <constant name="LumiSpecCAL_FiberSpaceX"      value="0.25*mm"/>
     <constant name="LumiSpecCAL_FiberSpaceY"      value="0.25*mm"/>
->>>>>>> 201e1504
 
     <!-- Lumi spectrometer trackers -->
     <constant name="LumiSpecTracker_pixelSize"  value="0.1*mm"/>
