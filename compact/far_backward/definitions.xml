<!-- SPDX-License-Identifier: LGPL-3.0-or-later -->
<!-- Copyright (C) 2022 Simon Gardner, Jaroslav Adam, Wouter Deconinck -->

  <define>

    <comment> Connection to central beam pipe </comment>

    <constant name="Center_Beampipe_End"  value="-4560.17*mm"/>
    <constant name="Center_Beampipe_Rad"  value="47.60*mm"/>

    <constant name="Hadron_Beampipe_End"        value="-4490.35*mm"/>
    <constant name="Hadron_Beampipe_Rad"        value="50*mm"/>
    <constant name="Hadron_Beampipe_Thickness"  value="1.64*mm"/>

    <comment> Electron magnet dimensions and positions </comment>

    <constant name="Q1eR_InnerRadius"     value="67.5*mm"/>
    <constant name="Q1eR_Length"          value="1.78*m"/>
    <constant name="Q1eR_CenterPosition"  value="-6.2*m"/>

    <constant name="Q2eR_InnerRadius"     value="78.0*mm"/>
    <constant name="Q2eR_Length"          value="1.4*m"/>
    <constant name="Q2eR_CenterPosition"  value="-8.3*m"/>

    <constant name="B2AeR_InnerRadius"    value="90.0*mm"/>
    <constant name="B2AeR_Length"         value="1.78*m"/>
    <constant name="B2AeR_CenterPosition" value="-10.5*m"/>

    <constant name="B2BeR_InnerRadius"    value="111.0*mm"/>
    <constant name="B2BeR_Length"         value="3.18*m"/>
    <constant name="B2BeR_CenterPosition" value="-13.275*m"/>

    <constant name="Q3eR_InnerRadius"     value="0.05*m"/>
    <constant name="Q3eR_Length"          value="0.6*m"/>
    <constant name="Q3eR_StartZ"          value="-37.696067*m"/>
    <constant name="Q3eR_StartX"          value="-0.460027*m"/>
    <constant name="Q3eR_EndZ"            value="-38.295969*m"/>
    <constant name="Q3eR_EndX"            value="-0.470873*m"/>
    <constant name="Q3eR_XPosition"       value="-0.46545*m"/>
    <constant name="Q3eR_Theta"           value="0.0180766389*rad"/>
    <constant name="Q3eR_CenterPosition"  value="-37.996018*m"/>

    <comment> Note: Placements for Q4eR, B3eR, B4eR, B5eR, B6eR, B7eR
              are approximate (valid to within ~1 cm).
              Should be updated with detailed input from the accelerator group
    </comment>

    <constant name="Q4eR_CenterZ"         value="-45.32*m"/>
    <constant name="Q4eR_CenterX"         value="-0.58*m"/>
    <constant name="Q4eR_Length"          value="0.6*m"/>
    <constant name="Q4eR_InnerRadius"     value="0.05*m"/>
    <constant name="Q4eR_OuterRadius"     value="0.2*m"/>
    <constant name="Q4eR_Theta"           value="Q3eR_Theta"/>

    <constant name="B3eR_CenterZ"         value="-50.01*m"/>
    <constant name="B3eR_CenterX"         value="-0.67*m"/>
    <constant name="B3eR_Length"          value="1.2*m"/>
    <constant name="B3eR_InnerRadius"     value="0.05*m"/>
    <constant name="B3eR_OuterRadius"     value="0.24*m"/>
    <constant name="B3eR_Theta"           value="Q3eR_Theta*7/8"/>

    <constant name="B4eR_CenterZ"         value="-55*m"/>
    <constant name="B4eR_CenterX"         value="-0.79*m"/>
    <constant name="B4eR_Length"          value="1.2*m"/>
    <constant name="B4eR_InnerRadius"     value="0.05*m"/>
    <constant name="B4eR_OuterRadius"     value="0.24*m"/>
    <constant name="B4eR_Theta"           value="Q3eR_Theta*6/8"/>

    <constant name="B5eR_CenterZ"         value="-59.98*m"/>
    <constant name="B5eR_CenterX"         value="-0.93*m"/>
    <constant name="B5eR_Length"          value="1.2*m"/>
    <constant name="B5eR_InnerRadius"     value="0.05*m"/>
    <constant name="B5eR_OuterRadius"     value="0.24*m"/>
    <constant name="B5eR_Theta"           value="Q3eR_Theta*5/8"/>

    <constant name="B6eR_CenterZ"         value="-64.97*m"/>
    <constant name="B6eR_CenterX"         value="-1.05*m"/>
    <constant name="B6eR_Length"          value="1.2*m"/>
    <constant name="B6eR_InnerRadius"     value="0.05*m"/>
    <constant name="B6eR_OuterRadius"     value="0.24*m"/>
    <constant name="B6eR_Theta"           value="Q3eR_Theta*4/8"/>

    <constant name="B7eR_CenterZ"         value="-69.96*m"/>
    <constant name="B7eR_CenterX"         value="-1.19*m"/>
    <constant name="B7eR_Length"          value="1.2*m"/>
    <constant name="B7eR_InnerRadius"     value="0.05*m"/>
    <constant name="B7eR_OuterRadius"     value="0.24*m"/>
    <constant name="B7eR_Theta"           value="Q3eR_Theta*3/8"/>


    <comment> Hadron magnet dimensions and positions </comment>

    <constant name="Q1APR_InnerRadius"    value="Hadron_Beampipe_Rad"/>
    <constant name="Q1APR_Length"         value="1.8*m"/>
    <constant name="Q1APR_StartZ"         value="-5.29834383626*m"/>
    <constant name="Q1APR_StartX"         value="0.13248619835*m"/>
    <constant name="Q1APR_EndZ"           value="-7.09778136555*m"/>
    <constant name="Q1APR_EndX"           value="0.17748151099*m"/>
    <constant name="Q1APR_Theta"          value="CrossingAngle"/>

    <constant name="Q1BPR_InnerRadius"    value="Hadron_Beampipe_Rad"/>
    <constant name="Q1BPR_Length"         value="1.4*m"/>
    <constant name="Q1BPR_StartZ"         value="-7.59762512369533560*m"/>
    <constant name="Q1BPR_StartX"         value="0.189980208951863655*m"/>
    <constant name="Q1BPR_EndZ"           value="-8.99718764648131852*m"/>
    <constant name="Q1BPR_EndX"           value="0.224976563232413274*m"/>
    <constant name="Q1BPR_Theta"          value="CrossingAngle"/>

    <constant name="Q2PR_InnerRadius"     value="Hadron_Beampipe_Rad"/>
    <constant name="Q2PR_Length"          value="4.5*m"/>
    <constant name="Q2PR_StartZ"          value="-10.4967189208948746*m"/>
    <constant name="Q2PR_StartX"          value="0.262472657104463214*m"/>
    <constant name="Q2PR_EndZ"            value="-14.9953127441355356*m"/>
    <constant name="Q2PR_EndX"            value="0.374960938720726777*m"/>
    <constant name="Q2PR_Theta"           value="CrossingAngle"/>

    <constant name="Q3PR_CenterX"         value="0.9686*m"/>
    <constant name="Q3PR_CenterZ"         value="-38.7385*m"/>
    <constant name="Q3PR_InnerRadius"     value="Hadron_Beampipe_Rad"/>
    <constant name="Q3PR_OuterRadius"     value="0.29*m"/>
    <constant name="Q3PR_Length"          value="1.5*m"/>
    <constant name="Q3PR_StartZ"          value="-37.9887505859252528*m"/>
    <constant name="Q3PR_StartX"          value="0.949916672201157830*m"/>
    <constant name="Q3PR_EndZ"            value="-39.4882818603388088*m"/>
    <constant name="Q3PR_EndX"            value="0.987412766073207715*m"/>
    <constant name="Q3PR_Theta"           value="CrossingAngle"/>

    <comment> Note: Placements for Crab1PR, Crab2PR, Crab3PR, Q4PR, B1PR
              are approximate (valid to within ~1 cm).
              Should be updated with detailed input from the accelerator group
    </comment>

    <constant name="Crab1PR_CenterZ"      value="-42.43*m"/>
    <constant name="Crab1PR_CenterX"      value="1.07*m"/>
    <constant name="Crab1PR_Length"       value="5*m"/>
    <constant name="Crab1PR_InnerRadius"  value="0.05*m"/>
    <constant name="Crab1PR_OuterRadius"  value="0.5*m"/>
    <constant name="Crab1PR_Theta"        value="CrossingAngle"/>

    <constant name="Crab2PR_CenterZ"      value="-47.315*m"/>
    <constant name="Crab2PR_CenterX"      value="1.21*m"/>
    <constant name="Crab2PR_Length"       value="4.75*m"/>
    <constant name="Crab2PR_InnerRadius"  value="0.05*m"/>
    <constant name="Crab2PR_OuterRadius"  value="0.68*m"/>
    <constant name="Crab2PR_Theta"        value="CrossingAngle"/>

    <constant name="Crab3PR_CenterZ"      value="-52.5*m"/>
    <constant name="Crab3PR_CenterX"      value="1.33*m"/>
    <constant name="Crab3PR_Length"       value="4.75*m"/>
    <constant name="Crab3PR_InnerRadius"  value="0.05*m"/>
    <constant name="Crab3PR_OuterRadius"  value="0.68*m"/>
    <constant name="Crab3PR_Theta"        value="CrossingAngle"/>

    <constant name="Q4PR_CenterZ"         value="-56.35*m"/>
    <constant name="Q4PR_CenterX"         value="1.42*m"/>
    <constant name="Q4PR_Length"          value="1.5*m"/>
    <constant name="Q4PR_InnerRadius"     value="0.05*m"/>
    <constant name="Q4PR_OuterRadius"     value="0.29*m"/>
    <constant name="Q4PR_Theta"           value="CrossingAngle"/>

    <constant name="B1PR_CenterZ"         value="-75.59*m"/>
    <constant name="B1PR_CenterX"         value="1.86*m"/>
    <constant name="B1PR_Length"          value="3.7*m"/>
    <constant name="B1PR_InnerRadius"     value="0.05*m"/>
    <constant name="B1PR_OuterRadius"     value="0.4*m"/>
    <constant name="B1PR_Theta"           value="CrossingAngle"/>

    <comment>
      --------------------------
      Parameters for backwards vacuum box
      --------------------------
    </comment>
    <constant name="Vacuum_BB_MinX"       value="-2.5*m"/>
    <constant name="Vacuum_BB_MaxX"       value="0.5*m"/>
    <constant name="Vacuum_BB_MinY"       value="-1.5*m"/>
    <constant name="Vacuum_BB_MaxY"       value="1.5*m"/>
    <constant name="Vacuum_BB_MinZ"       value="B2BeR_CenterPosition-B2BeR_Length/2"/>
    <constant name="Vacuum_BB_MaxZ"       value="Q3eR_EndZ"/>

    <constant name="Beam_Theta"           value="Q3eR_Theta"/>

    <constant name="Backwards_Box_Wall"   value="2*mm"/>

    <comment> Dipole focal point in global coordinates </comment>
    <constant name="Dipole_Focus_X"       value="0.0*mm"/>
    <constant name="Dipole_Focus_Y"       value="0.0*mm"/>
    <constant name="Dipole_Focus_Z"       value="Q3eR_StartZ-Q3eR_StartX/tan(Beam_Theta)"/>

    <comment> Central pipe dimensions </comment>
    <constant name="Beam_Length"          value="(Dipole_Focus_Z-Q3eR_StartZ)/cos(Beam_Theta)"/>
    <constant name="Beam_WidthR"          value="Q3eR_InnerRadius"/>
    <constant name="Beam_WidthL"          value="Q3eR_InnerRadius"/>
    <constant name="Beam_Height"          value="Q3eR_InnerRadius"/>

    <comment> Entry box joining magnets, lumi and tagger systems </comment>
    <constant name="Exit_Height"          value="B2BeR_InnerRadius"/>
    <constant name="Exit_Width"           value="B2BeR_InnerRadius"/>
    <constant name="Exit_Theta"           value="0.07*rad"/>

    <comment> Timepix4 ASIC dimensions </comment>
    <constant name="Timepix4height"       value="28.16*mm"/>
    <constant name="Timepix4width"        value="24.64*mm"/>

    <comment> Tagger box and dimensions and positions </comment>
    <constant name="Tagger1_Width"        value="147.84*mm"/>
    <constant name="Tagger1_Height"       value="200*mm"/>

    <constant name="Tag_Tracker_1_Depth"  value="305*mm"/>
    <constant name="Tag_Cal_1_Depth"      value="300*mm"/>
    <constant name="Tagger1_Length"       value="Tag_Tracker_1_Depth"/>

    <constant name="Tagger1_Min_Theta"    value="0.0262*rad"/>
    <constant name="Tagger1_Max_Theta"    value="0.0410*rad"/>
    <constant name="Tagger1_Min_Offset"   value="Q3eR_InnerRadius"/>

    <constant name="Tagger2_Width"        value="147.84*mm"/>
    <constant name="Tagger2_Height"       value="150.0*mm"/>

    <constant name="Tag_Tracker_2_Depth"  value="Tag_Tracker_1_Depth"/>
    <constant name="Tag_Cal_2_Depth"      value="Tag_Cal_1_Depth"/>
    <constant name="Tagger2_Length"       value="Tag_Tracker_2_Depth"/>

    <constant name="Tagger2_Min_Theta"    value="0.02*rad"/>
    <constant name="Tagger2_Max_Theta"    value="Tagger1_Min_Theta+0.000*rad"/>
    <constant name="Tagger2_Min_Offset"   value="Q3eR_InnerRadius+Backwards_Box_Wall"/>


    <!--  -->
    <!-- Luminosity System -->
    <!--  -->
    <constant name="LumiBeamDiv_pref"     value="5 * 211e-6*rad"/>

    <!-- Lumi Exit Window -->
    <constant name="LumiWin_Zstart"       value="-18.5*m"/>
    <constant name="LumiWin_thickness"    value="1*cm"/>
    <constant name="LumiWin_R"            value="4*cm"/> <!-- opening radius of tagger box -->
    <constant name="LumiWin_Z"            value="LumiWin_Zstart - LumiWin_thickness/2."/>

    <!-- Lumi collimator -->
    <constant name="LumiColl_DZ"          value="30*cm"/>
    <constant name="LumiColl_X"           value="0*m"/>
    <constant name="LumiColl_Y"           value="0*m"/>
    <constant name="LumiColl_Z"           value="-22.6*m"/>

    <!-- Lumi lead walls -->
    <constant name="LumiWall_DX"          value="0.5*m"/>
    <constant name="LumiWall_DY"          value="1*m"/>
    <constant name="LumiWall_DZ"          value="20*cm"/>
    <constant name="LumiWall_Z"           value="-55*m"/>

    <!-- Lumi dipole magnets (sweeper and analyzer) -->
    <constant name="LumiMagMainBody_DZ"   value="1.200*m"/>
    <constant name="LumiMagCoils_DZ"      value="1.533*m"/>
    <constant name="LumiSweepMag_X"       value="0*m"/>
    <constant name="LumiSweepMag_Y"       value="0*m"/>
    <constant name="LumiSweepMag_Z"       value="-56*m"/>

    <constant name="LumiAnalyzerMag_X"    value="0*m"/>
    <constant name="LumiAnalyzerMag_Y"    value="0*m"/>
    <constant name="LumiAnalyzerMag_Z"    value="-4*m + LumiSweepMag_Z"/>

    <!-- Lumi photon chamber -->
    <constant name="LumiChamber_Z1"       value="LumiSweepMag_Z + LumiMagCoils_DZ/2.0"/>
    <constant name="LumiChamber_Z2"       value="LumiAnalyzerMag_Z - LumiMagCoils_DZ/2.0"/>
    <constant name="LumiChamber_DR"       value="2*mm"/>
    <constant name="LumiChamber_entrCap_DZ"  value="1*cm"/>
    <constant name="LumiChamber_exitCap_DZ"  value="0.5*cm"/>

    <!-- Lumi converter -->
    <constant name="LumiConverter_Z"      value="(LumiAnalyzerMag_Z + LumiSweepMag_Z)/2.0"/>
    <constant name="LumiConverter_DZ"     value="1*mm"/>

    <!-- Lumi spectrometer CAL -->
    <constant name="LumiSpecCAL_SiPMSizeXY"       value="4*mm"/>
    <constant name="LumiSpecCAL_SiPMNumX"         value="14"/>
    <constant name="LumiSpecCAL_SiPMNumY"         value="2"/>
    <constant name="LumiSpecCAL_ZLayers"          value="20"/>
    <constant name="LumiSpecCAL_XYLayers"         value="3"/>
    <comment>
      Note : Values/Notations for making modules pointing along z-axis.
      Rotation of modules wrt XY axis after construction.
    </comment>

    <constant name="LumiSpecCAL_SiPMSpaceXY"      value="0.15*mm"/> <!-- mechanical space for adjacent SiPMs-->
    <constant name="LumiSpecCAL_LayerCoatX"       value="0.25*cm"/> <!-- mechanical covering of layers, def without rotation-->
    <constant name="LumiSpecCAL_LayerCoatY"       value="0.25*cm"/> <!-- mechanical covering of layers, def without rotation -->
<<<<<<< HEAD
    <constant name="LumiSpecCAL_ModuleCoatX" 	  value="0.02*cm"/> <!-- W layer formed during module production for test beams-->
    <constant name="LumiSpecCAL_ModuleCoatY"	  value="0.02*cm"/> <!-- W layer formed during module production for test beams-->
=======
    <constant name="LumiSpecCAL_ModuleCoatX"      value="0.20*cm"/> <!-- W layer formed during module production for test beams-->
    <constant name="LumiSpecCAL_ModuleCoatY"      value="0.20*cm"/> <!-- W layer formed during module production for test beams-->
>>>>>>> d1511518
    <constant name="LumiSpecCAL_ModSizeX"         value="LumiSpecCAL_SiPMNumX*(LumiSpecCAL_SiPMSizeXY + 2*LumiSpecCAL_SiPMSpaceXY) + 2.0*LumiSpecCAL_ModuleCoatX"/>
    <constant name="LumiSpecCAL_ModSizeY"         value="LumiSpecCAL_SiPMNumY*(LumiSpecCAL_SiPMSizeXY + 2*LumiSpecCAL_SiPMSpaceXY) + 2.0*LumiSpecCAL_ModuleCoatY"/>

    <!-- Add the size of layer coating to the overall size of CAL -->
    <constant name="LumiSpecCAL_DZ"               value="LumiSpecCAL_ZLayers*(LumiSpecCAL_ModSizeY + 2.0*LumiSpecCAL_LayerCoatY)"/>
    <constant name="LumiSpecCAL_DXY"              value="LumiSpecCAL_XYLayers*LumiSpecCAL_ModSizeX + 2.0*LumiSpecCAL_LayerCoatX"/>

    <constant name="LumiSpecCAL_ModSizeZ"         value="LumiSpecCAL_XYLayers*LumiSpecCAL_ModSizeX"/> <!-- fibre length -->
    <constant name="LumiSpecCAL_Z"                value="-8*m + LumiSweepMag_Z - LumiSpecCAL_DZ/2.0"/>
    <constant name="LumiSpecCAL_FiveSigma"        value="LumiBeamDiv_pref * fabs(LumiSpecCAL_Z)"/>
    <constant name="LumiSpecCAL_Y"                value="LumiSpecCAL_FiveSigma + LumiSpecCAL_DXY/2.0"/>

    <constant name="LumiSpecCAL_FiberRadius"      value="0.25*mm"/>
    <constant name="LumiSpecCAL_FiberSpaceX"      value="0.25*mm"/>
    <constant name="LumiSpecCAL_FiberSpaceY"      value="0.25*mm"/>

    <!-- Lumi spectrometer trackers -->
    <constant name="LumiSpecTracker_pixelSize"  value="0.1*mm"/>
    <constant name="LumiSpecTracker_DXY"  value="0.2*m"/>
    <constant name="LumiSpecTracker_Z1"   value="LumiSpecCAL_Z + LumiSpecCAL_DZ/2. + 1*cm"/>
    <constant name="LumiSpecTracker_Z2"   value="LumiSpecCAL_Z + LumiSpecCAL_DZ/2. + 11*cm"/>
    <constant name="LumiSpecTracker_Y1"   value="LumiSpecCAL_FiveSigma + LumiSpecTracker_DXY/2.0"/>
    <constant name="LumiSpecTracker_Y2"   value="LumiSpecTracker_Y1"/>

    <constant name="LumiSpecTracker_Si_DZ"   value="0.3*mm"/>
    <constant name="LumiSpecTracker_Cu_DZ"   value="0.14*mm"/>

    <!-- Lumi direct photon detector -->
    <constant name="LumiDirect_Z"         value="LumiSpecCAL_Z - 1*m"/>
    <constant name="LumiDirect_XY"        value="0.2*m"/>
    <constant name="LumiDirect_DZ"        value="0.2*m"/>

</define><|MERGE_RESOLUTION|>--- conflicted
+++ resolved
@@ -284,13 +284,9 @@
     <constant name="LumiSpecCAL_SiPMSpaceXY"      value="0.15*mm"/> <!-- mechanical space for adjacent SiPMs-->
     <constant name="LumiSpecCAL_LayerCoatX"       value="0.25*cm"/> <!-- mechanical covering of layers, def without rotation-->
     <constant name="LumiSpecCAL_LayerCoatY"       value="0.25*cm"/> <!-- mechanical covering of layers, def without rotation -->
-<<<<<<< HEAD
     <constant name="LumiSpecCAL_ModuleCoatX" 	  value="0.02*cm"/> <!-- W layer formed during module production for test beams-->
     <constant name="LumiSpecCAL_ModuleCoatY"	  value="0.02*cm"/> <!-- W layer formed during module production for test beams-->
-=======
-    <constant name="LumiSpecCAL_ModuleCoatX"      value="0.20*cm"/> <!-- W layer formed during module production for test beams-->
-    <constant name="LumiSpecCAL_ModuleCoatY"      value="0.20*cm"/> <!-- W layer formed during module production for test beams-->
->>>>>>> d1511518
+
     <constant name="LumiSpecCAL_ModSizeX"         value="LumiSpecCAL_SiPMNumX*(LumiSpecCAL_SiPMSizeXY + 2*LumiSpecCAL_SiPMSpaceXY) + 2.0*LumiSpecCAL_ModuleCoatX"/>
     <constant name="LumiSpecCAL_ModSizeY"         value="LumiSpecCAL_SiPMNumY*(LumiSpecCAL_SiPMSizeXY + 2*LumiSpecCAL_SiPMSpaceXY) + 2.0*LumiSpecCAL_ModuleCoatY"/>
 
