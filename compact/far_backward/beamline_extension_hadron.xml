<!-- SPDX-License-Identifier: LGPL-3.0-or-later -->
<!-- Copyright (C) 2022 Simon Gardner, Dhevan Gangadharan, Andrii Natochii -->

<lccdd>

  <comment>
     Incident hadron beam pipes
     Implemented to allow overlap checks with the far backwards systems
  </comment>

  <detectors>

    <comment> Hadron side beam magnet volumes </comment>

    <detector
    name="Magnets_Q3PR_to_B1PR"
    type="CylindricalMagnetChain"
    vis="MagnetVis">
      <magnet id="0" name="Magnet_Q3PR"
        x="(Q3PR_StartX+Q3PR_EndX)/2" y="0" z="(Q3PR_StartZ+Q3PR_EndZ)/2" theta="Q3PR_Theta"
        length="Q3PR_Length" rin="Q3PR_InnerRadius" rout="Q3PR_OuterRadius">
      </magnet>
      <magnet id="0" name="Magnet_Crab1PR"
        x="Crab1PR_CenterX" y="0" z="Crab1PR_CenterZ" theta="Crab1PR_Theta"
        length="Crab1PR_Length" rin="Crab1PR_InnerRadius" rout="Crab1PR_OuterRadius">
      </magnet>
      <magnet id="0" name="Magnet_Crab2PR"
        x="Crab2PR_CenterX" y="0" z="Crab2PR_CenterZ" theta="Crab2PR_Theta"
        length="Crab2PR_Length" rin="Crab2PR_InnerRadius" rout="Crab2PR_OuterRadius">
      </magnet>
      <magnet id="0" name="Magnet_Crab3PR"
        x="Crab3PR_CenterX" y="0" z="Crab3PR_CenterZ" theta="Crab3PR_Theta"
        length="Crab3PR_Length" rin="Crab3PR_InnerRadius" rout="Crab3PR_OuterRadius">
      </magnet>
      <magnet id="0" name="Magnet_Q4PR"
        x="Q4PR_CenterX" y="0" z="Q4PR_CenterZ" theta="Q4PR_Theta"
        length="Q4PR_Length" rin="Q4PR_InnerRadius" rout="Q4PR_OuterRadius">
      </magnet>
      <magnet id="0" name="Magnet_B1PR"
        x="B1PR_CenterX" y="0" z="B1PR_CenterZ" theta="B1PR_Theta"
        length="B1PR_Length" rin="B1PR_InnerRadius" rout="B1PR_OuterRadius">
      </magnet>
     </detector>

    <comment> Hadron side beam pipe volumes </comment>

    <detector
    name="Pipe_Q1APR_to_B1PR"
    type="BeamPipeChain"
    wall_thickness="2*mm">
      <pipe id="0" name="Pipe_to_Q1APR"
<<<<<<< HEAD
        xcenter="(Hadron_Beampipe_End*sin(CrossingAngle)+Q1APR_StartX)/2." zcenter="(Hadron_Beampipe_End*cos(CrossingAngle) + Q1APR_StartZ)/2."
        length="sqrt((Hadron_Beampipe_End*sin(CrossingAngle) - Q1APR_StartX)^2 + (Hadron_Beampipe_End*cos(CrossingAngle) - Q1APR_StartZ)^2)" theta="CrossingAngle"
=======
        xcenter="(Hadron_Beampipe_End*sin(CrossingAngle)+Q1APR_StartX)/2." zcenter="(Hadron_Beampipe_End+Q1APR_StartZ)/2."
        length="(Hadron_Beampipe_End-Q1APR_StartZ)/cos(CrossingAngle)" theta="CrossingAngle"
>>>>>>> fc2eb7a5
        rout1="Hadron_Beampipe_Rad" rout2="Hadron_Beampipe_Rad">
      </pipe>
      <pipe id="1" name="Pipe_in_Q1APR"
        xcenter="(Q1APR_StartX+Q1APR_EndX)/2." zcenter="(Q1APR_StartZ+Q1APR_EndZ)/2."
        length="Q1APR_Length" theta="Q1APR_Theta"
        rout1="Q1APR_InnerRadius" rout2="Q1APR_InnerRadius">
      </pipe>
      <pipe id="2" name="Pipe_Q1APR_to_Q1BPR"/>
      <pipe id="3" name="Pipe_in_Q1BPR"
        xcenter="(Q1BPR_StartX+Q1BPR_EndX)/2." zcenter="(Q1BPR_StartZ+Q1BPR_EndZ)/2."
        length="Q1BPR_Length" theta="Q1BPR_Theta"
        rout1="Q1BPR_InnerRadius" rout2="Q1BPR_InnerRadius">
      </pipe>
      <pipe id="4" name="Pipe_Q1BPR_to_Q2PR"/>
      <pipe id="5" name="Pipe_in_Q2PR"
        xcenter="(Q2PR_StartX+Q2PR_EndX)/2." zcenter="(Q2PR_StartZ+Q2PR_EndZ)/2."
        length="Q2PR_Length" theta="Q2PR_Theta"
        rout1="Q2PR_InnerRadius" rout2="Q2PR_InnerRadius">
      </pipe>
      <pipe id="6" name="Pipe_Q2PR_to_Q3PR"/>
      <pipe id="7" name="Pipe_in_Q3PR"
        xcenter="Q3PR_CenterX" zcenter="Q3PR_CenterZ"
        length="Q3PR_Length" theta="Q3PR_Theta"
        rout1="Q3PR_InnerRadius" rout2="Q3PR_InnerRadius">
      </pipe>
      <pipe id="8" name="Pipe_Q3PR_to_Crab1PR"/>
      <pipe id="9" name="Pipe_in_Crab1PR"
        xcenter="Crab1PR_CenterX" zcenter="Crab1PR_CenterZ"
        length="Crab1PR_Length" theta="Crab1PR_Theta"
        rout1="Crab1PR_InnerRadius" rout2="Crab1PR_InnerRadius">
      </pipe>
      <pipe id="10" name="Pipe_in_Crab2PR"
        xcenter="Crab2PR_CenterX" zcenter="Crab2PR_CenterZ"
        length="Crab2PR_Length" theta="Crab2PR_Theta"
        rout1="Crab2PR_InnerRadius" rout2="Crab2PR_InnerRadius">
      </pipe>
      <pipe id="11" name="Pipe_Crab2PR_to_Crab3PR"/>
      <pipe id="12" name="Pipe_in_Crab3PR"
        xcenter="Crab3PR_CenterX" zcenter="Crab3PR_CenterZ"
        length="Crab3PR_Length" theta="Crab3PR_Theta"
        rout1="Crab3PR_InnerRadius" rout2="Crab3PR_InnerRadius">
      </pipe>
      <pipe id="13" name="Pipe_Crab3PR_to_Q4PR"/>
      <pipe id="14" name="Pipe_in_Q4PR"
        xcenter="Q4PR_CenterX" zcenter="Q4PR_CenterZ"
        length="Q4PR_Length" theta="Q4PR_Theta"
        rout1="Q4PR_InnerRadius" rout2="Q4PR_InnerRadius">
      </pipe>
      <pipe id="15" name="Pipe_Q4PR_to_B1PR"/>
      <pipe id="16" name="Pipe_in_B1PR"
        xcenter="B1PR_CenterX" zcenter="B1PR_CenterZ"
        length="B1PR_Length" theta="B1PR_Theta"
        rout1="B1PR_InnerRadius" rout2="B1PR_InnerRadius">
      </pipe>
    </detector>

  </detectors>
</lccdd><|MERGE_RESOLUTION|>--- conflicted
+++ resolved
@@ -49,13 +49,8 @@
     type="BeamPipeChain"
     wall_thickness="2*mm">
       <pipe id="0" name="Pipe_to_Q1APR"
-<<<<<<< HEAD
-        xcenter="(Hadron_Beampipe_End*sin(CrossingAngle)+Q1APR_StartX)/2." zcenter="(Hadron_Beampipe_End*cos(CrossingAngle) + Q1APR_StartZ)/2."
-        length="sqrt((Hadron_Beampipe_End*sin(CrossingAngle) - Q1APR_StartX)^2 + (Hadron_Beampipe_End*cos(CrossingAngle) - Q1APR_StartZ)^2)" theta="CrossingAngle"
-=======
-        xcenter="(Hadron_Beampipe_End*sin(CrossingAngle)+Q1APR_StartX)/2." zcenter="(Hadron_Beampipe_End+Q1APR_StartZ)/2."
-        length="(Hadron_Beampipe_End-Q1APR_StartZ)/cos(CrossingAngle)" theta="CrossingAngle"
->>>>>>> fc2eb7a5
+        xcenter="(Hadron_Beampipe_End*sin(CrossingAngle)+Q1APR_StartX)/2." zcenter="(Hadron_Beampipe_End*cos(CrossingAngle)+Q1APR_StartZ)/2."
+        length="sqrt((Hadron_Beampipe_End*sin(CrossingAngle)-Q1APR_StartX)^2+(Hadron_Beampipe_End*cos(CrossingAngle)-Q1APR_StartZ)^2)" theta="CrossingAngle"
         rout1="Hadron_Beampipe_Rad" rout2="Hadron_Beampipe_Rad">
       </pipe>
       <pipe id="1" name="Pipe_in_Q1APR"
