<!-- SPDX-License-Identifier: LGPL-3.0-or-later -->
<<<<<<< HEAD
=======
<!-- Copyright (C) 2022 Jaroslav Adam, Wouter Deconinck, Simon Gardner -->
>>>>>>> 6ffe8d9d

<lccdd>

  <detectors>

    <comment> Electron side beam magnet volumes </comment>

    <detector id="Magnet_Q1eR_ID" name="Magnet_Q1eR" type="ip6_CylindricalDipoleMagnet" vis="FFMagnetVis">
      <placement  x="0" y="0" z="Q1eR_CenterPosition" theta="0*rad"/>
      <dimensions x="Q1eR_InnerRadius*4" y="Q1eR_InnerRadius*4" z="Q1eR_Length" r="1.5*Q1eR_InnerRadius" />
      <apperture  x="Q1eR_InnerRadius*2" y="Q1eR_InnerRadius*2" r="Q1eR_InnerRadius" />
      <coil dx="2*cm" dy="1.5*cm" /><!--unchecked-->
    </detector>

    <detector id="Magnet_Q2eR_ID" name="Magnet_Q2eR" type="ip6_CylindricalDipoleMagnet" vis="FFMagnetVis">
      <placement  x="0" y="0" z="Q2eR_CenterPosition" theta="0*rad"/>
      <dimensions x="Q2eR_InnerRadius*4" y="Q2eR_InnerRadius*4" z="Q2eR_Length" r="1.5*Q2eR_InnerRadius"/>
      <apperture  x="Q2eR_InnerRadius*2" y="Q2eR_InnerRadius*2" r="Q2eR_InnerRadius"/>
      <coil dx="2*cm" dy="1.5*cm" /><!--unchecked-->
    </detector>

    <detector id="Magnet_B2AeR_ID" name="Magnet_B2AeR" type="ip6_CylindricalDipoleMagnet" vis="FFMagnetVis">
      <placement  x="0" y="0" z="B2AeR_CenterPosition" theta="0*rad"/>
      <dimensions x="B2AeR_InnerRadius*4" y="B2AeR_InnerRadius*4" z="B2AeR_Length" r="1.5*B2AeR_InnerRadius"/>
      <apperture  x="B2AeR_InnerRadius*2" y="B2AeR_InnerRadius*2" r="B2AeR_InnerRadius"/>
      <coil dx="2*cm" dy="1.5*cm" /><!--unchecked-->
    </detector>

    <detector id="Magnet_B2BeR_ID" name="Magnet_B2BeR" type="ip6_CylindricalDipoleMagnet" vis="FFMagnetVis">
      <placement  x="0" y="0" z="B2BeR_CenterPosition" theta="0*rad"/>
      <dimensions x="B2BeR_InnerRadius*4" y="B2BeR_InnerRadius*4" z="B2BeR_Length" r="1.5*B2BeR_InnerRadius"/>
      <apperture  x="B2BeR_InnerRadius*2" y="B2BeR_InnerRadius*2" r="B2BeR_InnerRadius"/>
      <coil dx="2*cm" dy="1.5*cm" /><!--unchecked-->
    </detector>

    <detector id="Magnet_Q3eR_ID" name="Magnet_Q3eR" type="ip6_CylindricalDipoleMagnet" vis="FFMagnetVis">
      <placement  x="(Q3eR_StartX+Q3eR_EndX)/2" y="0" z="(Q3eR_StartZ+Q3eR_EndZ)/2" theta="Q3eR_Theta"/>
      <dimensions x="0" y="0" z="Q3eR_Length" r="4*Q3eR_InnerRadius"/>
      <apperture  x="0" y="0" r="Q3eR_InnerRadius"/>
      <coil dx="2*cm" dy="1.5*cm" /><!--unchecked-->
    </detector>

    <detector id="Magnet_Q4eR_ID" name="Magnet_Q4eR" type="ip6_CylindricalDipoleMagnet" vis="FFMagnetVis">
      <placement  x="Q4eR_CenterX" y="0" z="Q4eR_CenterZ" theta="Q4eR_Theta"/>
      <dimensions x="0" y="0" z="Q4eR_Length" r="Q4eR_OuterRadius"/>
      <apperture  x="0" y="0" r="Q4eR_InnerRadius"/>
      <coil dx="2*cm" dy="1.5*cm" /><!--unchecked-->
    </detector>

    <detector id="Magnet_B3eR_ID" name="Magnet_B3eR" type="ip6_CylindricalDipoleMagnet" vis="FFMagnetVis">
      <placement  x="B3eR_CenterX" y="0" z="B3eR_CenterZ" theta="B3eR_Theta"/>
      <dimensions x="0" y="0" z="B3eR_Length" r="B3eR_OuterRadius"/>
      <apperture  x="0" y="0" r="B3eR_InnerRadius"/>
      <coil dx="2*cm" dy="1.5*cm" /><!--unchecked-->
    </detector>

    <detector id="Magnet_B4eR_ID" name="Magnet_B4eR" type="ip6_CylindricalDipoleMagnet" vis="FFMagnetVis">
      <placement  x="B4eR_CenterX" y="0" z="B4eR_CenterZ" theta="B4eR_Theta"/>
      <dimensions x="0" y="0" z="B4eR_Length" r="B4eR_OuterRadius"/>
      <apperture  x="0" y="0" r="B4eR_InnerRadius"/>
      <coil dx="2*cm" dy="1.5*cm" /><!--unchecked-->
    </detector>

    <detector id="Magnet_B5eR_ID" name="Magnet_B5eR" type="ip6_CylindricalDipoleMagnet" vis="FFMagnetVis">
      <placement  x="B5eR_CenterX" y="0" z="B5eR_CenterZ" theta="B5eR_Theta"/>
      <dimensions x="0" y="0" z="B5eR_Length" r="B5eR_OuterRadius"/>
      <apperture  x="0" y="0" r="B5eR_InnerRadius"/>
      <coil dx="2*cm" dy="1.5*cm" /><!--unchecked-->
    </detector>
    
    <detector id="Magnet_B6eR_ID" name="Magnet_B6eR" type="ip6_CylindricalDipoleMagnet" vis="FFMagnetVis">
      <placement  x="B6eR_CenterX" y="0" z="B6eR_CenterZ" theta="B6eR_Theta"/>
      <dimensions x="0" y="0" z="B6eR_Length" r="B6eR_OuterRadius"/>
      <apperture  x="0" y="0" r="B6eR_InnerRadius"/>
      <coil dx="2*cm" dy="1.5*cm" /><!--unchecked-->
    </detector>
    
    <detector id="Magnet_B7eR_ID" name="Magnet_B7eR" type="ip6_CylindricalDipoleMagnet" vis="FFMagnetVis">
      <placement  x="B7eR_CenterX" y="0" z="B7eR_CenterZ" theta="B7eR_Theta"/>
      <dimensions x="0" y="0" z="B7eR_Length" r="B7eR_OuterRadius"/>
      <apperture  x="0" y="0" r="B7eR_InnerRadius"/>
      <coil dx="2*cm" dy="1.5*cm" /><!--unchecked-->
    </detector>

    
    <comment> Hadron side beam magnet volumes </comment>
    <!--
    <detector name="Magnet_Q1APR" type="ip6_CylindricalDipoleMagnet" vis="RedVis">
    <placement  x="(Q1APR_StartX+Q1APR_EndX)/2" y="0" z="(Q1APR_StartZ+Q1APR_EndZ)/2" theta="Q1APR_Theta"/>
    <dimensions x="Q1APR_InnerRadius*4" y="Q1APR_InnerRadius*4" z="Q1APR_Length" r="2.0*Q1APR_InnerRadius"/>
    <apperture  x="Q1APR_InnerRadius*2" y="Q1APR_InnerRadius*2" r="Q1APR_InnerRadius"/>
    <coil dx="2*cm" dy="1.5*cm" />
    </detector>
    -->

    <!--
    <detector name="Magnet_Q1BPR" type="ip6_CylindricalDipoleMagnet" vis="RedVis">
    <placement  x="(Q1BPR_StartX+Q1BPR_EndX)/2" y="0" z="(Q1BPR_StartZ+Q1BPR_EndZ)/2" theta="Q1APR_Theta"/>
    <dimensions x="Q1BPR_InnerRadius*4" y="Q1BPR_InnerRadius*4" z="Q1BPR_Length" r="2.0*Q1BPR_InnerRadius"/>
    <apperture  x="Q1BPR_InnerRadius*2" y="Q1BPR_InnerRadius*2" r="Q1BPR_InnerRadius"/>
    <coil dx="2*cm" dy="1.5*cm" />
    </detector>
    -->

    <detector name="Magnet_Q2PR" type="ip6_CylindricalDipoleMagnet" vis="RedVis">
      <placement  x="(Q2PR_StartX+Q2PR_EndX)/2" y="0" z="(Q2PR_StartZ+Q2PR_EndZ)/2" theta="Q1BPR_Theta"/>
      <dimensions x="Q2PR_InnerRadius*4" y="Q2PR_InnerRadius*4" z="Q2PR_Length" r="2.0*Q2PR_InnerRadius"/>
      <apperture  x="Q2PR_InnerRadius*2" y="Q2PR_InnerRadius*2" r="Q2PR_InnerRadius"/>
      <coil dx="2*cm" dy="1.5*cm" />
    </detector>

    <detector name="Magnet_Q3PR" type="ip6_CylindricalDipoleMagnet" vis="RedVis">
      <placement  x="(Q3PR_StartX+Q3PR_EndX)/2" y="0" z="(Q3PR_StartZ+Q3PR_EndZ)/2" theta="Q3PR_Theta"/>
      <dimensions x="0" y="0" z="Q3PR_Length" r="Q3PR_OuterRadius"/>
      <apperture  x="0" y="0" r="Q3PR_InnerRadius"/>
      <coil dx="2*cm" dy="1.5*cm" />
    </detector>

    <detector name="Magnet_Crab1PR" type="ip6_CylindricalDipoleMagnet" vis="RedVis">
      <placement  x="Crab1PR_CenterX" y="0" z="Crab1PR_CenterZ" theta="Crab1PR_Theta"/>
      <dimensions x="0" y="0" z="Crab1PR_Length" r="Crab1PR_OuterRadius"/>
      <apperture  x="0" y="0" r="Crab1PR_InnerRadius"/>
      <coil dx="2*cm" dy="1.5*cm" /><!--unchecked-->
    </detector>

    <detector name="Magnet_Crab2PR" type="ip6_CylindricalDipoleMagnet" vis="RedVis">
      <placement  x="Crab2PR_CenterX" y="0" z="Crab2PR_CenterZ" theta="Crab2PR_Theta"/>
      <dimensions x="0" y="0" z="Crab2PR_Length" r="Crab2PR_OuterRadius"/>
      <apperture  x="0" y="0" r="Crab2PR_InnerRadius"/>
      <coil dx="2*cm" dy="1.5*cm" /><!--unchecked-->
    </detector>

    <detector name="Magnet_Crab3PR" type="ip6_CylindricalDipoleMagnet" vis="RedVis">
      <placement  x="Crab3PR_CenterX" y="0" z="Crab3PR_CenterZ" theta="Crab3PR_Theta"/>
      <dimensions x="0" y="0" z="Crab3PR_Length" r="Crab3PR_OuterRadius"/>
      <apperture  x="0" y="0" r="Crab3PR_InnerRadius"/>
      <coil dx="2*cm" dy="1.5*cm" /><!--unchecked-->
    </detector>
    
    <detector name="Magnet_Q4PR" type="ip6_CylindricalDipoleMagnet" vis="RedVis">
      <placement  x="Q4PR_CenterX" y="0" z="Q4PR_CenterZ" theta="Q4PR_Theta"/>
      <dimensions x="0" y="0" z="Q4PR_Length" r="Q4PR_OuterRadius"/>
      <apperture  x="0" y="0" r="Q4PR_InnerRadius"/>
      <coil dx="2*cm" dy="1.5*cm" /><!--unchecked-->
    </detector>
   
    <detector name="Magnet_B1PR" type="ip6_CylindricalDipoleMagnet" vis="RedVis">
      <placement  x="B1PR_CenterX" y="0" z="B1PR_CenterZ" theta="B1PR_Theta"/>
      <dimensions x="0" y="0" z="B1PR_Length" r="B1PR_OuterRadius"/>
      <apperture  x="0" y="0" r="B1PR_InnerRadius"/>
      <coil dx="2*cm" dy="1.5*cm" /><!--unchecked-->
    </detector>

  </detectors>

  <fields>

    <comment> Magnetic fields </comment>

    <field name="Magnet_Q1eR_Field" type="MultipoleMagnet">
      <shape type="Tube" rmax="Q1eR_InnerRadius" dz="Q1eR_Length/2"/>
      <position x="0" y="0" z="Q1eR_CenterPosition"/>
      <coefficient/>
      <coefficient coefficient="-13.3153*tesla/meter"/>
    </field>

    <field name="Magnet_Q2eR_Field" type="MultipoleMagnet">
      <shape type="Tube" rmax="Q2eR_InnerRadius" dz="Q2eR_Length/2"/>
      <position x="0" y="0" z="Q2eR_CenterPosition"/>
      <coefficient/>
      <coefficient coefficient="12.0595*tesla/meter"/>
    </field>

    <field name="Magnet_Q3eR_Field" type="MultipoleMagnet">
      <shape type="Tube" rmax="Q3eR_InnerRadius" dz="Q3eR_Length/2"/>
      <position x="0" y="0" z="Q3eR_CenterPosition"/>
      <coefficient/>
      <coefficient coefficient="12.0595*tesla/meter"/>
    </field>

    <field name="Magnet_B2AeR_Field" type="MultipoleMagnet">
      <shape type="Tube" rmax="B2AeR_InnerRadius" dz="B2AeR_Length/2"/>
      <position x="0" y="0" z="B2AeR_CenterPosition"/>
      <coefficient coefficient="0.192*tesla"/>
    </field>

    <field name="Magnet_B2BeR_Field" type="MultipoleMagnet">
      <shape type="Tube" rmax="B2BeR_InnerRadius" dz="B2BeR_Length/2"/>
      <position x="0" y="0" z="B2BeR_CenterPosition"/>
      <coefficient coefficient="0.238*tesla"/>
    </field>

  </fields>

</lccdd><|MERGE_RESOLUTION|>--- conflicted
+++ resolved
@@ -1,8 +1,5 @@
 <!-- SPDX-License-Identifier: LGPL-3.0-or-later -->
-<<<<<<< HEAD
-=======
 <!-- Copyright (C) 2022 Jaroslav Adam, Wouter Deconinck, Simon Gardner -->
->>>>>>> 6ffe8d9d
 
 <lccdd>
 
