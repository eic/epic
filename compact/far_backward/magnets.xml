--- conflicted
+++ resolved
@@ -5,9 +5,7 @@
 
   <detectors>
 
-<<<<<<< HEAD
     <comment> Magnet volumes </comment>
-=======
     <comment> Electron side beam pipe volumes </comment>
 
     <!-- Beam pipe going from Q1eR to B2BeR -->
@@ -46,7 +44,6 @@
     </detector>
 
     <comment> Electron side beam magnet volumes </comment>
->>>>>>> 76d3bbbc
 
     <detector id="Magnet_Q1eR_ID" name="Magnet_Q1eR" type="ip6_CylindricalDipoleMagnet" vis="FFMagnetVis">
       <placement  x="0" y="0" z="Q1eR_CenterPosition" theta="0*rad"/>
@@ -76,7 +73,6 @@
       <coil dx="2*cm" dy="1.5*cm" /><!--unchecked-->
     </detector>
 
-<<<<<<< HEAD
     <detector id="Magnet_Q3eR_ID" name="Magnet_Q3eR" type="ip6_CylindricalDipoleMagnet" vis="FFMagnetVis">
       <placement  x="(Q3eR_StartX+Q3eR_EndX)/2" y="0" z="(Q3eR_StartZ+Q3eR_EndZ)/2" theta="Q3eR_Theta"/>
       <dimensions x="Q3eR_InnerRadius*4" y="Q3eR_InnerRadius*4" z="Q3eR_Length" r="1.5*Q3eR_InnerRadius"/>
@@ -134,7 +130,6 @@
       <rotation x="0*rad"  y="Q3eR_Theta"   z="0*rad"/>
     </detector>
 
-=======
     <detector
     name="Magnets_Q3eR"
     type="CylindricalMagnetChain"
@@ -145,7 +140,6 @@
       </magnet>
     </detector>
 
->>>>>>> 76d3bbbc
   </detectors>
 
   <fields>
