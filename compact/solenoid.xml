<?xml version="1.0" encoding="UTF-8"?>
<lccdd>
  <define>
    <comment>
      --------------------------
      Solenoid Magnet Parameters
      --------------------------
    </comment>
    <comment>Solenoid Barrel Parameters</comment>
    <constant name="SolenoidBarrelInnerVacuumVesselThickness"   value=" 20.0 * mm"/>
    <constant name="SolenoidBarrelInnerSecondMLILayerThickness" value=" 20.0 * mm"/>
    <constant name="SolenoidBarrelInnerThermalShieldThickness"  value=" 10.0 * mm"/>
    <constant name="SolenoidBarrelInnerFirstMLILayerThickness"  value=" 10.0 * mm"/>
    <constant name="SolenoidBarrelInnerHeliumVesselThickness"   value=" 10.0 * mm"/>
    <constant name="SolenoidBarrelInnerHeliumThickness"         value=" 15.0 * mm"/>
    <constant name="SolenoidBarrelCoilFormerThickness"          value=" 10.0 * mm"/>
    <constant name="SolenoidBarrelCoilThickness"                value="100.0 * mm"/>
    <constant name="SolenoidBarrelCoilOverbindThickness"        value=" 40.0 * mm"/>
    <constant name="SolenoidBarrelOuterHeliumThickness"         value=" 15.0 * mm"/>
    <constant name="SolenoidBarrelOuterHeliumVesselThickness"   value=" 10.0 * mm"/>
    <constant name="SolenoidBarrelOuterFirstMLILayerThickness"  value=" 10.0 * mm"/>
    <constant name="SolenoidBarrelOuterThermalShieldThickness"  value=" 10.0 * mm"/>
    <constant name="SolenoidBarrelOuterSecondMLILayerThickness" value=" 20.0 * mm"/>
    <constant name="SolenoidBarrelOuterVacuumVesselThickness"   value=" 20.0 * mm"/>

    <comment>Solenoid Endcap Parameters</comment>
    <constant name="SolenoidEndcapCoilEndSupportThickness"  value="20.0 * mm"/>
    <constant name="SolenoidEndcapHeliumThickness"          value="15.0 * mm"/>
    <constant name="SolenoidEndcapHeliumVesselThickness"    value="10.0 * mm"/>
    <constant name="SolenoidEndcapFirstMLILayerThickness"   value="10.0 * mm"/>
    <constant name="SolenoidEndcapThermalShieldThickness"   value="10.0 * mm"/>
    <constant name="SolenoidEndcapSecondMLILayerThickness"  value="20.0 * mm"/>
    <constant name="SolenoidEndcapVacuumVesselThickness"    value="20.0 * mm"/>

    <comment>Barrel layer zmax extends to the endcap layer zmin</comment>
    <constant name="SolenoidBarrelInnerVacuumVessel_zmax"   value="SolenoidBarrel_length/2.0 - SolenoidEndcapVacuumVesselThickness"/>
    <constant name="SolenoidBarrelInnerSecondMLILayer_zmax" value="SolenoidBarrelInnerVacuumVessel_zmax - SolenoidEndcapSecondMLILayerThickness"/>
    <constant name="SolenoidBarrelInnerThermalShield_zmax"  value="SolenoidBarrelInnerSecondMLILayer_zmax - SolenoidEndcapThermalShieldThickness"/>
    <constant name="SolenoidBarrelInnerFirstMLILayer_zmax"  value="SolenoidBarrelInnerThermalShield_zmax - SolenoidEndcapFirstMLILayerThickness"/>
    <constant name="SolenoidBarrelInnerHeliumVessel_zmax"   value="SolenoidBarrelInnerFirstMLILayer_zmax - SolenoidEndcapHeliumVesselThickness"/>
    <constant name="SolenoidBarrelInnerHelium_zmax"         value="SolenoidBarrelInnerHeliumVessel_zmax - SolenoidEndcapHeliumThickness"/>
    <constant name="SolenoidBarrelCoil_zmax"                value="SolenoidBarrelInnerHelium_zmax - SolenoidEndcapCoilEndSupportThickness"/>
    <constant name="SolenoidBarrelCoilFormer_zmax"          value="SolenoidBarrelCoil_zmax"/>
    <constant name="SolenoidBarrelCoilOverbind_zmax"        value="SolenoidBarrelCoil_zmax"/>
    <constant name="SolenoidBarrelOuterHelium_zmax"         value="SolenoidBarrelInnerHelium_zmax"/>
    <constant name="SolenoidBarrelOuterHeliumVessel_zmax"   value="SolenoidBarrelInnerHeliumVessel_zmax"/>
    <constant name="SolenoidBarrelOuterFirstMLILayer_zmax"  value="SolenoidBarrelInnerFirstMLILayer_zmax"/>
    <constant name="SolenoidBarrelOuterThermalShield_zmax"  value="SolenoidBarrelInnerThermalShield_zmax"/>
    <constant name="SolenoidBarrelOuterSecondMLILayer_zmax" value="SolenoidBarrelInnerSecondMLILayer_zmax"/>
    <constant name="SolenoidBarrelOuterVacuumVessel_zmax"   value="SolenoidBarrelInnerVacuumVessel_zmax"/>

    <constant name="SolenoidEndcapCoilEndSupport_zmin"      value="SolenoidBarrelCoil_zmax"/>
    <constant name="SolenoidEndcapHelium_zmin"              value="SolenoidBarrelInnerHelium_zmax"/>
    <constant name="SolenoidEndcapHeliumVessel_zmin"        value="SolenoidBarrelInnerHeliumVessel_zmax"/>
    <constant name="SolenoidEndcapFirstMLILayer_zmin"       value="SolenoidBarrelInnerFirstMLILayer_zmax"/>
    <constant name="SolenoidEndcapThermalShield_zmin"       value="SolenoidBarrelInnerThermalShield_zmax"/>
    <constant name="SolenoidEndcapSecondMLILayer_zmin"      value="SolenoidBarrelInnerSecondMLILayer_zmax"/>
    <constant name="SolenoidEndcapVacuumVessel_zmin"        value="SolenoidBarrelInnerVacuumVessel_zmax"/>

    <constant name="SolenoidBarrelInnerVacuumVessel_rmin"   value="SolenoidBarrel_rmin"/>
    <constant name="SolenoidBarrelInnerVacuumVessel_rmax"   value="SolenoidBarrelInnerVacuumVessel_rmin + SolenoidBarrelInnerVacuumVesselThickness"/>
    <constant name="SolenoidBarrelInnerSecondMLILayer_rmin" value="SolenoidBarrelInnerVacuumVessel_rmax"/>
    <constant name="SolenoidBarrelInnerSecondMLILayer_rmax" value="SolenoidBarrelInnerSecondMLILayer_rmin + SolenoidBarrelInnerSecondMLILayerThickness"/>
    <constant name="SolenoidBarrelInnerThermalShield_rmin"  value="SolenoidBarrelInnerSecondMLILayer_rmax"/>
    <constant name="SolenoidBarrelInnerThermalShield_rmax"  value="SolenoidBarrelInnerThermalShield_rmin + SolenoidBarrelInnerThermalShieldThickness"/>
    <constant name="SolenoidBarrelInnerFirstMLILayer_rmin"  value="SolenoidBarrelInnerThermalShield_rmax"/>
    <constant name="SolenoidBarrelInnerFirstMLILayer_rmax"  value="SolenoidBarrelInnerFirstMLILayer_rmin + SolenoidBarrelInnerFirstMLILayerThickness"/>
    <constant name="SolenoidBarrelInnerHeliumVessel_rmin"   value="SolenoidBarrelInnerFirstMLILayer_rmax"/>
    <constant name="SolenoidBarrelInnerHeliumVessel_rmax"   value="SolenoidBarrelInnerHeliumVessel_rmin + SolenoidBarrelInnerHeliumVesselThickness"/>
    <constant name="SolenoidBarrelInnerHelium_rmin"         value="SolenoidBarrelInnerHeliumVessel_rmax"/>
    <constant name="SolenoidBarrelInnerHelium_rmax"         value="SolenoidBarrelInnerHelium_rmin + SolenoidBarrelInnerHeliumThickness"/>
    <constant name="SolenoidBarrelCoilFormer_rmin"          value="SolenoidBarrelInnerHelium_rmax"/>
    <constant name="SolenoidBarrelCoilFormer_rmax"          value="SolenoidBarrelCoilFormer_rmin + SolenoidBarrelCoilFormerThickness"/>
    <constant name="SolenoidBarrelCoil_rmin"                value="SolenoidBarrelCoilFormer_rmax"/>
    <constant name="SolenoidBarrelCoil_rmax"                value="SolenoidBarrelCoil_rmin + SolenoidBarrelCoilThickness"/>
    <constant name="SolenoidBarrelCoilOverbind_rmin"        value="SolenoidBarrelCoil_rmax"/>
    <constant name="SolenoidBarrelCoilOverbind_rmax"        value="SolenoidBarrelCoilOverbind_rmin + SolenoidBarrelCoilOverbindThickness"/>
    <constant name="SolenoidBarrelOuterHelium_rmin"         value="SolenoidBarrelCoilOverbind_rmax"/>
    <constant name="SolenoidBarrelOuterHelium_rmax"         value="SolenoidBarrelOuterHelium_rmin + SolenoidBarrelOuterHeliumThickness"/>
    <constant name="SolenoidBarrelOuterHeliumVessel_rmin"   value="SolenoidBarrelOuterHelium_rmax"/>
    <constant name="SolenoidBarrelOuterHeliumVessel_rmax"   value="SolenoidBarrelOuterHeliumVessel_rmin + SolenoidBarrelOuterHeliumVesselThickness"/>
    <constant name="SolenoidBarrelOuterFirstMLILayer_rmin"  value="SolenoidBarrelOuterHeliumVessel_rmax"/>
    <constant name="SolenoidBarrelOuterFirstMLILayer_rmax"  value="SolenoidBarrelOuterFirstMLILayer_rmin + SolenoidBarrelOuterFirstMLILayerThickness"/>
    <constant name="SolenoidBarrelOuterThermalShield_rmin"  value="SolenoidBarrelOuterFirstMLILayer_rmax"/>
    <constant name="SolenoidBarrelOuterThermalShield_rmax"  value="SolenoidBarrelOuterThermalShield_rmin + SolenoidBarrelOuterThermalShieldThickness"/>
    <constant name="SolenoidBarrelOuterSecondMLILayer_rmin" value="SolenoidBarrelOuterThermalShield_rmax"/>
    <constant name="SolenoidBarrelOuterSecondMLILayer_rmax" value="SolenoidBarrelOuterSecondMLILayer_rmin + SolenoidBarrelOuterSecondMLILayerThickness"/>
    <constant name="SolenoidBarrelOuterVacuumVessel_rmin"   value="SolenoidBarrelOuterSecondMLILayer_rmax"/>
    <constant name="SolenoidBarrelOuterVacuumVessel_rmax"   value="SolenoidBarrelOuterVacuumVessel_rmin + SolenoidBarrelOuterVacuumVesselThickness"/>

    <constant name="SolenoidalFieldRadius"
              value="(SolenoidBarrelCoil_rmin + SolenoidBarrelCoil_rmax) / 2.0"/>

    <comment> Solenoid Endcap </comment>
    <comment>At the center, the end caps are outside the barrels</comment>
    <constant name="SolenoidEndcapCoilEndSupport_rmin" value="SolenoidBarrelCoilFormer_rmin"/>
    <constant name="SolenoidEndcapCoilEndSupport_rmax" value="SolenoidBarrelCoilOverbind_rmax"/>
    <constant name="SolenoidEndcapHelium_rmin"         value="SolenoidBarrelInnerHelium_rmin"/>
    <constant name="SolenoidEndcapHelium_rmax"         value="SolenoidBarrelOuterHelium_rmax"/>
    <constant name="SolenoidEndcapHeliumVessel_rmin"   value="SolenoidBarrelInnerHeliumVessel_rmin"/>
    <constant name="SolenoidEndcapHeliumVessel_rmax"   value="SolenoidBarrelOuterHeliumVessel_rmax"/>
    <constant name="SolenoidEndcapFirstMLILayer_rmin"  value="SolenoidBarrelInnerFirstMLILayer_rmin"/>
    <constant name="SolenoidEndcapFirstMLILayer_rmax"  value="SolenoidBarrelOuterFirstMLILayer_rmax"/>
    <constant name="SolenoidEndcapThermalShield_rmin"  value="SolenoidBarrelInnerThermalShield_rmin"/>
    <constant name="SolenoidEndcapThermalShield_rmax"  value="SolenoidBarrelOuterThermalShield_rmax"/>
    <constant name="SolenoidEndcapSecondMLILayer_rmin" value="SolenoidBarrelInnerSecondMLILayer_rmin"/>
    <constant name="SolenoidEndcapSecondMLILayer_rmax" value="SolenoidBarrelOuterSecondMLILayer_rmax"/>
    <constant name="SolenoidEndcapVacuumVessel_rmin"   value="SolenoidBarrelInnerVacuumVessel_rmin"/>
    <constant name="SolenoidEndcapVacuumVessel_rmax"   value="SolenoidBarrelOuterVacuumVessel_rmax"/>
  </define>

  <detectors>
    <documentation level="6">
      ### Solenoid Magnet
      ---------------
      The solenoid superconducting magnet and surrounding cryostat and
      yoke endcaps.
    </documentation>
    <detector
      id="Solenoid_ID"
      name="SolenoidBarrel"
      type="epic_Solenoid"
      insideTrackingVolume="false">
      <position x="0" y="0" z="Solenoid_offset"/>
      <dimensions rmin="Solenoid_rmin" rmax="Solenoid_rmax" length="Solenoid_length"/>
      <layer id="1" name="InnerVacuumVessel"
        inner_r="SolenoidBarrelInnerVacuumVessel_rmin"
        outer_z="SolenoidBarrelInnerVacuumVessel_zmax"
        vis="SolenoidCryostatVis">
        <slice material="Aluminum5083" thickness="SolenoidBarrelInnerVacuumVesselThickness"/>
      </layer>
      <layer id="2" name="InnerSecondMLILayer"
        inner_r="SolenoidBarrelInnerSecondMLILayer_rmin"
        outer_z="SolenoidBarrelInnerSecondMLILayer_zmax"
        vis="SolenoidCryostatVis">
        <slice material="MylarMLI" thickness="SolenoidBarrelInnerSecondMLILayerThickness"/>
      </layer>
      <layer id="3" name="InnerThermalShield"
        inner_r="SolenoidBarrelInnerThermalShield_rmin"
        outer_z="SolenoidBarrelInnerThermalShield_zmax"
        vis="SolenoidCryostatVis">
        <slice material="Copper" thickness="SolenoidBarrelInnerThermalShieldThickness"/>
      </layer>
      <layer id="4" name="InnerFirstMLILayer"
        inner_r="SolenoidBarrelInnerFirstMLILayer_rmin"
        outer_z="SolenoidBarrelInnerFirstMLILayer_zmax"
        vis="SolenoidCryostatVis">
        <slice material="MylarMLI" thickness="SolenoidBarrelInnerFirstMLILayerThickness"/>
      </layer>
      <layer id="5" name="InnerHeliumVessel"
        inner_r="SolenoidBarrelInnerHeliumVessel_rmin"
        outer_z="SolenoidBarrelInnerHeliumVessel_zmax"
        vis="SolenoidCryostatVis">
        <slice material="Aluminum5083" thickness="SolenoidBarrelInnerHeliumVesselThickness"/>
      </layer>

      <layer id="6" name="InnerHelium"
        inner_r="SolenoidBarrelInnerHelium_rmin"
        outer_z="SolenoidBarrelInnerHelium_zmax"
        vis="SolenoidCryostatVis">
        <slice material="Helium" thickness="SolenoidBarrelInnerHeliumThickness"/>
      </layer>

      <layer id="7" name="CoilFormer"
        inner_r="SolenoidBarrelCoilFormer_rmin"
        outer_z="SolenoidBarrelCoilFormer_zmax"
        vis="SolenoidCryostatVis">
        <slice material="Aluminum5083" thickness="SolenoidBarrelCoilFormerThickness"/>
      </layer>
      <layer id="8" name="Coil"
        inner_r="SolenoidBarrelCoil_rmin"
        outer_z="SolenoidBarrelCoil_zmax"
        vis="SolenoidCryostatVis">
        <slice material="Aluminum" thickness="SolenoidBarrelCoilThickness"/>
      </layer>
      <layer id="9" name="CoilOverbind"
        inner_r="SolenoidBarrelCoilOverbind_rmin"
        outer_z="SolenoidBarrelCoilOverbind_zmax"
        vis="SolenoidCryostatVis">
        <slice material="Aluminum5083" thickness="SolenoidBarrelCoilOverbindThickness"/>
      </layer>

      <layer id="10" name="OuterHelium"
        inner_r="SolenoidBarrelOuterHelium_rmin"
        outer_z="SolenoidBarrelOuterHelium_zmax"
        vis="SolenoidCryostatVis">
        <slice material="Helium" thickness="SolenoidBarrelOuterHeliumThickness"/>
      </layer>

      <layer id="11" name="OuterHeliumVessel"
        inner_r="SolenoidBarrelOuterHeliumVessel_rmin"
        outer_z="SolenoidBarrelOuterHeliumVessel_zmax"
        vis="SolenoidCryostatVis">
        <slice material="Aluminum5083" thickness="SolenoidBarrelOuterHeliumVesselThickness"/>
      </layer>
      <layer id="12" name="OuterFirstMLILayer"
        inner_r="SolenoidBarrelOuterFirstMLILayer_rmin"
        outer_z="SolenoidBarrelOuterFirstMLILayer_zmax"
        vis="SolenoidCryostatVis">
        <slice material="MylarMLI" thickness="SolenoidBarrelOuterFirstMLILayerThickness"/>
      </layer>
      <layer id="13" name="OuterThermalShield"
        inner_r="SolenoidBarrelOuterThermalShield_rmin"
        outer_z="SolenoidBarrelOuterThermalShield_zmax"
        vis="SolenoidCryostatVis">
        <slice material="Copper" thickness="SolenoidBarrelOuterThermalShieldThickness"/>
      </layer>
      <layer id="14" name="OuterSecondMLILayer"
        inner_r="SolenoidBarrelOuterSecondMLILayer_rmin"
        outer_z="SolenoidBarrelOuterSecondMLILayer_zmax"
        vis="SolenoidCryostatVis">
        <slice material="MylarMLI" thickness="SolenoidBarrelOuterSecondMLILayerThickness"/>
      </layer>
      <layer id="15" name="OuterVacuumVessel"
        inner_r="SolenoidBarrelOuterVacuumVessel_rmin"
        outer_z="SolenoidBarrelOuterVacuumVessel_zmax"
        vis="SolenoidCryostatVis">
        <slice material="Aluminum5083" thickness="SolenoidBarrelOuterVacuumVesselThickness"/>
      </layer>
    </detector>

    <detector
      id="Solenoid_ID"
      name="SolenoidEndcapP"
      type="epic_SolenoidEndcap"
      insideTrackingVolume="false"
      reflect="false"
      vis="SolenoidCryostatVis">
      <position x="0" y="0" z="Solenoid_offset"/>
      <layer id="1" name="CoilEndSupport"
        inner_z="SolenoidEndcapCoilEndSupport_zmin"
        inner_r="SolenoidEndcapCoilEndSupport_rmin"
        outer_r="SolenoidEndcapCoilEndSupport_rmax">
        <slice material="Aluminum5083" thickness="SolenoidEndcapCoilEndSupportThickness"/>
      </layer>
      <layer id="2" name="Helium"
        inner_z="SolenoidEndcapHelium_zmin"
        inner_r="SolenoidEndcapHelium_rmin"
        outer_r="SolenoidEndcapHelium_rmax">
        <slice material="Helium" thickness="SolenoidEndcapHeliumThickness"/>
      </layer>
      <layer id="3" name="HeliumVessel"
        inner_z="SolenoidEndcapHeliumVessel_zmin"
        inner_r="SolenoidEndcapHeliumVessel_rmin"
        outer_r="SolenoidEndcapHeliumVessel_rmax">
        <slice material="Aluminum5083" thickness="SolenoidEndcapHeliumVesselThickness"/>
      </layer>
      <layer id="4" name="FirstMLILayer"
        inner_z="SolenoidEndcapFirstMLILayer_zmin"
        inner_r="SolenoidEndcapFirstMLILayer_rmin"
        outer_r="SolenoidEndcapFirstMLILayer_rmax">
        <slice material="MylarMLI" thickness="SolenoidEndcapFirstMLILayerThickness"/>
      </layer>
      <layer id="5" name="ThermalShield"
        inner_z="SolenoidEndcapThermalShield_zmin"
        inner_r="SolenoidEndcapThermalShield_rmin"
        outer_r="SolenoidEndcapThermalShield_rmax">
        <slice material="Copper" thickness="SolenoidEndcapThermalShieldThickness"/>
      </layer>
      <layer id="6" name="SecondMLILayer"
        inner_z="SolenoidEndcapSecondMLILayer_zmin"
        inner_r="SolenoidEndcapSecondMLILayer_rmin"
        outer_r="SolenoidEndcapSecondMLILayer_rmax">
        <slice material="MylarMLI" thickness="SolenoidEndcapSecondMLILayerThickness"/>
      </layer>
      <layer id="7" name="VacuumVessel"
        inner_z="SolenoidEndcapVacuumVessel_zmin"
        inner_r="SolenoidEndcapVacuumVessel_rmin"
        outer_r="SolenoidEndcapVacuumVessel_rmax">
        <slice material="Aluminum5083" thickness="SolenoidEndcapVacuumVesselThickness"/>
      </layer>
    </detector>

    <detector
      id="Solenoid_ID"
      name="SolenoidEndcapN"
      type="epic_SolenoidEndcap"
      insideTrackingVolume="false"
      reflect="true"
      vis="SolenoidCryostatVis">
      <position x="0" y="0" z="Solenoid_offset"/>
      <layer id="1" name="CoilEndSupport"
        inner_z="SolenoidEndcapCoilEndSupport_zmin"
        inner_r="SolenoidEndcapCoilEndSupport_rmin"
        outer_r="SolenoidEndcapCoilEndSupport_rmax">
        <slice material="Aluminum5083" thickness="SolenoidEndcapCoilEndSupportThickness"/>
      </layer>
      <layer id="2" name="Helium"
        inner_z="SolenoidEndcapHelium_zmin"
        inner_r="SolenoidEndcapHelium_rmin"
        outer_r="SolenoidEndcapHelium_rmax">
        <slice material="Helium" thickness="SolenoidEndcapHeliumThickness"/>
      </layer>
      <layer id="3" name="HeliumVessel"
        inner_z="SolenoidEndcapHeliumVessel_zmin"
        inner_r="SolenoidEndcapHeliumVessel_rmin"
        outer_r="SolenoidEndcapHeliumVessel_rmax">
        <slice material="Aluminum5083" thickness="SolenoidEndcapHeliumVesselThickness"/>
      </layer>
      <layer id="4" name="FirstMLILayer"
        inner_z="SolenoidEndcapFirstMLILayer_zmin"
        inner_r="SolenoidEndcapFirstMLILayer_rmin"
        outer_r="SolenoidEndcapFirstMLILayer_rmax">
        <slice material="MylarMLI" thickness="SolenoidEndcapFirstMLILayerThickness"/>
      </layer>
      <layer id="5" name="ThermalShield"
        inner_z="SolenoidEndcapThermalShield_zmin"
        inner_r="SolenoidEndcapThermalShield_rmin"
        outer_r="SolenoidEndcapThermalShield_rmax">
        <slice material="Copper" thickness="SolenoidEndcapThermalShieldThickness"/>
      </layer>
      <layer id="6" name="SecondMLILayer"
        inner_z="SolenoidEndcapSecondMLILayer_zmin"
        inner_r="SolenoidEndcapSecondMLILayer_rmin"
        outer_r="SolenoidEndcapSecondMLILayer_rmax">
        <slice material="MylarMLI" thickness="SolenoidEndcapSecondMLILayerThickness"/>
      </layer>
      <layer id="7" name="VacuumVessel"
        inner_z="SolenoidEndcapVacuumVessel_zmin"
        inner_r="SolenoidEndcapVacuumVessel_rmin"
        outer_r="SolenoidEndcapVacuumVessel_rmax">
        <slice material="Aluminum5083" thickness="SolenoidEndcapVacuumVesselThickness"/>
      </layer>
    </detector>

  </detectors>

  <fields>
    <field type="epic_FieldMapBrBz" name="GlobalSolenoid" field_type="magnetic"
<<<<<<< HEAD
           field_map="fieldmaps/MARCO_v.6.4.1.1.2_1.7T_Magnetic_Field_Map_2022_10_05_rad_coords_cm_T.txt"
           url="https://wiki.bnl.gov/EPIC/images/3/3a/MARCO_v.6.4.1.1.2_1.7T_Magnetic_Field_Map_2022_10_05_rad_coords_cm_T.txt"
=======
           field_map="fieldmaps/sPHENIX.2d.dat"
           url="https://eicweb.phy.anl.gov/EIC/detectors/ecce/uploads/f8d8ab9f8d8353a84862584bf1d2d27f/sPHENIX.2d.dat"
           cache="$DETECTOR_PATH:/opt/detector"
>>>>>>> f5931806
           scale="1.0">
      <dimensions>
        <transverse step="2.0*cm" rmin="0*cm" rmax="998*cm" />
        <longitudinal step="2.0*cm" zmin="-800*cm" zmax="798*cm" />
        <translation x="0.0*cm" y="0.0*cm" z="0.0*cm" />
        <rotation x="0" y="0" z="0" />
      </dimensions>
    </field>
  </fields>

</lccdd><|MERGE_RESOLUTION|>--- conflicted
+++ resolved
@@ -327,14 +327,9 @@
 
   <fields>
     <field type="epic_FieldMapBrBz" name="GlobalSolenoid" field_type="magnetic"
-<<<<<<< HEAD
            field_map="fieldmaps/MARCO_v.6.4.1.1.2_1.7T_Magnetic_Field_Map_2022_10_05_rad_coords_cm_T.txt"
            url="https://wiki.bnl.gov/EPIC/images/3/3a/MARCO_v.6.4.1.1.2_1.7T_Magnetic_Field_Map_2022_10_05_rad_coords_cm_T.txt"
-=======
-           field_map="fieldmaps/sPHENIX.2d.dat"
-           url="https://eicweb.phy.anl.gov/EIC/detectors/ecce/uploads/f8d8ab9f8d8353a84862584bf1d2d27f/sPHENIX.2d.dat"
            cache="$DETECTOR_PATH:/opt/detector"
->>>>>>> f5931806
            scale="1.0">
       <dimensions>
         <transverse step="2.0*cm" rmin="0*cm" rmax="998*cm" />
