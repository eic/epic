<lccdd>
  <comment> MRICH </comment>
  <define>
    <constant name="MRICH_rmin"   value="8*cm"/>
    <constant name="MRICH_rmax"   value="min(63*cm, BackwardPIDRegion_rmax)"/>
<<<<<<< HEAD
    <constant name="MRICH_length" value="min(42.7*cm, BackwardRICHRegion_length)"/>
    <constant name="MRICH_zmax"   value="BackwardRICHRegion_zmax"/>
=======
    <constant name="MRICH_length" value="BackwardPIDRegion_length-11.4*cm"/>
    <constant name="MRICH_zmax"   value="BackwardPIDRegion_zmax"/>
>>>>>>> 56a130f5
    <constant name="MRICH_zmin"   value="MRICH_zmax-MRICH_length"/>

    <constant name="MRICHAerogel_thickness"           value="40.0*mm"/>
    <constant name="MRICHAerogel_width"               value="100.0*mm"/>
    <constant name="MRICHFoam_thickness"              value="1*mm"/>
    <constant name="MRICHFresnelLens_thickness"       value="0.06*inch"/>
    <constant name="MRICHAerogelLensGap_thickness"    value="2*mm"/>
    <constant name="MRICHLensMirrorGap_thickness"     value="2*mm"/>
    <constant name="MRICHPhotoDet_thickness"          value="1.5*mm"/>
    <constant name="MRICHPhotoDet_length"             value="48.5*mm"/>
    <constant name="MRICHGlassWindow_width"           value="100*mm"/>
    <constant name="MRICHGlassPhotoDet_thickness"     value="5.0*mm"/>
    <constant name="MRICHPhotoDetMCPlate_thickness"   value="0.3*mm"/> <!-- FIXME: should be 1.2*mm with PyrexGlass25 -->
    <constant name="MRICHPhotoDetAnode_thickness"     value="3.8*mm"/>
    <constant name="MRICHPhotoDetPCB_thickness"       value="2.0*mm"/>
    <constant name="MRICHPhotoDetCopper_thickness"    value="0.1*mm"/>
    <constant name="MRICHPhotoDetKapton_thickness"    value="0.2*mm"/>
    <constant name="MRICHRearExtraSpace_thickness"    value="0.3*mm"/>
    <constant name="MRICHLensPhotoDet_length"         value="136.4*mm"/>
    <constant name="MRICHMirror_thickness"            value="2.0*mm"/>
    <constant name="MRICHMirror_length"               value="1.0*inch"/>
    <constant name="MRICHMirror_width1"               value="MRICHAerogel_width "/>
    <constant name="MRICHMirror_width2"               value="MRICHGlassWindow_width"/>

    <constant name="MRICHFresnelLensEffectiveDiameter" value="6.0*inch"/>
    <constant name="MRICHFresnelLensGroove_pitch"      value="inch/125"/>

    <constant name="MRICHCarbonFrame_thickness"        value="1.0*mm"/>
    <constant name="MRICHCarbonFrame_width"            value="MRICHAerogel_width+2.0*MRICHFoam_thickness + 2.0*MRICHCarbonFrame_thickness"/>

    <constant name="MRICHModules_nx"                  value="floor((MRICH_rmax-MRICH_rmin)/MRICHCarbonFrame_width)"/>
    <constant name="MRICHModules_ny"                  value="floor((MRICH_rmax-MRICH_rmin)/MRICHCarbonFrame_width)"/>

    <constant name="MRICHCarbonFrame_length"
      value="MRICHAerogel_thickness
      + 2.0*MRICHCarbonFrame_thickness
      + 2.0*MRICHFoam_thickness
      + MRICHAerogelLensGap_thickness
      + MRICHFresnelLens_thickness
      + MRICHLensPhotoDet_length
      + MRICHGlassPhotoDet_thickness
      + 2.0*MRICHPhotoDetMCPlate_thickness
      + MRICHPhotoDetAnode_thickness
      + MRICHPhotoDetPCB_thickness
      + MRICHPhotoDetCopper_thickness
      + MRICHPhotoDetKapton_thickness
      + MRICHRearExtraSpace_thickness "/>
  </define>

  <limits>
  </limits>

  <regions>
  </regions>

  <display>
  </display>

  <detectors>
    <detector id="MRICH_ID" name="MRICH" type="epic_MRICH"
      readout="MRICHHits"
      reflect="true"
      projective="true"
      vis="InvisibleWithDaughters"
      material="Air">
      <dimensions rmin="MRICH_rmin" rmax="MRICH_rmax" length="MRICH_length" zmin="MRICH_zmin"/>
      <module name="MRICH_module1"
              vis="InvisibleWithDaughters"
              width="MRICHCarbonFrame_width"
              height="MRICHCarbonFrame_width"
              length="MRICHCarbonFrame_length">
        <frame vis="AnlGray" thickness="MRICHCarbonFrame_thickness" material="CarbonFiber"/>
        <aerogel vis="MRICH_aerogel_vis"
                 length="MRICHAerogel_thickness"
                 width="MRICHAerogel_width"
                 material="AerogelOptical">
          <frame vis="MRICH_frame_vis" thickness="MRICHFoam_thickness" material="PolystyreneFoam" />
        </aerogel>
        <lens vis="MRICH_lens_vis" thickness="MRICHFresnelLens_thickness"
              pitch="MRICHFresnelLensGroove_pitch" focal_length="6.0*inch"
              effective_diameter="MRICHFresnelLensEffectiveDiameter"
              width="MRICHAerogel_width"
              material="AcrylicOptical"/>
        <mirror vis="MRICH_mirror_vis"
                x1="MRICHMirror_width1" x2="MRICHMirror_width2" length="MRICHMirror_length"
                surface="MRICH_MirrorOpticalSurface" thickness="MRICHMirror_thickness"
                material="AluminumOxide"/>
        <photodet width="MRICHGlassWindow_width" thickness="MRICHGlassPhotoDet_thickness"  material="PyrexGlassOptical">
          <sensor nx="2" ny="2" thickness="MRICHPhotoDet_thickness" width="MRICHPhotoDet_length" material="SiliconOxide"/>
          <layer thickness="MRICHPhotoDetMCPlate_thickness" material="PyrexGlass"/> <!-- FIXME: should be PyrexGlass25 with 1.2*mm thickness -->
          <layer thickness="MRICHPhotoDetMCPlate_thickness" material="PyrexGlass"/> <!-- FIXME: should be PyrexGlass25 with 1.2*mm thickness -->
          <layer thickness="MRICHPhotoDetAnode_thickness"   material="AluminumOxide"/>
          <layer thickness="MRICHPhotoDetPCB_thickness"     material="Fr4"/>
          <layer thickness="MRICHPhotoDetCopper_thickness"  material="Copper"/>
          <layer thickness="MRICHPhotoDetKapton_thickness"  material="Kapton"/>
        </photodet>
      </module>
      <comment>
        Modules are only listed here for one quadrant. The modules point back to the
        z0 position (should be their actual position, but breaks parametrization).
      </comment>
      <positions scale="0.815" z0="0.5*(MRICH_zmin+MRICH_zmax)">
        <position x="-41.325"  y="178.675"/>
        <position x=" 96.025"  y="178.675"/>
      </positions>
      <positions scale="0.815" z0="0.5*(MRICH_zmin+MRICH_zmax)">
        <position x="-41.325"  y="316.025"/>
        <position x=" 96.025"  y="316.025"/>
        <position x="233.375"  y="178.675"/>
        <position x="233.375"  y="316.025"/>
      </positions>
      <positions scale="0.825" z0="0.5*(MRICH_zmin+MRICH_zmax)">
        <position x="-41.325"  y="453.375"/>
        <position x=" 96.025"  y="453.375"/>
        <position x="233.375"  y="453.375"/>
        <position x="370.725"  y="453.375"/>
        <position x="370.725"  y="316.025"/>
        <position x="370.725"  y="178.675"/>
      </positions>
      <positions scale="0.83" z0="0.5*(MRICH_zmin+MRICH_zmax)">
        <position x="-41.325"  y="590.725"/>
        <position x=" 96.025"  y="590.725"/>
        <position x="233.375"  y="590.725"/>
        <!--position x="370.725"  y="590.725"/-->
        <!--position x="508.075"  y="590.725"/-->
        <position x="508.075"  y="178.675"/>
        <position x="508.075"  y="316.025"/>
        <!--position x="508.075"  y="453.375"/-->
      </positions>
      <positions scale="1.09" z0="0.5*(MRICH_zmin+MRICH_zmax)">
        <!--position x="-41.325"  y="728.075"/-->
        <!--position x=" 96.025"  y="728.075"/-->
        <!--position x="233.375"  y="728.075"/-->
        <!--position x="370.725"  y="728.075"/-->
        <!--position x="508.075"  y="728.075"/-->
        <!--position x="645.425"  y="590.725"/-->
        <!--position x="645.425"  y="453.375"/-->
        <!--position x="645.425"  y="316.025"/-->
        <!--position x="645.425"  y="178.675"/-->
      </positions>
      <positions scale="1.095" z0="0.5*(MRICH_zmin+MRICH_zmax)">
        <!--position x="-41.325"  y="865.425"/-->
        <!--position x=" 96.025"  y="865.425"/-->
        <!--position x="233.375"  y="865.425"/-->
        <!--position x="782.775"  y="178.675"/-->
        <!--position x="782.775"  y="316.025"/-->
        <!--position x="782.775"  y="453.375"/-->
      </positions>
      <layer thickness="MRICHCarbonFrame_thickness" material="CarbonFiber"/>
    </detector>
  </detectors>

  <readouts>
    <readout name="MRICHHits">
      <segmentation type="CartesianGridXY" grid_size_x="3*mm" grid_size_y="3*mm" />
      <id>system:8,module:14,sensor:8,x:32:-16,y:-16</id>
    </readout>
  </readouts>

  <!--Globals>
    <Parameter Name="mrichInfo" Value="mrichmod/mrich_1_geoparams-0-0-4294967295-1527211159.xml"/>
  </Globals-->



</lccdd><|MERGE_RESOLUTION|>--- conflicted
+++ resolved
@@ -3,13 +3,8 @@
   <define>
     <constant name="MRICH_rmin"   value="8*cm"/>
     <constant name="MRICH_rmax"   value="min(63*cm, BackwardPIDRegion_rmax)"/>
-<<<<<<< HEAD
-    <constant name="MRICH_length" value="min(42.7*cm, BackwardRICHRegion_length)"/>
-    <constant name="MRICH_zmax"   value="BackwardRICHRegion_zmax"/>
-=======
     <constant name="MRICH_length" value="BackwardPIDRegion_length-11.4*cm"/>
     <constant name="MRICH_zmax"   value="BackwardPIDRegion_zmax"/>
->>>>>>> 56a130f5
     <constant name="MRICH_zmin"   value="MRICH_zmax-MRICH_length"/>
 
     <constant name="MRICHAerogel_thickness"           value="40.0*mm"/>
