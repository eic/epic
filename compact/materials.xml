<!-- SPDX-License-Identifier: LGPL-3.0-or-later -->
<!-- Copyright (C) 2022 Jihee Kim, Zhenyu Ye, Sylvester Joosten -->

<materials>
  <!--
       Air by weight from

       http://www.engineeringtoolbox.com/air-composition-24_212.html
  -->
  <material name="Air">
    <D type="density" unit="g/cm3" value="0.0012"/>
    <fraction n="0.754" ref="N"/>
    <fraction n="0.234" ref="O"/>
    <fraction n="0.012" ref="Ar"/>
  </material>
  <!-- default RHIC vacuum is 1e-9 mbar == 1e-15 g/cm3 -->
  <material name="Vacuum">
    <D type="density" unit="g/cm3" value="1e-15"/>
    <fraction n="0.754" ref="N"/>
    <fraction n="0.234" ref="O"/>
    <fraction n="0.012" ref="Ar"/>
  </material>
  <material name="HeGas">
    <D type="density" unit="g/cm3" value="0.0000838"/>
    <fraction n="1" ref="He"/>
  </material>
  <material name="Epoxy">
    <D type="density" value="1.3" unit="g/cm3"/>
    <composite n="44" ref="H"/>
    <composite n="15" ref="C"/>
    <composite n="7" ref="O"/>
  </material>
  <material name="Quartz"> <!-- different density than `SiliconDioxide` -->
    <D type="density" value="2.2" unit="g/cm3"/>
    <composite n="1" ref="Si"/>
    <composite n="2" ref="O"/>
  </material>
  <material name="Epotek">
    <D type="density" value="1.2" unit="g/cm3"/>
    <composite n="5" ref="H"/>
    <composite n="3" ref="C"/>
    <composite n="2" ref="O"/>
  </material>
  <material name="Sapphire">
    <D type="density" value="3.98" unit="g/cm3"/>
    <composite n="2" ref="Al"/>
    <composite n="3" ref="O"/>
  </material>
  <material name="G10">
    <D type="density" value="1.7" unit="g/cm3"/>
    <fraction n="0.08" ref="Cl"/>
    <fraction n="0.773" ref="Quartz"/>
    <fraction n="0.147" ref="Epoxy"/>
  </material>
  <material name="Polystyrene">
    <D value="1.032" unit="g/cm3"/>
    <composite n="19" ref="C"/>
    <composite n="21" ref="H"/>
    <constant name="BirksConstant" value="0.126*mm/MeV"/>
  </material>
  <material name="Water">
    <D value="1.00" unit="g/cm3"/>
    <composite n="1" ref="O"/>
    <composite n="2" ref="H"/>
  </material>
  <material name="Steel235">
    <D value="7.85" unit="g/cm3"/>
    <fraction n="0.998" ref="Fe"/>
    <fraction n=".002" ref="C"/>
  </material>
  <material name="Steel1020">
    <D value="7.86" unit="g/cm3"/>
    <fraction n="0.993" ref="Fe"/>
    <fraction n=".002" ref="C"/>
    <fraction n=".005" ref="Mn"/>
  </material>
  <material name="Steel1008">
    <comment>
      SAE AISI 1008 cold-rolled low-carbon steel
      https://www.azom.com/article.aspx?ArticleID=6538
    </comment>
    <D value="7.85" unit="g/cm3"/>
    <fraction n="0.994" ref="Fe"/>
    <fraction n=".004" ref="Mn"/>
    <fraction n=".001" ref="C"/>
    <fraction n=".0005" ref="S"/>
    <fraction n=".0005" ref="P"/>
  </material>
  <material name="Aluminum5083">
    <D value="2.650" unit="g/cm3"/>
    <fraction n="0.94" ref="Al"/>
    <fraction n="0.045" ref="Mg"/>
    <fraction n="0.007" ref="Mn"/>
    <fraction n="0.002" ref="Fe"/>
    <fraction n="0.002" ref="Si"/>
    <fraction n="0.0015" ref="Cr"/>
    <fraction n="0.00125" ref="Zn"/>
    <fraction n="0.00075" ref="Ti"/>
    <fraction n="0.00050" ref="Cu"/>
  </material>
  <material name="SiliconOxide"> <!-- different density than `SiliconDioxide` -->
    <D type="density" value="2.65" unit="g/cm3"/>
    <composite n="1" ref="Si"/>
    <composite n="2" ref="O"/>
  </material>
  <material name="SiliconDioxide"> <!-- density from `G4_SILICON_DIOXIDE` (NIST DB) -->
    <D type="density" value="2.32" unit="g/cm3"/>
    <composite n="1" ref="Si"/>
    <composite n="2" ref="O"/>
  </material>
  <material name="BoronOxide">
    <D type="density" value="2.46" unit="g/cm3"/>
    <composite n="2" ref="B"/>
    <composite n="3" ref="O"/>
  </material>
  <material name="SodiumOxide">
    <D type="density" value="2.65" unit="g/cm3"/>
    <composite n="2" ref="Na"/>
    <composite n="1" ref="O"/>
  </material>
  <material name="PotassiumOxide">
    <D type="density" value="2.320" unit="g/cm3"/>
    <composite n="2" ref="K"/>
    <composite n="1" ref="O"/>
  </material>
  <material name="AluminumOxide">
    <D type="density" value="3.89" unit="g/cm3"/>
    <composite n="2" ref="Al"/>
    <composite n="3" ref="O"/>
  </material>
  <material name="AluminumNitrate">
    <D type="density" value="3.255" unit="g/cm3"/>
    <composite n="1" ref="Al"/>
    <composite n="1" ref="N"/>
  </material>
  <material name="ArsenicOxide">
    <D type="density" value="3.738" unit="g/cm3"/>
    <composite n="2" ref="As"/>
    <composite n="3" ref="O"/>
  </material>
  <material name="SiliconNitride">
    <D type="density" value="3.17" unit="g/cm3"/>
    <composite n="3" ref="Si"/>
    <composite n="4" ref="N"/>
  </material>
  <material name="LeadOxide">
    <D type="density" value="9.530" unit="g/cm3"/>
    <composite n="1" ref="Pb"/>
    <composite n="1" ref="O"/>
  </material>
  <material name="PyrexGlass">
    <D type="density" value="2.23" unit="g/cm3"/>
    <fraction n="0.806" ref="SiliconOxide"/>
    <fraction n="0.130" ref="BoronOxide"/>
    <fraction n="0.040" ref="SodiumOxide"/>
    <fraction n="0.023" ref="AluminumOxide"/>
  </material>
  <material name="PyrexGlass25">
    <D type="density" value="0.5575" unit="g/cm3"/>
    <fraction n="0.806" ref="SiliconOxide"/>
    <fraction n="0.130" ref="BoronOxide"/>
    <fraction n="0.040" ref="SodiumOxide"/>
    <fraction n="0.023" ref="AluminumOxide"/>
  </material>
  <material name="PbGlass">
    <D type="density" value="3.86" unit="g / cm3"/>
    <fraction n="0.5080" ref="LeadOxide"/>
    <fraction n="0.4170" ref="SiliconOxide"/>
    <fraction n="0.0422" ref="PotassiumOxide"/>
    <fraction n="0.0278" ref="SodiumOxide"/>
    <fraction n="0.0050" ref="ArsenicOxide"/>
  </material>
  <material name="SciGlass">
    <D type="density" value="4.22" unit="g / cm3"/>
    <fraction n="0.3875" ref="Ba"/>
    <fraction n="0.2146" ref="Gd"/>
    <fraction n="0.1369" ref="Si"/>
    <fraction n="0.2610" ref="O"/>
    <constant name="BirksConstant" value="0.0333*mm/MeV"/>
  </material>
  <documentation level="3">
    #### Material for TOF
      a level 3 doc
  </documentation>
  <material name="CarbonFoam">
    <D type="density" value="0.09" unit="g/cm3"/>
    <fraction n="1.00" ref="C"/>
  </material>
  <material name="CFRPMix">
    <D type="density" value="0.03" unit="g/cm3"/>
    <fraction n="0.074" ref="O"/>
    <fraction n="0.870" ref="C"/>
    <fraction n="0.023" ref="H"/>
    <fraction n="0.033" ref="Cl"/>
  </material>
  <material name="CFRPMix2">
    <D type="density" value="1.60" unit="g/cm3"/>
    <fraction n="0.074" ref="O"/>
    <fraction n="0.870" ref="C"/>
    <fraction n="0.023" ref="H"/>
    <fraction n="0.033" ref="Cl"/>
  </material>
  <material name="NOVEC7200">
    <D type="density" value="1.44" unit="g/cm3"/>
    <fraction n="0.061" ref="O"/>
    <fraction n="0.019" ref="H"/>
    <fraction n="0.272" ref="C"/>
    <fraction n="0.648" ref="F"/>
  </material>
  <documentation level="3">
    #### Carbon fiber
      a level 3 doc
  </documentation>
  <material name="CarbonFiber">
    <D type="density" value="1.5" unit="g/cm3"/>
    <fraction n="0.65" ref="C"/>
    <fraction n="0.35" ref="Epoxy"/>
  </material>
  <material name="CarbonFiber_50D">
    <D type="density" value="0.75" unit="g/cm3"/>
    <fraction n="0.65" ref="C"/>
    <fraction n="0.35" ref="Epoxy"/>
  </material>
  <material name="Rohacell31">
    <D type="density" value="0.032" unit="g/cm3"/>
    <composite n="9" ref="C"/>
    <composite n="13" ref="H"/>
    <composite n="2" ref="O"/>
    <composite n="1" ref="N"/>
  </material>
  <material name="Rohacell31_50D">
    <D type="density" value="0.016" unit="g/cm3"/>
    <composite n="9" ref="C"/>
    <composite n="13" ref="H"/>
    <composite n="2" ref="O"/>
    <composite n="1" ref="N"/>
  </material>
  <material name="RPCGasDefault" state="gas">
    <D type="density" value="0.0037" unit="g/cm3"/>
    <composite n="209" ref="C"/>
    <composite n="239" ref="H"/>
    <composite n="381" ref="F"/>
  </material>
  <material name="PolystyreneFoam">
    <D type="density" value="0.0056" unit="g/cm3"/>
    <fraction n="1.0" ref="Polystyrene"/>
  </material>
  <material name="Kapton">
    <D value="1.43" unit="g/cm3"/>
    <composite n="22" ref="C"/>
    <composite n="10" ref="H"/>
    <composite n="2" ref="N"/>
    <composite n="5" ref="O"/>
  </material>
  <material name="PEEK">
    <D value="1.37" unit="g/cm3"/>
    <composite n="19" ref="C"/>
    <composite n="12" ref="H"/>
    <composite n="3" ref="O"/>
  </material>
  <material name="TungstenPowder">
    <D value="11.25" unit="g / cm3"/>
    <fraction n="0.954" ref="W"/>
    <fraction n="0.040" ref="Ni"/>
    <fraction n="0.006" ref="Fe"/>
  </material>
  <material name="TungstenDens23">
    <D value="17.7" unit="g / cm3"/>
    <fraction n="0.925" ref="W"/>
    <fraction n="0.066" ref="Ni"/>
    <fraction n="0.009" ref="Fe"/>
  </material>
  <material name="TungstenDens24">
    <D value="17.8" unit="g / cm3"/>
    <fraction n="0.93" ref="W"/>
    <fraction n="0.061" ref="Ni"/>
    <fraction n="0.009" ref="Fe"/>
  </material>
  <material name="TungstenDens25">
    <D value="18.2" unit="g / cm3"/>
    <fraction n="0.950" ref="W"/>
    <fraction n="0.044" ref="Ni"/>
    <fraction n="0.006" ref="Fe"/>
  </material>
  <material name="AvgTungstenScFi">
    <D value="10.15" unit="g / cm3"/>
    <fraction n="0.948" ref="W"/>
    <fraction n="0.052*19./40" ref="C"/>
    <fraction n="0.052*21./40" ref="H"/>
  </material>
  <material name="WPowderplusEpoxy">
    <D type="density" unit="g/cm3" value="10.95"/>
    <fraction n="0.97" ref="Tungsten"/>
    <fraction n="0.03" ref="Epoxy"/>
  </material>
  <material name="CarbonFiber_25percent">
    <D type="density" value="0.375" unit="g / cm3"/>
    <fraction n="1.0" ref="CarbonFiber"/>
  </material>
  <material name="CarbonFiber_15percent">
    <D type="density" value="0.225" unit="g / cm3"/>
    <fraction n="1.0" ref="CarbonFiber"/>
  </material>
  <material name="Rohacell31_50percent">
    <D type="density" value="0.016" unit="g / cm3"/>
    <fraction n="1.0" ref="Rohacell31"/>
  </material>
  <material name="Rohacell31_15percent">
    <D type="density" value="0.0048" unit="g / cm3"/>
    <fraction n="1.0" ref="Rohacell31"/>
  </material>
  <material name="BoratedPolyethylene5">
    <D value="0.93" unit="g / cm3"/>
    <fraction n="0.612" ref="C"/>
    <fraction n="0.222" ref="O"/>
    <fraction n="0.116" ref="H"/>
    <fraction n="0.050" ref="B"/>
  </material>
  <material name="SiliconCarbide">
    <D value="3.1" unit="g / cm3"/>
    <composite n="1" ref="Si"/>
    <composite n="1" ref="C"/>
  </material>
  <material name="SiliconCarbide_6percent">
    <D value="0.186" unit="g / cm3"/>
    <fraction n="1.0" ref="SiliconCarbide"/>
  </material>
  <material name="PlasticScint">
    <D type="density" unit="g/cm3" value="1.032"/>
    <composite n="9" ref="C"/>
    <composite n="10" ref="H"/>
    <constant name="BirksConstant" value="0.126*mm/MeV"/>
  </material>
  <material name="PbWO4">
    <D type="density" value="8.3" unit="g / cm3"/>
    <composite n="1" ref="Pb"/>
    <composite n="1" ref="W"/>
    <composite n="4" ref="O"/>
    <constant name="BirksConstant" value="0.0333*mm/MeV"/>
  </material>
  <material name="Ar90CO2">
    <D type="density" value="1.802" unit="mg / cm3"/>
    <composite n="0.891" ref="Argon"/>
    <!--<composite n="0.109" ref="CarbonDioxide"/>-->
    <composite n="0.036" ref="C"/>
    <composite n="0.073" ref="O"/>
  </material>
  <material name="Mylar">
    <D type="density" value="1.39" unit="g/cm3" />
    <fraction n="0.62502108" ref="C"/>
    <fraction n="0.041960452" ref="H"/>
    <fraction n="0.33301847" ref="O"/>
  </material>
  <material name="MylarMLI">
    <D type="density" value="0.08" unit="g/cm3" />
    <fraction n="0.62502108" ref="C"/>
    <fraction n="0.041960452" ref="H"/>
    <fraction n="0.33301847" ref="O"/>
  </material>
  <material name="Nomex">
    <D type="density" value="0.029" unit="g/cm3" />
    <composite n="14" ref="C"/>
    <composite n="10" ref="H"/>
    <composite n="2" ref="N"/>
    <composite n="2" ref="O"/>
  </material>
  <material name="Fr4_Epoxy">
    <D type="density" value="1.2" unit="g/cm3"/>
    <composite n="2" ref="H"/>
    <composite n="2" ref="C"/>
  </material>
  <material name="Fr4">
    <D type="density" value="1.86" unit="g/cm3"/>
    <fraction n="0.528" ref="Quartz"/>
    <fraction n="0.472" ref="Fr4_Epoxy"/>
  </material>
  <material name="Tyvek">
    <D type="density" value="0.3529" unit="g/cm3"/>
    <composite n="2" ref="C"/>
    <composite n="4" ref="H"/>
  </material>
  <material name="TiO2">
    <D type="density" value="4.2" unit="g/cm3"/>
    <composite n="1" ref="Ti"/>
    <composite n="2" ref="O"/>
  </material>
  <material name="Ti02Epoxy">
    <D type="density" value="2.3" unit="g/cm3"/>
    <fraction n="0.67" ref="Epoxy"/>
    <fraction n="0.33" ref="TiO2"/>
  </material>
  <material name="Cfrp_intt">
    <D type="density" value="1.69" unit="g/cm3"/>
    <composite n="10" ref="C"/>
    <composite n="6" ref="H"/>
    <composite n="1" ref="O"/>
  </material>
  <material name="Graphite">
    <D type="density" value="2.21" unit="g/cm3"/>
    <composite n="1" ref="C"/>
  </material>
  <material name="PolyvinylAcetate">
    <D type="density" value="1.19" unit="g/cm3"/>
    <composite n="4" ref="C"/>
    <composite n="6" ref="H"/>
    <composite n="2" ref="O"/>
  </material>
  <material name="Plexiglass">
    <D type="density" value="1.19" unit="g/cm3"/>
    <composite n="5" ref="C"/>
    <composite n="8" ref="H"/>
    <composite n="2" ref="O"/>
  </material>
<<<<<<< HEAD
=======
  <material name="StainlessSteelP506">
    <!-- Same density as the 304 grade steel is assumed -->
    <D type="density" value="7.9" unit="g / cm3"/>
    <!-- https://cds.cern.ch/record/1636422/files/Vacuum%20Technical%20Note%2097-17.pdf -->
    <fraction n="0.576" ref="Fe"/>
    <fraction n="0.193" ref="Cr"/>
    <fraction n="0.11" ref="Ni"/>
    <fraction n="0.121" ref="Mn"/>
  </material>
>>>>>>> 3c27fc3d
  <material name="StainlessSteelSAE304">
    <D type="density" value="7.9" unit="g / cm3"/>
    <fraction n="0.74" ref="Fe"/>
    <fraction n="0.18" ref="Cr"/>
    <fraction n="0.08" ref="Ni"/>
  </material>
  <material name="Copper">
    <D type="density" value="8.96" unit="g / cm3"/>
    <fraction n="1." ref="Cu"/>
  </material>
  <material name="ZDC_Tungsten">
    <D type="density" value="18.73" unit="g / cm3"/>
    <fraction n="0.943" ref="W"/>
    <fraction n="0.038" ref="Ni"/>
    <fraction n="0.019" ref="Cu"/>
  </material>
  <material name="ZDC_PET">
    <D type="density" value="1.38" unit="g/cm3"/>
    <composite n="8"  ref="H"/>
    <composite n="10" ref="C"/>
    <composite n="4"  ref="O"/>
  </material>
  <material name="ZDC_Scintillator">
    <D type="density" value="1.032" unit="g/cm3"/>
    <composite n="8" ref="C"/>
    <composite n="8" ref="H"/>
  </material>
  <material name="ZDC_Polyethylene">
    <D type="density" value="0.96" unit="g/cm3"/>
    <composite n="2" ref="C"/>
    <composite n="4" ref="H"/>
  </material>
  <material name="MMGAS_ResistivePaste">
    <D type="density" unit="g/cm3" value="0.77906"/>
    <composite n="1" ref="C"/>
  </material>
  <material name="MMGAS_InoxForMesh" state="solid">
        <D type="density" unit="g/cm3" value="2.8548"/>
    <fraction n="0.19" ref="Cr"/>
        <fraction n="0.68" ref="Fe"/>
        <fraction n="0.02" ref="Mn"/>
        <fraction n="0.10" ref="Ni"/>
        <fraction n="0.01" ref="Si"/>
  </material>
  <material name="Ar90IsoButane" state="gas">
    <D type="density" unit="g/cm3" value="0.00170335"/>
    <fraction n="0.90" ref="Ar"/>
    <fraction n="0.0826586" ref="C"/>
    <fraction n="0.0173414" ref="H"/>
  </material>
  <material name="ZDC_WSciFiMixture">
    <D type="density" value="10.17" unit="g/cm3"/>
    <composite n="0.950"  ref="W"/>
    <composite n="0.009" ref="H"/>
    <composite n="0.041"  ref="C"/>
  </material>
  <material name="ZDC_Polyethylene">
    <D type="density" value="0.96" unit="g/cm3"/>
    <composite n="2" ref="C"/>
    <composite n="4" ref="H"/>
  </material>
  <material name="WSciFi_UCLA_Abs">
    <D type="density" value="12.4" unit="g / cm3"/>
    <fraction n="0.96" ref="W"/>
    <fraction n="0.04" ref="Polystyrene"/>
  </material>
  <material name="SciFiPb_Scintillator">
    <D type="density" value="1.049" unit="g / cm3"/>
    <fraction n="0.077" ref="H"/>
    <fraction n="0.921" ref="C"/>
    <fraction n="0.001" ref="N"/>
    <fraction n="0.001" ref="O"/>
    <constant name="BirksConstant" value="0.126*mm/MeV"/>
  </material>
  <material name="SciFiPb_Glue">
    <D type="density" value="1.180" unit="g / cm3"/>
    <fraction n="0.091" ref="H"/>
    <fraction n="0.822" ref="C"/>
    <fraction n="0.032" ref="N"/>
    <fraction n="0.055" ref="O"/>
  </material>
  <material name="SciFiPb_PbGlue">
    <D type="density" value="8.558" unit="g / cm3"/>
    <fraction n="0.9622" ref="Pb"/>
    <fraction n="0.0378" ref="SciFiPb_Glue"/>
  </material>
  <material name="SciFiPb_PbGlue_Edge">
    <D type="density" value="4.231" unit="g / cm3"/>
    <fraction n="0.805" ref="Pb"/>
    <fraction n="0.195" ref="SciFiPb_Glue"/>
  </material>
  <material name="Brass">
    <D type="density" value="8.41" unit="g / cm3"/>
    <fraction n="0.70" ref="Cu"/>
    <fraction n="0.30" ref="Zn"/>
  </material>
  <material name="Brass360">
    <D type="density" unit="g/cm3" value="8.49"/>
    <fraction n="0.6045" ref="Cu"/>
    <fraction n="0.3550" ref="Zn"/>
    <fraction n="0.0370" ref="Pb"/>
    <fraction n="0.0035" ref="Fe"/>
  </material>
  <material name="NbTi">
    <D type="density" value="6.54" unit="g / cm3"/>
    <fraction n="0.50" ref="Nb"/>
    <fraction n="0.50" ref="Ti"/>
  </material>
  <material name="Solder">
    <D type="density" value="8.60" unit="g / cm3"/>
    <fraction n="0.40" ref="Pb"/>
    <fraction n="0.60" ref="Sn"/>
  </material>
 <material name="SolenoidCoil">
    <D type="density" value="8.73" unit="g / cm3"/>
    <fraction n="0.9201" ref="Cu"/>
    <fraction n="0.0638" ref="NbTi"/>
    <fraction n="0.0161" ref="Solder"/>
  </material>
 <material name="LYSO"> <!-- given by the Taiwan Applied Crystals -->
    <D type="density" unit="g/cm3" value="7.125"/>
    <fraction n="0.71813" ref="Lu"/>
    <fraction n="0.03613" ref="Y"/>
    <fraction n="0.06338" ref="Si"/>
    <fraction n="0.18046" ref="O"/>
    <fraction n="0.00190" ref="Ce"/>
  </material>
  <material name="Al6061T6"> <!-- 6061-T6 Aluminum Alloy -->
    <D type="density" unit="g/cm3" value="2.70"/> <!-- Density: 2.70 g/cm^3 -->
    <fraction n="0.9748" ref="Al"/>
    <fraction n="0.0100" ref="Mg"/>
    <fraction n="0.0060" ref="Si"/>
    <fraction n="0.0035" ref="Fe"/>
    <fraction n="0.0020" ref="Cu"/>
    <fraction n="0.0020" ref="Cr"/>
    <fraction n="0.0015" ref="Zn"/>
    <fraction n="0.0008" ref="Ti"/>
    <fraction n="0.0004" ref="Mn"/>
  </material>
  <material name="StainlessSteelA53"> <!-- Define the A53 carbon-steel alloy -->
    <D type="density" unit="g/cm3" value="7.85"/>
    <fraction n="0.980" ref="Fe"/>
    <fraction n="0.003" ref="C"/>
    <fraction n="0.010" ref="Mn"/>
    <fraction n="0.002" ref="P"/>
    <fraction n="0.005" ref="S"/>
  </material>
</materials><|MERGE_RESOLUTION|>--- conflicted
+++ resolved
@@ -411,8 +411,6 @@
     <composite n="8" ref="H"/>
     <composite n="2" ref="O"/>
   </material>
-<<<<<<< HEAD
-=======
   <material name="StainlessSteelP506">
     <!-- Same density as the 304 grade steel is assumed -->
     <D type="density" value="7.9" unit="g / cm3"/>
@@ -422,7 +420,6 @@
     <fraction n="0.11" ref="Ni"/>
     <fraction n="0.121" ref="Mn"/>
   </material>
->>>>>>> 3c27fc3d
   <material name="StainlessSteelSAE304">
     <D type="density" value="7.9" unit="g / cm3"/>
     <fraction n="0.74" ref="Fe"/>
