--- conflicted
+++ resolved
@@ -3,13 +3,9 @@
 
   <include ref="far_backward/definitions.xml"/>
   <include ref="far_backward/magnets.xml"/>
-<<<<<<< HEAD
-=======
   <include ref="far_backward/beamline_hadron.xml"/>
-  <include ref="far_backward/vacuum.xml"/>
 
   <!-- Scattered electron taggers -->
->>>>>>> 736b993c
   <include ref="far_backward/taggers.xml"/>
 
   <!-- Luminosity detector -->
