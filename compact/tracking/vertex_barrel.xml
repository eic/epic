--- conflicted
+++ resolved
@@ -53,22 +53,6 @@
     <constant name="VertexBarrelSegL1_r" value="VertexBarrelModL1_rmin+SiVertexSensor_thickness/2.0" />
     <constant name="VertexBarrelSegL2_r" value="VertexBarrelModL2_rmin+SiVertexSensor_thickness/2.0" />
 
-<<<<<<< HEAD
-    <constant name="VertexBarrelEnvelope_length"    value="VertexTrackingRegion_length"/>
-    <constant name="VertexBarrelLayer_length"       value="VertexBarrelMod_length"/>
-
-    <constant name="VertexBarrelLayer_thickness"    value="0.2*cm"/>
-    <constant name="VertexBarrelMod_thickness"      value="0.1*cm"/>
-
-    <comment> Layer 3 already set as main parameter </comment>
-
-    <constant name="VertexBarrelLayer1_rmin"        value="VertexBarrelMod1_rmin - VertexBarrelLayer_thickness/2.0"/>
-    <constant name="VertexBarrelLayer1_rmax"        value="VertexBarrelLayer1_rmin + VertexBarrelLayer_thickness"/>
-    <constant name="VertexBarrelLayer2_rmin"        value="VertexBarrelMod2_rmin - VertexBarrelLayer_thickness/2.0"/>
-    <constant name="VertexBarrelLayer2_rmax"        value="VertexBarrelLayer2_rmin + VertexBarrelLayer_thickness"/>
-    <constant name="VertexBarrelLayer3_rmin"        value="VertexBarrelMod3_rmin - VertexBarrelLayer_thickness/2.0"/>
-    <constant name="VertexBarrelLayer3_rmax"        value="VertexBarrelLayer3_rmin + VertexBarrelLayer_thickness"/>
-=======
     <constant name="VertexBarrelEnvelope_length"    value="VertexTrackingRegion_length"/> <comment>place holder, not used for now bur required for CI checks</comment>
     <documentation>
       - Currently there are 3 sensor layers: Layer 1,2,3 = L0, L1, L2.
@@ -86,7 +70,6 @@
     <constant name="VertexBarrelLayer1_rmax"  value="VertexBarrelLayer1_rmin + VertexBarrelLayer_thickness" />
     <constant name="VertexBarrelLayer2_rmin"  value="VertexBarrelModL2_rmin" />
     <constant name="VertexBarrelLayer2_rmax"  value="VertexBarrelLayer2_rmin + VertexBarrelLayer_thickness" />
->>>>>>> f98ead8e
 
   </define>
 
