<!-- SPDX-License-Identifier: LGPL-3.0-or-later -->
<!-- Copyright (C) 2022 Sylvester Joosten, Shujie Li -->

<lccdd>
  <comment>
    Tracker support and service materials for ePIC-craterlake tracking geometry.
    See https://indico.bnl.gov/event/19854/#1-updated-epic-tracking-config
    Silicon tracker: the same effective thickness parameters from previous versions, routing changed
    MPGD: estimated by M. Posik
                                                                                             ┌─────
                                                                                             B
                                                                                             │
                                                                                            /
                                                                                           A
                                                                                          /
                                                                                         │
                                                                                         │
    ─2C─2B─2A─\ Outer Support Cone                                      /─2A─2B─2C─2D─2E─┘
 Ecal  pfRICH  \                                                       /
                \                                                     /
                 \─1C──1B──1A─\ Inner Support   /─1A────1B─────1C────/ Outer Support Cone
                               \    Cones      /
                                \             /
                                 \           /
                                  │         │
                                  │         │
    N (-)                         └         ┘                                        (+) P
    ──·──·──·──·──·────·──·──·──·──·── x ──·──·──·──·──·──·──·──·──·────·──·──·──·──·──·── z
  ########
  Updates
  ########
  09.2025: the inner vertex barrel support (up to the first disk) are replaced by a more detailed design in vertex_barrel_support.xml
  </comment>
  <define>

    <comment> Inner tracker service/support cones, symmetric </comment>
    <constant name="InnerSupportConeCF_thickness"         value="2.0*mm" />
    <comment> Effective Aluminum for services for now </comment>
    <constant name="InnerSupportConePAl_thickness"        value="4.9*mm - 0.5*mm" /> <comment> Ref: Services Material Budget 24.03.13.stp - 0.5*mm to avoid overlap with OuterSiBarrel </comment>
    <constant name="InnerSupportConeNAl_thickness"        value="4.4*mm - 0.5*mm" /> <comment> Ref: Services Material Budget 24.03.13.stp - 0.5*mm to avoid overlap with OuterSiBarrel </comment>
    <constant name="InnerSupportConeP_thickness"          value="InnerSupportConePAl_thickness + InnerSupportConeCF_thickness" />
    <constant name="InnerSupportConeN_thickness"          value="InnerSupportConeNAl_thickness + InnerSupportConeCF_thickness" />
<<<<<<< HEAD
    <constant name="InnerSupportCone_zmin"                value="VertexSupportRing_zmax" />
    <constant name="InnerSupportCone_rmin1"               value="InnerSupportCone_zmin/tan(TrackerPrimaryAngle)-3*mm" /> <comment>09.29.2025: use -3*mm to avoid overlap with the updated OB. The cone itself should be updated later. </comment>
=======
    <constant name="InnerSupportCone_zmin"                value="InnerTrackerEndcapP_zmin + 0.5*mm" />  <comment>start the cone at the first disk (assume P and N symmetric)</comment>
    <constant name="InnerSupportCone_rmin1"               value="InnerSupportCone_zmin/tan(TrackerPrimaryAngle)" />
>>>>>>> bbb53813

    <constant name="InnerSupportCone_rmin2"               value="TrackerSupportCyl_rmin1-3*mm" />
    <constant name="InnerSupportCone_zmax"                value="InnerSupportCone_rmin2/tan(TrackerPrimaryAngle)" />

    <constant name="InnerSupportCone_z"                   value="0.5*(InnerSupportCone_zmax + InnerSupportCone_zmin)" />
    <constant name="InnerSupportCone_length"              value="InnerSupportCone_zmax - InnerSupportCone_zmin" />


    <comment> Tracker disk support barrels. 1: inner, 2: outer. All z parameters are unsigned </comment>

    <comment> 1: Inner barrel for Si disk, 3 slices each ends (Negative CBA, Positive ABC) </comment>
    <constant name="TrackerSupportCylCF_thickness1"        value="InnerSupportConeCF_thickness" />

    <comment> Positive </comment>
    <constant name="TrackerSupportCylEndcapP_zmin1A"       value="InnerSupportCone_zmax" />
    <constant name="TrackerSupportCylEndcapP_zmin1B"       value="TrackerEndcapPDisk2_zmin" />
    <constant name="TrackerSupportCylEndcapP_zmin1C"       value="TrackerEndcapPDisk3_zmin" />

    <constant name="TrackerSupportCylEndcapP_zmax1A"       value="TrackerEndcapPDisk2_zmin" />
    <constant name="TrackerSupportCylEndcapP_zmax1B"       value="TrackerEndcapPDisk3_zmin" />
    <constant name="TrackerSupportCylEndcapP_zmax1C"       value="129.7*cm" /> <comment> Ref: Services Material Budget 24.03.13.stp </comment>

    <constant name="TrackerSupportCylEndcapP_z1A"          value="0.5*(TrackerSupportCylEndcapP_zmin1A + TrackerSupportCylEndcapP_zmax1A)" />
    <constant name="TrackerSupportCylEndcapP_z1B"          value="0.5*(TrackerSupportCylEndcapP_zmin1B + TrackerSupportCylEndcapP_zmax1B)" />
    <constant name="TrackerSupportCylEndcapP_z1C"          value="0.5*(TrackerSupportCylEndcapP_zmin1C + TrackerSupportCylEndcapP_zmax1C)" />

    <constant name="TrackerSupportCylEndcapP_length1A"     value="TrackerSupportCylEndcapP_zmax1A - TrackerSupportCylEndcapP_zmin1A" />
    <constant name="TrackerSupportCylEndcapP_length1B"     value="TrackerSupportCylEndcapP_zmax1B - TrackerSupportCylEndcapP_zmin1B" />
    <constant name="TrackerSupportCylEndcapP_length1C"     value="TrackerSupportCylEndcapP_zmax1C - TrackerSupportCylEndcapP_zmin1C" />

    <constant name="TrackerSupportCylAlP_thickness1A"      value="5.0*mm" /> <comment> Ref: Services Material Budget 24.03.13.stp </comment>
    <constant name="TrackerSupportCylAlP_thickness1B"      value="5.0*mm" /> <comment> Ref: Services Material Budget 24.03.13.stp </comment>
    <constant name="TrackerSupportCylAlP_thickness1C"      value="5.0*mm" /> <comment> Ref: Services Material Budget 24.03.13.stp </comment>
    <constant name="TrackerSupportCylP_thickness1A"        value="TrackerSupportCylAlP_thickness1A + TrackerSupportCylCF_thickness1" />
    <constant name="TrackerSupportCylP_thickness1B"        value="TrackerSupportCylAlP_thickness1B + TrackerSupportCylCF_thickness1" />
    <constant name="TrackerSupportCylP_thickness1C"        value="TrackerSupportCylAlP_thickness1C + TrackerSupportCylCF_thickness1" />

    <comment> Negative </comment>
    <constant name="TrackerSupportCylEndcapN_zmin1A"       value="InnerSupportCone_zmax" />
    <constant name="TrackerSupportCylEndcapN_zmin1B"       value="TrackerEndcapNDisk2_zmin" />
    <constant name="TrackerSupportCylEndcapN_zmin1C"       value="TrackerEndcapNDisk3_zmin" />

    <constant name="TrackerSupportCylEndcapN_zmax1A"       value="TrackerEndcapNDisk2_zmin" />
    <constant name="TrackerSupportCylEndcapN_zmax1B"       value="TrackerEndcapNDisk3_zmin" />
    <constant name="TrackerSupportCylEndcapN_zmax1C"       value="101.0*cm" /> <comment> Ref: Services Material Budget 24.03.13.stp </comment>

    <constant name="TrackerSupportCylEndcapN_z1A"          value="0.5*(TrackerSupportCylEndcapN_zmin1A + TrackerSupportCylEndcapN_zmax1A)" />
    <constant name="TrackerSupportCylEndcapN_z1B"          value="0.5*(TrackerSupportCylEndcapN_zmin1B + TrackerSupportCylEndcapN_zmax1B)" />
    <constant name="TrackerSupportCylEndcapN_z1C"          value="0.5*(TrackerSupportCylEndcapN_zmin1C + TrackerSupportCylEndcapN_zmax1C)" />

    <constant name="TrackerSupportCylEndcapN_length1A"     value="TrackerSupportCylEndcapN_zmax1A - TrackerSupportCylEndcapN_zmin1A" />
    <constant name="TrackerSupportCylEndcapN_length1B"     value="TrackerSupportCylEndcapN_zmax1B - TrackerSupportCylEndcapN_zmin1B" />
    <constant name="TrackerSupportCylEndcapN_length1C"     value="TrackerSupportCylEndcapN_zmax1C - TrackerSupportCylEndcapN_zmin1C" />

    <constant name="TrackerSupportCylAlN_thickness1A"      value="5.0*mm" /> <comment> Ref: Services Material Budget 24.03.13.stp </comment>
    <constant name="TrackerSupportCylAlN_thickness1B"      value="5.0*mm" /> <comment> Ref: Services Material Budget 24.03.13.stp </comment>
    <constant name="TrackerSupportCylAlN_thickness1C"      value="5.0*mm" /> <comment> Ref: Services Material Budget 24.03.13.stp </comment>
    <constant name="TrackerSupportCylN_thickness1A"        value="TrackerSupportCylAlN_thickness1A + TrackerSupportCylCF_thickness1" />
    <constant name="TrackerSupportCylN_thickness1B"        value="TrackerSupportCylAlN_thickness1B + TrackerSupportCylCF_thickness1" />
    <constant name="TrackerSupportCylN_thickness1C"        value="TrackerSupportCylAlN_thickness1C + TrackerSupportCylCF_thickness1" />


    <comment> Outer tracker service/support cones, asymmetric </comment>
    <constant name="OuterSupportConeCF_thickness"          value="2.0*mm" />
    <comment> Effective Aluminum for services for now </comment>
    <constant name="OuterSupportConePAl_thickness"         value="10.3*mm" /> <comment> Ref: Services Material Budget 24.03.13.stp </comment>
    <constant name="OuterSupportConeNAl_thickness"         value="10.3*mm" /> <comment> Ref: Services Material Budget 24.03.13.stp </comment>
    <constant name="OuterSupportConeP_thickness"           value="OuterSupportConePAl_thickness + OuterSupportConeCF_thickness" />
    <constant name="OuterSupportConeN_thickness"           value="OuterSupportConeNAl_thickness + OuterSupportConeCF_thickness" />

    <comment> Negative outer tracker service/support cone </comment>
    <constant name="OuterSupportConeN_zmin"                value="TrackerSupportCylEndcapN_zmax1C" />
    <constant name="OuterSupportConeN_rmin1"               value="TrackerSupportCyl_rmin1" />
    <constant name="OuterSupportConeN_tan"                 value="OuterSupportConeN_rmin1/OuterSupportConeN_zmin" />

    <constant name="OuterSupportConeN_rmin2"               value="TrackerSupportCylEndcapN_rmin2" />
    <constant name="OuterSupportConeN_zmax"                value="125.0*cm" /> <comment> Ref: Services Material Budget 24.03.13.stp </comment>

    <constant name="OuterSupportConeN_z"                   value="0.5*(OuterSupportConeN_zmax + OuterSupportConeN_zmin)" />
    <constant name="OuterSupportConeN_length"              value="OuterSupportConeN_zmax - OuterSupportConeN_zmin" />

    <comment> Positive outer tracker service/support cone </comment>
    <constant name="OuterSupportConeP_zmin"                value="TrackerSupportCylEndcapP_zmax1C" />
    <constant name="OuterSupportConeP_rmin1"               value="TrackerSupportCyl_rmin1" />
    <constant name="OuterSupportConeP_tan"                 value="OuterSupportConeP_rmin1/OuterSupportConeP_zmin" />

    <constant name="OuterSupportConeP_rmin2"               value="TrackerSupportCylEndcapP_rmin2" />
    <constant name="OuterSupportConeP_zmax"                value="OuterSupportConeP_rmin2/OuterSupportConeP_tan" />

    <constant name="OuterSupportConeP_z"                   value="0.5*(OuterSupportConeP_zmax + OuterSupportConeP_zmin)" />
    <constant name="OuterSupportConeP_length"              value="OuterSupportConeP_zmax - OuterSupportConeP_zmin" />


    <comment> 2. Outer barrel for Si barrel cables (guided out projectively) and MPGD (inner+disks). </comment>
    <constant name="TrackerSupportCylCF_thickness2"        value="0.01*cm" /> <comment> place holder </comment>

    <comment> Positive </comment>

    <constant name="TrackerSupportCylEndcapP_zmin2A"       value="OuterSupportConeP_zmax" />
    <constant name="TrackerSupportCylEndcapP_zmin2B"       value="max(53.75*cm, TrackerSupportCylEndcapP_zmin2A + 1*mm)" />
    <constant name="TrackerSupportCylEndcapP_zmin2C"       value="max(135*cm, TrackerSupportCylEndcapP_zmin2B + 1*mm)" />
    <constant name="TrackerSupportCylEndcapP_zmin2D"       value="max(148*cm, TrackerSupportCylEndcapP_zmin2C + 1*mm)" />
    <constant name="TrackerSupportCylEndcapP_zmin2E"       value="max(161*cm, TrackerSupportCylEndcapP_zmin2D + 1*mm)" />

    <constant name="TrackerSupportCylEndcapP_zmax2A"       value="TrackerSupportCylEndcapP_zmin2B" />
    <constant name="TrackerSupportCylEndcapP_zmax2B"       value="TrackerSupportCylEndcapP_zmin2C" />
    <constant name="TrackerSupportCylEndcapP_zmax2C"       value="TrackerSupportCylEndcapP_zmin2D" />
    <constant name="TrackerSupportCylEndcapP_zmax2D"       value="TrackerSupportCylEndcapP_zmin2E" />
    <constant name="TrackerSupportCylEndcapP_zmax2E"       value="EcalBarrelForward_zmax" />

    <constant name="TrackerSupportCylEndcapP_z2A"          value="0.5*(TrackerSupportCylEndcapP_zmin2A + TrackerSupportCylEndcapP_zmax2A)" />
    <constant name="TrackerSupportCylEndcapP_z2B"          value="0.5*(TrackerSupportCylEndcapP_zmin2B + TrackerSupportCylEndcapP_zmax2B)" />
    <constant name="TrackerSupportCylEndcapP_z2C"          value="0.5*(TrackerSupportCylEndcapP_zmin2C + TrackerSupportCylEndcapP_zmax2C)" />
    <constant name="TrackerSupportCylEndcapP_z2D"          value="0.5*(TrackerSupportCylEndcapP_zmin2D + TrackerSupportCylEndcapP_zmax2D)" />
    <constant name="TrackerSupportCylEndcapP_z2E"          value="0.5*(TrackerSupportCylEndcapP_zmin2E + TrackerSupportCylEndcapP_zmax2E)" />

    <constant name="TrackerSupportCylEndcapP_length2A"     value="TrackerSupportCylEndcapP_zmax2A - TrackerSupportCylEndcapP_zmin2A" />
    <constant name="TrackerSupportCylEndcapP_length2B"     value="TrackerSupportCylEndcapP_zmax2B - TrackerSupportCylEndcapP_zmin2B" />
    <constant name="TrackerSupportCylEndcapP_length2C"     value="TrackerSupportCylEndcapP_zmax2C - TrackerSupportCylEndcapP_zmin2C" />
    <constant name="TrackerSupportCylEndcapP_length2D"     value="TrackerSupportCylEndcapP_zmax2D - TrackerSupportCylEndcapP_zmin2D" />
    <constant name="TrackerSupportCylEndcapP_length2E"     value="TrackerSupportCylEndcapP_zmax2E - TrackerSupportCylEndcapP_zmin2E" />

    <comment>
      <comment> grounds-up thickness determination </comment>
      <comment> cables from Si tracker to outer barrels </comment>
      <constant name="TrackerSupportCylAlP_thickness2SiCone" value="3.10*mm" /> <comment> cables from the Si cone </comment>
      <constant name="TrackerSupportCylAlP_thickness2SiDisk" value="3.04*mm" /> <comment> cables from the Si disks </comment>

      <comment> cables from MPGD</comment>
      <constant name="TrackerSupportCylAlP_thickness2A"      value="1.66*mm" />
      <constant name="TrackerSupportCylAlP_thickness2B"      value="3.12*mm" />
      <constant name="TrackerSupportCylAlP_thickness2C"      value="4.68*mm" />
      <constant name="TrackerSupportCylAlP_thickness2D"      value="5.99*mm" />
      <constant name="TrackerSupportCylAlP_thickness2E"      value="7.30*mm" />

      <comment> total</comment>
      <constant name="TrackerSupportCylP_thickness2A"        value="TrackerSupportCylAlP_thickness2A + TrackerSupportCylCF_thickness2+ TrackerSupportCylAlP_thickness2SiCone" />
      <constant name="TrackerSupportCylP_thickness2B"        value="TrackerSupportCylAlP_thickness2B + TrackerSupportCylCF_thickness2+ TrackerSupportCylAlP_thickness2SiCone+TrackerSupportCylAlP_thickness2SiDisk" />
      <constant name="TrackerSupportCylP_thickness2C"        value="TrackerSupportCylAlP_thickness2C + TrackerSupportCylCF_thickness2+ TrackerSupportCylAlP_thickness2SiCone+TrackerSupportCylAlP_thickness2SiDisk" />
      <constant name="TrackerSupportCylP_thickness2D"        value="TrackerSupportCylAlP_thickness2D + TrackerSupportCylCF_thickness2+ TrackerSupportCylAlP_thickness2SiCone+TrackerSupportCylAlP_thickness2SiDisk" />
      <constant name="TrackerSupportCylP_thickness2E"        value="TrackerSupportCylAlP_thickness2E + TrackerSupportCylCF_thickness2+ TrackerSupportCylAlP_thickness2SiCone+TrackerSupportCylAlP_thickness2SiDisk" />
    </comment>

    <comment> effective thickness </comment>
     <comment> Ref: Services Material Budget 24.03.13.stp </comment>
    <constant name="TrackerSupportCylAlP_thickness2A"      value="10.3*mm" /> <comment> Ref: Services Material Budget 24.03.13.stp </comment>
    <constant name="TrackerSupportCylAlP_thickness2B"      value="10.3*mm" /> <comment> Ref: Services Material Budget 24.03.13.stp </comment>
    <constant name="TrackerSupportCylAlP_thickness2C"      value="10.3*mm" /> <comment> Ref: Services Material Budget 24.03.13.stp </comment>
    <constant name="TrackerSupportCylAlP_thickness2D"      value="10.3*mm" /> <comment> Ref: Services Material Budget 24.03.13.stp </comment>
    <constant name="TrackerSupportCylAlP_thickness2E"      value="10.3*mm" /> <comment> Ref: Services Material Budget 24.03.13.stp </comment>
    <constant name="TrackerSupportCylP_thickness2A"        value="TrackerSupportCylAlP_thickness2A + TrackerSupportCylCF_thickness2" />
    <constant name="TrackerSupportCylP_thickness2B"        value="TrackerSupportCylAlP_thickness2B + TrackerSupportCylCF_thickness2" />
    <constant name="TrackerSupportCylP_thickness2C"        value="TrackerSupportCylAlP_thickness2C + TrackerSupportCylCF_thickness2" />
    <constant name="TrackerSupportCylP_thickness2D"        value="TrackerSupportCylAlP_thickness2D + TrackerSupportCylCF_thickness2" />
    <constant name="TrackerSupportCylP_thickness2E"        value="TrackerSupportCylAlP_thickness2E + TrackerSupportCylCF_thickness2" />

    <comment> Negative </comment>
    <constant name="TrackerSupportCylEndcapN_zmin2A"       value="OuterSupportConeN_zmax" />
    <constant name="TrackerSupportCylEndcapN_zmin2B"       value="max(105*cm, TrackerSupportCylEndcapN_zmin2A + 1*mm)" />
    <constant name="TrackerSupportCylEndcapN_zmin2C"       value="max(110*cm, TrackerSupportCylEndcapN_zmin2B + 1*mm)" />

    <constant name="TrackerSupportCylEndcapN_zmax2A"       value="TrackerSupportCylEndcapN_zmin2B" />
    <constant name="TrackerSupportCylEndcapN_zmax2B"       value="TrackerSupportCylEndcapN_zmin2C" />
    <constant name="TrackerSupportCylEndcapN_zmax2C"       value="280*cm" /> <comment> Ref: Services Material Budget 24.03.13.stp </comment>

    <constant name="TrackerSupportCylEndcapN_z2A"          value="0.5*(TrackerSupportCylEndcapN_zmin2A + TrackerSupportCylEndcapN_zmax2A)" />
    <constant name="TrackerSupportCylEndcapN_z2B"          value="0.5*(TrackerSupportCylEndcapN_zmin2B + TrackerSupportCylEndcapN_zmax2B)" />
    <constant name="TrackerSupportCylEndcapN_z2C"          value="0.5*(TrackerSupportCylEndcapN_zmin2C + TrackerSupportCylEndcapN_zmax2C)" />

    <constant name="TrackerSupportCylEndcapN_length2A"     value="TrackerSupportCylEndcapN_zmax2A - TrackerSupportCylEndcapN_zmin2A" />
    <constant name="TrackerSupportCylEndcapN_length2B"     value="TrackerSupportCylEndcapN_zmax2B - TrackerSupportCylEndcapN_zmin2B" />
    <constant name="TrackerSupportCylEndcapN_length2C"     value="TrackerSupportCylEndcapN_zmax2C - TrackerSupportCylEndcapN_zmin2C" />

    <comment>
      <comment> grounds-up thickness determination </comment>
      <comment> cables from Si tracker to outer barrels </comment>
      <constant name="TrackerSupportCylAlN_thickness2SiCone" value="3.71*mm" />
      <constant name="TrackerSupportCylAlN_thickness2SiDisk" value="3.04*mm" />
      <comment> cables from MPGD </comment>
      <constant name="TrackerSupportCylAlN_thickness2A"      value="1.56*mm" />
      <constant name="TrackerSupportCylAlN_thickness2B"      value="3.12*mm" />
      <constant name="TrackerSupportCylAlN_thickness2C"      value="4.43*mm" />
      <constant name="TrackerSupportCylN_thickness2A"        value="TrackerSupportCylAlN_thickness2A + TrackerSupportCylCF_thickness2+ TrackerSupportCylAlN_thickness2SiCone" />
      <constant name="TrackerSupportCylN_thickness2B"        value="TrackerSupportCylAlN_thickness2B + TrackerSupportCylCF_thickness2 + TrackerSupportCylAlN_thickness2SiCone+TrackerSupportCylAlN_thickness2SiDisk" />
      <constant name="TrackerSupportCylN_thickness2C"        value="TrackerSupportCylAlN_thickness2C + TrackerSupportCylCF_thickness2 + TrackerSupportCylAlN_thickness2SiCone+TrackerSupportCylAlN_thickness2SiDisk" />
    </comment>

    <comment> effective thickness </comment>
    <comment> Ref: Services Material Budget 24.03.13.stp </comment>
    <constant name="TrackerSupportCylAlN_thickness2A"      value="8.2*mm" /> <comment> Ref: Services Material Budget 24.03.13.stp </comment>
    <constant name="TrackerSupportCylAlN_thickness2B"      value="8.2*mm" /> <comment> Ref: Services Material Budget 24.03.13.stp </comment>
    <constant name="TrackerSupportCylAlN_thickness2C"      value="8.2*mm" /> <comment> Ref: Services Material Budget 24.03.13.stp </comment>
    <constant name="TrackerSupportCylN_thickness2A"        value="TrackerSupportCylAlN_thickness2A + TrackerSupportCylCF_thickness2" />
    <constant name="TrackerSupportCylN_thickness2B"        value="TrackerSupportCylAlN_thickness2A + TrackerSupportCylCF_thickness2" />
    <constant name="TrackerSupportCylN_thickness2C"        value="TrackerSupportCylAlN_thickness2A + TrackerSupportCylCF_thickness2" />

    <comment> 3. Positive endcap disk routing for services. </comment>
    <constant name="TrackerSupportDiskEndcapCF_thickness"  value="2.0*mm" />
    <constant name="TrackerSupportDiskEndcapPAl_thickness" value="0.5 * (10.3*mm + 34.0*mm)" /> <comment> Average of inner and outer thickness </comment>
    <constant name="TrackerSupportDiskEndcapP_thickness"   value="TrackerSupportDiskEndcapCF_thickness+TrackerSupportDiskEndcapPAl_thickness" />
    <constant name="TrackerSupportDiskEndcapP_zmin"        value="TrackerSupportCylEndcapP_zmax2E" />
    <constant name="TrackerSupportDiskEndcapP_zmax"        value="TrackerSupportDiskEndcapP_zmin + TrackerSupportDiskEndcapP_thickness" />
    <constant name="TrackerSupportDiskEndcapP_rmin"        value="TrackerSupportCylEndcapP_rmin2" />
    <constant name="TrackerSupportDiskEndcapP_rmax"        value="920.6*mm" /> <comment> Ref: Services Material Budget 24.03.13.stp </comment>
    <constant name="TrackerSupportDiskEndcapP_z"           value="0.5*(TrackerSupportDiskEndcapP_zmin + TrackerSupportDiskEndcapP_zmax)" />

    <comment> 4. Segments between DRICH readout boxes. </comment>

    <comment> Blind cone segments that do not continue into DRICH readout boxes </comment>
    <constant name="TrackerSupportDRICHBlindConeSegmentCF_thickness" value="2.0*mm" />
    <constant name="TrackerSupportDRICHBlindConeSegmentAl_thickness" value="0.5 * (30.6*mm + 86.7*mm)" /> <comment> Average of inner and outer thickness </comment>
    <constant name="TrackerSupportDRICHBlindConeSegment_thickness"   value="TrackerSupportDRICHBlindConeSegmentCF_thickness + TrackerSupportDRICHBlindConeSegmentAl_thickness" />
    <constant name="TrackerSupportDRICHBlindConeSegment_deltaphi"    value="60*deg - 18*deg" />
    <constant name="TrackerSupportDRICHBlindConeSegment_zmin"        value="TrackerSupportDiskEndcapP_zmax" />
    <constant name="TrackerSupportDRICHBlindConeSegment_zmax"        value="214.0*cm" />
    <constant name="TrackerSupportDRICHBlindConeSegment_rmin"        value="TrackerSupportDiskEndcapP_rmax" />
    <constant name="TrackerSupportDRICHBlindConeSegment_rmin1"       value="TrackerSupportDiskEndcapP_rmax" />
    <constant name="TrackerSupportDRICHBlindConeSegment_rmin2"       value="108.0*cm" /> <comment> Modified from 110*cm to DRICH_sensorbox_rmin = 108*cm </comment>
    <constant name="TrackerSupportDRICHBlindConeSegment_rmax"        value="TrackerSupportDRICHBlindConeSegment_rmin2" />
    <constant name="TrackerSupportDRICHBlindConeSegment_z"           value="0.5*(TrackerSupportDRICHBlindConeSegment_zmax + TrackerSupportDRICHBlindConeSegment_zmin)" />
    <constant name="TrackerSupportDRICHBlindConeSegment_length"      value="TrackerSupportDRICHBlindConeSegment_zmax - TrackerSupportDRICHBlindConeSegment_zmin" />

    <comment> Cone segments "A" that continue between the DRICH readout boxes </comment>
    <constant name="TrackerSupportDRICHConeSegmentACF_thickness" value="TrackerSupportDRICHBlindConeSegmentCF_thickness" />
    <constant name="TrackerSupportDRICHConeSegmentAAl_thickness" value="TrackerSupportDRICHBlindConeSegmentAl_thickness" />
    <constant name="TrackerSupportDRICHConeSegmentA_thickness"   value="TrackerSupportDRICHConeSegmentACF_thickness+TrackerSupportDRICHConeSegmentAAl_thickness" />
    <constant name="TrackerSupportDRICHConeSegmentA_deltaphi"    value="18*deg" />
    <constant name="TrackerSupportDRICHConeSegmentA_zmin"        value="TrackerSupportDiskEndcapP_zmax" />
    <constant name="TrackerSupportDRICHConeSegmentA_zmax"        value="216.8*cm" />
    <constant name="TrackerSupportDRICHConeSegmentA_rmin1"       value="TrackerSupportDiskEndcapP_rmax" />
    <constant name="TrackerSupportDRICHConeSegmentA_rmin2"       value="113.2*cm" />
    <constant name="TrackerSupportDRICHConeSegmentA_rmax"        value="TrackerSupportDRICHConeSegmentA_rmin2" />
    <constant name="TrackerSupportDRICHConeSegmentA_z"           value="0.5*(TrackerSupportDRICHConeSegmentA_zmax + TrackerSupportDRICHConeSegmentA_zmin)" />
    <constant name="TrackerSupportDRICHConeSegmentA_length"      value="TrackerSupportDRICHConeSegmentA_zmax - TrackerSupportDRICHConeSegmentA_zmin" />

    <comment> Cone segments "B" that go between the DRICH readout boxes </comment>
    <constant name="TrackerSupportDRICHConeSegmentBCF_thickness" value="2.0*mm" />
    <constant name="TrackerSupportDRICHConeSegmentBAl_thickness" value="104.7*mm" /> <comment> Ref: Services Material Budget 24.03.13.stp </comment>
    <constant name="TrackerSupportDRICHConeSegmentB_thickness"   value="TrackerSupportDRICHConeSegmentBCF_thickness + TrackerSupportDRICHConeSegmentBAl_thickness" />
    <constant name="TrackerSupportDRICHConeSegmentB_deltaphi"    value="18*deg" />
    <constant name="TrackerSupportDRICHConeSegmentB_zmin"        value="2070.3*mm" />
    <constant name="TrackerSupportDRICHConeSegmentB_zmax"        value="2310.2*mm" />
    <constant name="TrackerSupportDRICHConeSegmentB_rmin"        value="TrackerSupportDRICHConeSegmentA_rmax" />
    <constant name="TrackerSupportDRICHConeSegmentB_rmin1"       value="634.1*mm" />
    <constant name="TrackerSupportDRICHConeSegmentB_rmin2"       value="1800.0*mm" /> <comment> Ref: Services Material Budget 24.03.13.stp </comment>
    <constant name="TrackerSupportDRICHConeSegmentB_rmax"        value="1868.6*mm" />
    <constant name="TrackerSupportDRICHConeSegmentB_z"           value="0.5*(TrackerSupportDRICHConeSegmentB_zmax + TrackerSupportDRICHConeSegmentB_zmin)" />
    <constant name="TrackerSupportDRICHConeSegmentB_length"      value="TrackerSupportDRICHConeSegmentB_zmax   - TrackerSupportDRICHConeSegmentB_zmin" />

    <constant name="TrackerSupportDRICHCylSegmentAl_thickness"   value="68.6*mm" /> <comment> Ref: Services Material Budget 24.03.13.stp </comment>
    <constant name="TrackerSupportDRICHCylSegment_thickness"     value="TrackerSupportDRICHCylSegmentAl_thickness" />
    <constant name="TrackerSupportDRICHCylSegment_deltaphi"      value="18*deg" />
    <constant name="TrackerSupportDRICHCylSegment_zmin"          value="2310.2*mm" />
    <constant name="TrackerSupportDRICHCylSegment_zmax"          value="2972.6*mm" />
    <constant name="TrackerSupportDRICHCylSegment_rmin"          value="1800.0*mm" />
    <constant name="TrackerSupportDRICHCylSegment_z"             value="0.5*(TrackerSupportDRICHCylSegment_zmax + TrackerSupportDRICHCylSegment_zmin)" />
    <constant name="TrackerSupportDRICHCylSegment_length"        value="TrackerSupportDRICHCylSegment_zmax - TrackerSupportDRICHCylSegment_zmin" />

    <comment> Inner detector support cylinder </comment>
    <constant name="InnerDetectorBarrelSupportCylCF_thickness"   value="InnerDetectorBarrelSupportCylinder_thickness" />
    <constant name="InnerDetectorBarrelSupportCylCF_zmin1"       value="DIRCBackward_zmax" />
    <constant name="InnerDetectorBarrelSupportCylCF_zmin2"       value="DIRCForward_zmax" />
    <constant name="InnerDetectorBarrelSupportCylCF_length"      value="InnerDetectorBarrelSupportCylCF_zmin1 + InnerDetectorBarrelSupportCylCF_zmin2" />
    <constant name="InnerDetectorBarrelSupportCylCF_offset"      value="(InnerDetectorBarrelSupportCylCF_zmin2 - InnerDetectorBarrelSupportCylCF_zmin1)/2.0"/>
    <constant name="InnerDetectorBarrelSupportCylCF_rmin"        value="InnerDetectorBarrelSupportCylinder_rmin" />
    <constant name="InnerDetectorBarrelSupportCylCF_rmax"        value="InnerDetectorBarrelSupportCylinder_rmin + InnerDetectorBarrelSupportCylinder_thickness" />

  </define>

  <detectors>
    <detector type="epic_SupportServiceMaterial"
      name="InnerTrackerSupport"
      id="TrackerSupport_0_ID"
    >

      <support type="Cone"
        name="InnerSupportConeEndcapN"
        vis="TrackerSupportVis"
        rmin1="InnerSupportCone_rmin2"
        rmin2="InnerSupportCone_rmin1"
        rmax="TrackerSupportCyl_rmin1+TrackerSupportCylN_thickness1A"
        length="InnerSupportCone_length"
        thickness="InnerSupportConeN_thickness">
          <position x="0*cm" y="0*cm" z="-InnerSupportCone_z" />
          <component material="Aluminum" thickness="InnerSupportConeNAl_thickness" name="Services" vis="TrackerServiceVis" />
          <component material="CarbonFiber" thickness="InnerSupportConeCF_thickness" name="Support" vis="TrackerSupportVis"/>
      </support>
      <support type="Cone"
        name="InnerSupportConeEndcapP"
        vis="TrackerSupportVis"
        rmin1="InnerSupportCone_rmin1"
        rmin2="InnerSupportCone_rmin2"
        rmax="TrackerSupportCyl_rmin1+TrackerSupportCylP_thickness1A"
        length="InnerSupportCone_length"
        thickness="InnerSupportConeP_thickness">
          <position x="0*cm" y="0*cm" z="InnerSupportCone_z" />
          <component material="Aluminum" thickness="InnerSupportConePAl_thickness" name="Services" vis="TrackerServiceVis" />
          <component material="CarbonFiber" thickness="InnerSupportConeCF_thickness" name="Support" vis="TrackerSupportVis"/>
      </support>

      <support type="Cylinder"
        name="TrackerSupportCylEndcapN1A"
        vis="TrackerSupportVis"
        rmin="TrackerSupportCyl_rmin1"
        length="TrackerSupportCylEndcapN_length1A"
        thickness="TrackerSupportCylN_thickness1A">
          <position x="0*cm" y="0*cm" z="-TrackerSupportCylEndcapN_z1A" />
          <component material="Aluminum" thickness="TrackerSupportCylAlN_thickness1A" name="Services" vis="TrackerServiceVis" />
          <component material="CarbonFiber" thickness="TrackerSupportCylCF_thickness1" name="Support" vis="TrackerSupportVis"/>
      </support>
      <support type="Cylinder"
        name="TrackerSupportCylEndcapN1B"
        vis="TrackerSupportVis"
        rmin="TrackerSupportCyl_rmin1"
        length="TrackerSupportCylEndcapN_length1B"
        thickness="TrackerSupportCylN_thickness1B">
          <position x="0*cm" y="0*cm" z="-TrackerSupportCylEndcapN_z1B" />
          <component material="Aluminum" thickness="TrackerSupportCylAlN_thickness1B" name="Services" vis="TrackerServiceVis" />
          <component material="CarbonFiber" thickness="TrackerSupportCylCF_thickness1" name="Support" vis="TrackerSupportVis"/>
      </support>
      <support type="Cylinder"
        name="TrackerSupportCylEndcapN1C"
        vis="TrackerSupportVis"
        rmin="TrackerSupportCyl_rmin1"
        length="TrackerSupportCylEndcapN_length1C"
        thickness="TrackerSupportCylN_thickness1C">
          <position x="0*cm" y="0*cm" z="-TrackerSupportCylEndcapN_z1C" />
          <component material="Aluminum" thickness="TrackerSupportCylAlN_thickness1C" name="Services" vis="TrackerServiceVis" />
          <component material="CarbonFiber" thickness="TrackerSupportCylCF_thickness1" name="Support" vis="TrackerSupportVis"/>
      </support>
      <support type="Cylinder"
        name="TrackerSupportCylEndcapP1A"
        vis="TrackerSupportVis"
        rmin="TrackerSupportCyl_rmin1"
        length="TrackerSupportCylEndcapP_length1A"
        thickness="TrackerSupportCylP_thickness1A">
          <position x="0*cm" y="0*cm" z="TrackerSupportCylEndcapP_z1A" />
          <component material="Aluminum" thickness="TrackerSupportCylAlP_thickness1A" name="Services" vis="TrackerServiceVis" />
          <component material="CarbonFiber" thickness="TrackerSupportCylCF_thickness1" name="Support" vis="TrackerSupportVis"/>
      </support>
      <support type="Cylinder"
        name="TrackerSupportCylEndcapP1B"
        vis="TrackerSupportVis"
        rmin="TrackerSupportCyl_rmin1"
        length="TrackerSupportCylEndcapP_length1B"
        thickness="TrackerSupportCylP_thickness1B">
          <position x="0*cm" y="0*cm" z="TrackerSupportCylEndcapP_z1B" />
          <component material="Aluminum" thickness="TrackerSupportCylAlP_thickness1B" name="Services" vis="TrackerServiceVis" />
          <component material="CarbonFiber" thickness="TrackerSupportCylCF_thickness1" name="Support" vis="TrackerSupportVis"/>
      </support>
      <support type="Cylinder"
        name="TrackerSupportCylEndcapP1C"
        vis="TrackerSupportVis"
        rmin="TrackerSupportCyl_rmin1"
        length="TrackerSupportCylEndcapP_length1C"
        thickness="TrackerSupportCylP_thickness1C">
          <position x="0*cm" y="0*cm" z="TrackerSupportCylEndcapP_z1C" />
          <component material="Aluminum" thickness="TrackerSupportCylAlP_thickness1C" name="Services" vis="TrackerServiceVis" />
          <component material="CarbonFiber" thickness="TrackerSupportCylCF_thickness1" name="Support" vis="TrackerSupportVis"/>
      </support>

      <support type="Cone"
        name="OuterSupportConeEndcapN"
        vis="TrackerSupportVis"
        rmin1="OuterSupportConeN_rmin2"
        rmin2="OuterSupportConeN_rmin1"
        rmax="InnerDetectorBarrelSupportCylCF_rmin"
        length="OuterSupportConeN_length"
        thickness="OuterSupportConeN_thickness">
          <position x="0*cm" y="0*cm" z="-OuterSupportConeN_z" />
          <component material="Aluminum" thickness="OuterSupportConeNAl_thickness" name="Services" vis="TrackerServiceVis" />
          <component material="CarbonFiber" thickness="OuterSupportConeCF_thickness" name="Support" vis="TrackerSupportVis"/>
      </support>
      <support type="Cone"
        name="OuterSupportConeEndcapP"
        vis="TrackerSupportVis"
        rmin1="OuterSupportConeP_rmin1"
        rmin2="OuterSupportConeP_rmin2"
        length="OuterSupportConeP_length"
        thickness="OuterSupportConeP_thickness">
          <position x="0*cm" y="0*cm" z="OuterSupportConeP_z" />
          <component material="Aluminum" thickness="OuterSupportConePAl_thickness" name="Services" vis="TrackerServiceVis" />
          <component material="CarbonFiber" thickness="OuterSupportConeCF_thickness" name="Support" vis="TrackerSupportVis"/>
      </support>

      <comment> outer barrel </comment>
      <support type="Cylinder"
        name="TrackerSupportCylEndcapN2A"
        vis="TrackerSupportVis"
        rmin="TrackerSupportCylEndcapN_rmin2"
        length="TrackerSupportCylEndcapN_length2A"
        thickness="TrackerSupportCylN_thickness2A">
          <position x="0*cm" y="0*cm" z="-TrackerSupportCylEndcapN_z2A" />
          <component material="Aluminum" thickness="TrackerSupportCylAlN_thickness2A" name="Services" vis="TrackerServiceVis" />
          <component material="CarbonFiber" thickness="TrackerSupportCylCF_thickness2" name="Support" vis="TrackerSupportVis"/>
      </support>
      <support type="Cylinder"
        name="TrackerSupportCylEndcapN2B"
        vis="TrackerSupportVis"
        rmin="TrackerSupportCylEndcapN_rmin2"
        length="TrackerSupportCylEndcapN_length2B"
        thickness="TrackerSupportCylN_thickness2B">
          <position x="0*cm" y="0*cm" z="-TrackerSupportCylEndcapN_z2B" />
          <component material="Aluminum" thickness="TrackerSupportCylAlN_thickness2B" name="Services" vis="TrackerServiceVis" />
          <component material="CarbonFiber" thickness="TrackerSupportCylCF_thickness2" name="Support" vis="TrackerSupportVis"/>
      </support>
      <support type="Cylinder"
        name="TrackerSupportCylEndcapN2C"
        vis="TrackerSupportVis"
        rmin="TrackerSupportCylEndcapN_rmin2"
        length="TrackerSupportCylEndcapN_length2C"
        thickness="TrackerSupportCylN_thickness2C">
          <position x="0*cm" y="0*cm" z="-TrackerSupportCylEndcapN_z2C" />
          <component material="Aluminum" thickness="TrackerSupportCylAlN_thickness2C" name="Services" vis="TrackerServiceVis" />
          <component material="CarbonFiber" thickness="TrackerSupportCylCF_thickness2" name="Support" vis="TrackerSupportVis"/>
      </support>

      <support type="Cylinder"
        name="TrackerSupportCylEndcapP2A"
        vis="TrackerSupportVis"
        rmin="TrackerSupportCylEndcapP_rmin2"
        length="TrackerSupportCylEndcapP_length2A"
        thickness="TrackerSupportCylP_thickness2A">
          <position x="0*cm" y="0*cm" z="TrackerSupportCylEndcapP_z2A" />
          <component material="Aluminum" thickness="TrackerSupportCylAlP_thickness2A" name="Services" vis="TrackerServiceVis" />
          <component material="CarbonFiber" thickness="TrackerSupportCylCF_thickness2" name="Support" vis="TrackerSupportVis"/>
      </support>
      <support type="Cylinder"
        name="TrackerSupportCylEndcapP2B"
        vis="TrackerSupportVis"
        rmin="TrackerSupportCylEndcapP_rmin2"
        length="TrackerSupportCylEndcapP_length2B"
        thickness="TrackerSupportCylP_thickness2B">
          <position x="0*cm" y="0*cm" z="TrackerSupportCylEndcapP_z2B" />
          <component material="Aluminum" thickness="TrackerSupportCylAlP_thickness2B" name="Services" vis="TrackerServiceVis" />
          <component material="CarbonFiber" thickness="TrackerSupportCylCF_thickness2" name="Support" vis="TrackerSupportVis"/>
      </support>
      <support type="Cylinder"
        name="TrackerSupportCylEndcapP2C"
        vis="TrackerSupportVis"
        rmin="TrackerSupportCylEndcapP_rmin2"
        length="TrackerSupportCylEndcapP_length2C"
        thickness="TrackerSupportCylP_thickness2C">
          <position x="0*cm" y="0*cm" z="TrackerSupportCylEndcapP_z2C" />
          <component material="Aluminum" thickness="TrackerSupportCylAlP_thickness2C" name="Services" vis="TrackerServiceVis" />
          <component material="CarbonFiber" thickness="TrackerSupportCylCF_thickness2" name="Support" vis="TrackerSupportVis"/>
      </support>
      <support type="Cylinder"
        name="TrackerSupportCylEndcapP2D"
        vis="TrackerSupportVis"
        rmin="TrackerSupportCylEndcapP_rmin2"
        length="TrackerSupportCylEndcapP_length2D"
        thickness="TrackerSupportCylP_thickness2D">
          <position x="0*cm" y="0*cm" z="TrackerSupportCylEndcapP_z2D" />
          <component material="Aluminum" thickness="TrackerSupportCylAlP_thickness2D" name="Services" vis="TrackerServiceVis" />
          <component material="CarbonFiber" thickness="TrackerSupportCylCF_thickness2" name="Support" vis="TrackerSupportVis"/>
      </support>
      <support type="Cylinder"
        name="TrackerSupportCylEndcapP2E"
        vis="TrackerSupportVis"
        rmin="TrackerSupportCylEndcapP_rmin2"
        length="TrackerSupportCylEndcapP_length2E"
        thickness="TrackerSupportCylP_thickness2E">
          <position x="0*cm" y="0*cm" z="TrackerSupportCylEndcapP_z2E" />
          <component material="Aluminum" thickness="TrackerSupportCylAlP_thickness2E" name="Services" vis="TrackerServiceVis" />
          <component material="CarbonFiber" thickness="TrackerSupportCylCF_thickness2" name="Support" vis="TrackerSupportVis"/>
      </support>

      <support type="Disk"
        name="TrackerSupportDiskEndcapP"
        vis="TrackerSupportVis"
        rmin="TrackerSupportDiskEndcapP_rmin"
        rmax="TrackerSupportDiskEndcapP_rmax"
        thickness="TrackerSupportDiskEndcapP_thickness">
          <position x="0*cm" y="0*cm" z="TrackerSupportDiskEndcapP_z" />
          <component material="Aluminum" thickness="TrackerSupportDiskEndcapPAl_thickness" name="Services" vis="TrackerServiceVis" />
          <component material="CarbonFiber" thickness="TrackerSupportDiskEndcapCF_thickness" name="Support" vis="TrackerSupportVis"/>
      </support>

      <comment> Service routings in front of DRICH </comment>
      <support type="Cone"
        name="TrackerSupportDRICHConeSegmentA_1"
        vis="TrackerSupportVis"
        rmax="TrackerSupportDRICHConeSegmentA_rmax"
        rmin1="TrackerSupportDRICHConeSegmentA_rmin1"
        rmin2="TrackerSupportDRICHConeSegmentA_rmin2"
        length="TrackerSupportDRICHConeSegmentA_length"
        thickness="TrackerSupportDRICHConeSegmentA_thickness"
        phimin="0*deg-0.5*TrackerSupportDRICHConeSegmentA_deltaphi"
        phimax="0*deg+0.5*TrackerSupportDRICHConeSegmentA_deltaphi">
          <position x="0*cm" y="0*cm" z="TrackerSupportDRICHConeSegmentA_z" />
          <component material="Aluminum" thickness="TrackerSupportDRICHConeSegmentAAl_thickness" name="Services" vis="TrackerServiceVis" />
      </support>
      <support type="Cone"
        name="TrackerSupportDRICHConeSegmentB_1"
        vis="TrackerSupportVis"
        rmin="TrackerSupportDRICHConeSegmentB_rmin"
        rmax="TrackerSupportDRICHConeSegmentB_rmax"
        rmin1="TrackerSupportDRICHConeSegmentB_rmin1"
        rmin2="TrackerSupportDRICHConeSegmentB_rmin2"
        length="TrackerSupportDRICHConeSegmentB_length"
        thickness="TrackerSupportDRICHConeSegmentB_thickness"
        phimin="0*deg-0.5*TrackerSupportDRICHConeSegmentB_deltaphi"
        phimax="0*deg+0.5*TrackerSupportDRICHConeSegmentB_deltaphi">
          <position x="0*cm" y="0*cm" z="TrackerSupportDRICHConeSegmentB_z" />
          <component material="Aluminum" thickness="TrackerSupportDRICHConeSegmentBAl_thickness" name="Services" vis="TrackerServiceVis" />
      </support>
      <support type="Cone"
        name="TrackerSupportDRICHBlindConeSegment_1"
        vis="TrackerSupportVis"
        rmin="TrackerSupportDRICHBlindConeSegment_rmin"
        rmax="TrackerSupportDRICHBlindConeSegment_rmax"
        rmin1="TrackerSupportDRICHBlindConeSegment_rmin1"
        rmin2="TrackerSupportDRICHBlindConeSegment_rmin2"
        length="TrackerSupportDRICHBlindConeSegment_length"
        thickness="TrackerSupportDRICHBlindConeSegment_thickness"
        phimin="30*deg-0.5*TrackerSupportDRICHBlindConeSegment_deltaphi"
        phimax="30*deg+0.5*TrackerSupportDRICHBlindConeSegment_deltaphi">
          <position x="0*cm" y="0*cm" z="TrackerSupportDRICHBlindConeSegment_z" />
          <component material="Aluminum" thickness="TrackerSupportDRICHBlindConeSegmentAl_thickness" name="Services" vis="TrackerServiceVis" />
      </support>
      <support type="Cone"
        name="TrackerSupportDRICHConeSegmentA_1"
        vis="TrackerSupportVis"
        rmax="TrackerSupportDRICHConeSegmentA_rmax"
        rmin1="TrackerSupportDRICHConeSegmentA_rmin1"
        rmin2="TrackerSupportDRICHConeSegmentA_rmin2"
        length="TrackerSupportDRICHConeSegmentA_length"
        thickness="TrackerSupportDRICHConeSegmentA_thickness"
        phimin="60*deg-0.5*TrackerSupportDRICHConeSegmentA_deltaphi"
        phimax="60*deg+0.5*TrackerSupportDRICHConeSegmentA_deltaphi">
          <position x="0*cm" y="0*cm" z="TrackerSupportDRICHConeSegmentA_z" />
          <component material="Aluminum" thickness="TrackerSupportDRICHConeSegmentAAl_thickness" name="Services" vis="TrackerServiceVis" />
      </support>
      <support type="Cone"
        name="TrackerSupportDRICHConeSegmentB_1"
        vis="TrackerSupportVis"
        rmin="TrackerSupportDRICHConeSegmentB_rmin"
        rmax="TrackerSupportDRICHConeSegmentB_rmax"
        rmin1="TrackerSupportDRICHConeSegmentB_rmin1"
        rmin2="TrackerSupportDRICHConeSegmentB_rmin2"
        length="TrackerSupportDRICHConeSegmentB_length"
        thickness="TrackerSupportDRICHConeSegmentB_thickness"
        phimin="60*deg-0.5*TrackerSupportDRICHConeSegmentB_deltaphi"
        phimax="60*deg+0.5*TrackerSupportDRICHConeSegmentB_deltaphi">
          <position x="0*cm" y="0*cm" z="TrackerSupportDRICHConeSegmentB_z" />
          <component material="Aluminum" thickness="TrackerSupportDRICHConeSegmentBAl_thickness" name="Services" vis="TrackerServiceVis" />
      </support>
      <support type="Cone"
        name="TrackerSupportDRICHBlindConeSegment_1"
        vis="TrackerSupportVis"
        rmin="TrackerSupportDRICHBlindConeSegment_rmin"
        rmax="TrackerSupportDRICHBlindConeSegment_rmax"
        rmin1="TrackerSupportDRICHBlindConeSegment_rmin1"
        rmin2="TrackerSupportDRICHBlindConeSegment_rmin2"
        length="TrackerSupportDRICHBlindConeSegment_length"
        thickness="TrackerSupportDRICHBlindConeSegment_thickness"
        phimin="90*deg-0.5*TrackerSupportDRICHBlindConeSegment_deltaphi"
        phimax="90*deg+0.5*TrackerSupportDRICHBlindConeSegment_deltaphi">
          <position x="0*cm" y="0*cm" z="TrackerSupportDRICHBlindConeSegment_z" />
          <component material="Aluminum" thickness="TrackerSupportDRICHBlindConeSegmentAl_thickness" name="Services" vis="TrackerServiceVis" />
      </support>
      <support type="Cone"
        name="TrackerSupportDRICHConeSegmentA_1"
        vis="TrackerSupportVis"
        rmax="TrackerSupportDRICHConeSegmentA_rmax"
        rmin1="TrackerSupportDRICHConeSegmentA_rmin1"
        rmin2="TrackerSupportDRICHConeSegmentA_rmin2"
        length="TrackerSupportDRICHConeSegmentA_length"
        thickness="TrackerSupportDRICHConeSegmentA_thickness"
        phimin="120*deg-0.5*TrackerSupportDRICHConeSegmentA_deltaphi"
        phimax="120*deg+0.5*TrackerSupportDRICHConeSegmentA_deltaphi">
          <position x="0*cm" y="0*cm" z="TrackerSupportDRICHConeSegmentA_z" />
          <component material="Aluminum" thickness="TrackerSupportDRICHConeSegmentAAl_thickness" name="Services" vis="TrackerServiceVis" />
      </support>
      <support type="Cone"
        name="TrackerSupportDRICHConeSegmentB_1"
        vis="TrackerSupportVis"
        rmin="TrackerSupportDRICHConeSegmentB_rmin"
        rmax="TrackerSupportDRICHConeSegmentB_rmax"
        rmin1="TrackerSupportDRICHConeSegmentB_rmin1"
        rmin2="TrackerSupportDRICHConeSegmentB_rmin2"
        length="TrackerSupportDRICHConeSegmentB_length"
        thickness="TrackerSupportDRICHConeSegmentB_thickness"
        phimin="120*deg-0.5*TrackerSupportDRICHConeSegmentB_deltaphi"
        phimax="120*deg+0.5*TrackerSupportDRICHConeSegmentB_deltaphi">
          <position x="0*cm" y="0*cm" z="TrackerSupportDRICHConeSegmentB_z" />
          <component material="Aluminum" thickness="TrackerSupportDRICHConeSegmentBAl_thickness" name="Services" vis="TrackerServiceVis" />
      </support>
      <support type="Cone"
        name="TrackerSupportDRICHBlindConeSegment_1"
        vis="TrackerSupportVis"
        rmin="TrackerSupportDRICHBlindConeSegment_rmin"
        rmax="TrackerSupportDRICHBlindConeSegment_rmax"
        rmin1="TrackerSupportDRICHBlindConeSegment_rmin1"
        rmin2="TrackerSupportDRICHBlindConeSegment_rmin2"
        length="TrackerSupportDRICHBlindConeSegment_length"
        thickness="TrackerSupportDRICHBlindConeSegment_thickness"
        phimin="150*deg-0.5*TrackerSupportDRICHBlindConeSegment_deltaphi"
        phimax="150*deg+0.5*TrackerSupportDRICHBlindConeSegment_deltaphi">
          <position x="0*cm" y="0*cm" z="TrackerSupportDRICHBlindConeSegment_z" />
          <component material="Aluminum" thickness="TrackerSupportDRICHBlindConeSegmentAl_thickness" name="Services" vis="TrackerServiceVis" />
      </support>
      <support type="Cone"
        name="TrackerSupportDRICHConeSegmentA_1"
        vis="TrackerSupportVis"
        rmax="TrackerSupportDRICHConeSegmentA_rmax"
        rmin1="TrackerSupportDRICHConeSegmentA_rmin1"
        rmin2="TrackerSupportDRICHConeSegmentA_rmin2"
        length="TrackerSupportDRICHConeSegmentA_length"
        thickness="TrackerSupportDRICHConeSegmentA_thickness"
        phimin="180*deg-0.5*TrackerSupportDRICHConeSegmentA_deltaphi"
        phimax="180*deg+0.5*TrackerSupportDRICHConeSegmentA_deltaphi">
          <position x="0*cm" y="0*cm" z="TrackerSupportDRICHConeSegmentA_z" />
          <component material="Aluminum" thickness="TrackerSupportDRICHConeSegmentAAl_thickness" name="Services" vis="TrackerServiceVis" />
      </support>
      <support type="Cone"
        name="TrackerSupportDRICHConeSegmentB_1"
        vis="TrackerSupportVis"
        rmin="TrackerSupportDRICHConeSegmentB_rmin"
        rmax="TrackerSupportDRICHConeSegmentB_rmax"
        rmin1="TrackerSupportDRICHConeSegmentB_rmin1"
        rmin2="TrackerSupportDRICHConeSegmentB_rmin2"
        length="TrackerSupportDRICHConeSegmentB_length"
        thickness="TrackerSupportDRICHConeSegmentB_thickness"
        phimin="180*deg-0.5*TrackerSupportDRICHConeSegmentB_deltaphi"
        phimax="180*deg+0.5*TrackerSupportDRICHConeSegmentB_deltaphi">
          <position x="0*cm" y="0*cm" z="TrackerSupportDRICHConeSegmentB_z" />
          <component material="Aluminum" thickness="TrackerSupportDRICHConeSegmentBAl_thickness" name="Services" vis="TrackerServiceVis" />
      </support>
      <support type="Cone"
        name="TrackerSupportDRICHBlindConeSegment_1"
        vis="TrackerSupportVis"
        rmin="TrackerSupportDRICHBlindConeSegment_rmin"
        rmax="TrackerSupportDRICHBlindConeSegment_rmax"
        rmin1="TrackerSupportDRICHBlindConeSegment_rmin1"
        rmin2="TrackerSupportDRICHBlindConeSegment_rmin2"
        length="TrackerSupportDRICHBlindConeSegment_length"
        thickness="TrackerSupportDRICHBlindConeSegment_thickness"
        phimin="210*deg-0.5*TrackerSupportDRICHBlindConeSegment_deltaphi"
        phimax="210*deg+0.5*TrackerSupportDRICHBlindConeSegment_deltaphi">
          <position x="0*cm" y="0*cm" z="TrackerSupportDRICHBlindConeSegment_z" />
          <component material="Aluminum" thickness="TrackerSupportDRICHBlindConeSegmentAl_thickness" name="Services" vis="TrackerServiceVis" />
      </support>
      <support type="Cone"
        name="TrackerSupportDRICHConeSegmentA_1"
        vis="TrackerSupportVis"
        rmax="TrackerSupportDRICHConeSegmentA_rmax"
        rmin1="TrackerSupportDRICHConeSegmentA_rmin1"
        rmin2="TrackerSupportDRICHConeSegmentA_rmin2"
        length="TrackerSupportDRICHConeSegmentA_length"
        thickness="TrackerSupportDRICHConeSegmentA_thickness"
        phimin="240*deg-0.5*TrackerSupportDRICHConeSegmentA_deltaphi"
        phimax="240*deg+0.5*TrackerSupportDRICHConeSegmentA_deltaphi">
          <position x="0*cm" y="0*cm" z="TrackerSupportDRICHConeSegmentA_z" />
          <component material="Aluminum" thickness="TrackerSupportDRICHConeSegmentAAl_thickness" name="Services" vis="TrackerServiceVis" />
      </support>
      <support type="Cone"
        name="TrackerSupportDRICHConeSegmentB_1"
        vis="TrackerSupportVis"
        rmin="TrackerSupportDRICHConeSegmentB_rmin"
        rmax="TrackerSupportDRICHConeSegmentB_rmax"
        rmin1="TrackerSupportDRICHConeSegmentB_rmin1"
        rmin2="TrackerSupportDRICHConeSegmentB_rmin2"
        length="TrackerSupportDRICHConeSegmentB_length"
        thickness="TrackerSupportDRICHConeSegmentB_thickness"
        phimin="240*deg-0.5*TrackerSupportDRICHConeSegmentB_deltaphi"
        phimax="240*deg+0.5*TrackerSupportDRICHConeSegmentB_deltaphi">
          <position x="0*cm" y="0*cm" z="TrackerSupportDRICHConeSegmentB_z" />
          <component material="Aluminum" thickness="TrackerSupportDRICHConeSegmentBAl_thickness" name="Services" vis="TrackerServiceVis" />
      </support>
      <support type="Cone"
        name="TrackerSupportDRICHBlindConeSegment_1"
        vis="TrackerSupportVis"
        rmin="TrackerSupportDRICHBlindConeSegment_rmin"
        rmax="TrackerSupportDRICHBlindConeSegment_rmax"
        rmin1="TrackerSupportDRICHBlindConeSegment_rmin1"
        rmin2="TrackerSupportDRICHBlindConeSegment_rmin2"
        length="TrackerSupportDRICHBlindConeSegment_length"
        thickness="TrackerSupportDRICHBlindConeSegment_thickness"
        phimin="270*deg-0.5*TrackerSupportDRICHBlindConeSegment_deltaphi"
        phimax="270*deg+0.5*TrackerSupportDRICHBlindConeSegment_deltaphi">
          <position x="0*cm" y="0*cm" z="TrackerSupportDRICHBlindConeSegment_z" />
          <component material="Aluminum" thickness="TrackerSupportDRICHBlindConeSegmentAl_thickness" name="Services" vis="TrackerServiceVis" />
      </support>
      <support type="Cone"
        name="TrackerSupportDRICHConeSegmentA_1"
        vis="TrackerSupportVis"
        rmax="TrackerSupportDRICHConeSegmentA_rmax"
        rmin1="TrackerSupportDRICHConeSegmentA_rmin1"
        rmin2="TrackerSupportDRICHConeSegmentA_rmin2"
        length="TrackerSupportDRICHConeSegmentA_length"
        thickness="TrackerSupportDRICHConeSegmentA_thickness"
        phimin="300*deg-0.5*TrackerSupportDRICHConeSegmentA_deltaphi"
        phimax="300*deg+0.5*TrackerSupportDRICHConeSegmentA_deltaphi">
          <position x="0*cm" y="0*cm" z="TrackerSupportDRICHConeSegmentA_z" />
          <component material="Aluminum" thickness="TrackerSupportDRICHConeSegmentAAl_thickness" name="Services" vis="TrackerServiceVis" />
      </support>
      <support type="Cone"
        name="TrackerSupportDRICHConeSegmentB_1"
        vis="TrackerSupportVis"
        rmin="TrackerSupportDRICHConeSegmentB_rmin"
        rmax="TrackerSupportDRICHConeSegmentB_rmax"
        rmin1="TrackerSupportDRICHConeSegmentB_rmin1"
        rmin2="TrackerSupportDRICHConeSegmentB_rmin2"
        length="TrackerSupportDRICHConeSegmentB_length"
        thickness="TrackerSupportDRICHConeSegmentB_thickness"
        phimin="300*deg-0.5*TrackerSupportDRICHConeSegmentB_deltaphi"
        phimax="300*deg+0.5*TrackerSupportDRICHConeSegmentB_deltaphi">
          <position x="0*cm" y="0*cm" z="TrackerSupportDRICHConeSegmentB_z" />
          <component material="Aluminum" thickness="TrackerSupportDRICHConeSegmentBAl_thickness" name="Services" vis="TrackerServiceVis" />
      </support>
      <support type="Cone"
        name="TrackerSupportDRICHBlindConeSegment_1"
        vis="TrackerSupportVis"
        rmin="TrackerSupportDRICHBlindConeSegment_rmin"
        rmax="TrackerSupportDRICHBlindConeSegment_rmax"
        rmin1="TrackerSupportDRICHBlindConeSegment_rmin1"
        rmin2="TrackerSupportDRICHBlindConeSegment_rmin2"
        length="TrackerSupportDRICHBlindConeSegment_length"
        thickness="TrackerSupportDRICHBlindConeSegment_thickness"
        phimin="330*deg-0.5*TrackerSupportDRICHBlindConeSegment_deltaphi"
        phimax="330*deg+0.5*TrackerSupportDRICHBlindConeSegment_deltaphi">
          <position x="0*cm" y="0*cm" z="TrackerSupportDRICHBlindConeSegment_z" />
          <component material="Aluminum" thickness="TrackerSupportDRICHBlindConeSegmentAl_thickness" name="Services" vis="TrackerServiceVis" />
      </support>

      <comment> Service routings outside DRICH </comment>
      <support type="Cylinder"
        name="TrackerSupportDRICHCylSegment_1"
        vis="TrackerSupportVis"
        rmin="TrackerSupportDRICHCylSegment_rmin"
        length="TrackerSupportDRICHCylSegment_length"
        thickness="TrackerSupportDRICHCylSegment_thickness"
        phimin="0*deg-0.5*TrackerSupportDRICHCylSegment_deltaphi"
        phimax="0*deg+0.5*TrackerSupportDRICHCylSegment_deltaphi">
          <position x="0*cm" y="0*cm" z="TrackerSupportDRICHCylSegment_z" />
          <component material="Aluminum" thickness="TrackerSupportDRICHCylSegmentAl_thickness" name="Services" vis="TrackerSupportVis"/>
      </support>
      <support type="Cylinder"
        name="TrackerSupportDRICHCylSegment_2"
        vis="TrackerSupportVis"
        rmin="TrackerSupportDRICHCylSegment_rmin"
        length="TrackerSupportDRICHCylSegment_length"
        thickness="TrackerSupportDRICHCylSegment_thickness"
        phimin="60*deg-0.5*TrackerSupportDRICHCylSegment_deltaphi"
        phimax="60*deg+0.5*TrackerSupportDRICHCylSegment_deltaphi">
          <position x="0*cm" y="0*cm" z="TrackerSupportDRICHCylSegment_z" />
          <component material="Aluminum" thickness="TrackerSupportDRICHCylSegmentAl_thickness" name="Services" vis="TrackerSupportVis"/>
      </support>
      <support type="Cylinder"
        name="TrackerSupportDRICHCylSegment_3"
        vis="TrackerSupportVis"
        rmin="TrackerSupportDRICHCylSegment_rmin"
        length="TrackerSupportDRICHCylSegment_length"
        thickness="TrackerSupportDRICHCylSegment_thickness"
        phimin="120*deg-0.5*TrackerSupportDRICHCylSegment_deltaphi"
        phimax="120*deg+0.5*TrackerSupportDRICHCylSegment_deltaphi">
          <position x="0*cm" y="0*cm" z="TrackerSupportDRICHCylSegment_z" />
          <component material="Aluminum" thickness="TrackerSupportDRICHCylSegmentAl_thickness" name="Services" vis="TrackerSupportVis"/>
      </support>
      <support type="Cylinder"
        name="TrackerSupportDRICHCylSegment_4"
        vis="TrackerSupportVis"
        rmin="TrackerSupportDRICHCylSegment_rmin"
        length="TrackerSupportDRICHCylSegment_length"
        thickness="TrackerSupportDRICHCylSegment_thickness"
        phimin="180*deg-0.5*TrackerSupportDRICHCylSegment_deltaphi"
        phimax="180*deg+0.5*TrackerSupportDRICHCylSegment_deltaphi">
          <position x="0*cm" y="0*cm" z="TrackerSupportDRICHCylSegment_z" />
          <component material="Aluminum" thickness="TrackerSupportDRICHCylSegmentAl_thickness" name="Services" vis="TrackerSupportVis"/>
      </support>
      <support type="Cylinder"
        name="TrackerSupportDRICHCylSegment_5"
        vis="TrackerSupportVis"
        rmin="TrackerSupportDRICHCylSegment_rmin"
        length="TrackerSupportDRICHCylSegment_length"
        thickness="TrackerSupportDRICHCylSegment_thickness"
        phimin="240*deg-0.5*TrackerSupportDRICHCylSegment_deltaphi"
        phimax="240*deg+0.5*TrackerSupportDRICHCylSegment_deltaphi">
          <position x="0*cm" y="0*cm" z="TrackerSupportDRICHCylSegment_z" />
          <component material="Aluminum" thickness="TrackerSupportDRICHCylSegmentAl_thickness" name="Services" vis="TrackerSupportVis"/>
      </support>
      <support type="Cylinder"
        name="TrackerSupportDRICHCylSegment_6"
        vis="TrackerSupportVis"
        rmin="TrackerSupportDRICHCylSegment_rmin"
        length="TrackerSupportDRICHCylSegment_length"
        thickness="TrackerSupportDRICHCylSegment_thickness"
        phimin="300*deg-0.5*TrackerSupportDRICHCylSegment_deltaphi"
        phimax="300*deg+0.5*TrackerSupportDRICHCylSegment_deltaphi">
          <position x="0*cm" y="0*cm" z="TrackerSupportDRICHCylSegment_z" />
          <component material="Aluminum" thickness="TrackerSupportDRICHCylSegmentAl_thickness" name="Services" vis="TrackerSupportVis"/>
      </support>

      <comment> Inner detector support barrel </comment>
      <support type="Cylinder"
        name="InnerDetectorBarrelSupportCyl"
        vis="TrackerSupportVis"
        rmin="InnerDetectorBarrelSupportCylCF_rmin"
        length="InnerDetectorBarrelSupportCylCF_length"
        thickness="InnerDetectorBarrelSupportCylCF_thickness">
          <position x="0*cm" y="0*cm" z="InnerDetectorBarrelSupportCylCF_offset" />
          <component material="CarbonFiber" thickness="InnerDetectorBarrelSupportCylCF_thickness" name="Support" vis="TrackerSupportVis"/>
      </support>

    </detector>
  </detectors>
</lccdd><|MERGE_RESOLUTION|>--- conflicted
+++ resolved
@@ -40,13 +40,8 @@
     <constant name="InnerSupportConeNAl_thickness"        value="4.4*mm - 0.5*mm" /> <comment> Ref: Services Material Budget 24.03.13.stp - 0.5*mm to avoid overlap with OuterSiBarrel </comment>
     <constant name="InnerSupportConeP_thickness"          value="InnerSupportConePAl_thickness + InnerSupportConeCF_thickness" />
     <constant name="InnerSupportConeN_thickness"          value="InnerSupportConeNAl_thickness + InnerSupportConeCF_thickness" />
-<<<<<<< HEAD
-    <constant name="InnerSupportCone_zmin"                value="VertexSupportRing_zmax" />
     <constant name="InnerSupportCone_rmin1"               value="InnerSupportCone_zmin/tan(TrackerPrimaryAngle)-3*mm" /> <comment>09.29.2025: use -3*mm to avoid overlap with the updated OB. The cone itself should be updated later. </comment>
-=======
     <constant name="InnerSupportCone_zmin"                value="InnerTrackerEndcapP_zmin + 0.5*mm" />  <comment>start the cone at the first disk (assume P and N symmetric)</comment>
-    <constant name="InnerSupportCone_rmin1"               value="InnerSupportCone_zmin/tan(TrackerPrimaryAngle)" />
->>>>>>> bbb53813
 
     <constant name="InnerSupportCone_rmin2"               value="TrackerSupportCyl_rmin1-3*mm" />
     <constant name="InnerSupportCone_zmax"                value="InnerSupportCone_rmin2/tan(TrackerPrimaryAngle)" />
