<!-- SPDX-License-Identifier: LGPL-3.0-or-later -->
<!-- Copyright (C) 2022 Zhenyu Ye -->

<lccdd>
<info name="tof_barrel.xml"
      title="AC-LGAD Detectors"
      author="yezhenyu2003"
      url="https://github.com/yezhenyu2003"
      status="development"
      version="1.0"
><comment/>
</info>

  <define>
    <comment>
      --------------------------
      Barrel TOF Parameters
      --------------------------
    </comment>
    <constant name="BarrelTOF_Sensor_thickness"       value="0.2*mm"/>
    <constant name="BarrelTOF_Hybrid_thickness"       value="2*0.008125*cm"/>
    <constant name="BarrelTOF_CFSkin_thickness"       value="2*0.0075*cm"/>
    <constant name="BarrelTOF_CFoam_thickness"        value="2*0.29*cm"/>
    <constant name="BarrelTOF_CHoneycomb_thickness"   value="2*0.29*cm"/>
    <constant name="BarrelTOF_CoolingTube_thickness"  value="0.08*cm"/>
    <constant name="BarrelTOF_Coolant_thickness"      value="0.08*cm"/>

    <constant name="BarrelTOF_zOffset"                 value="0*cm"/>
    <constant name="BarrelTOF_Module_width_design"     value="56.0*mm"/>
    <constant name="BarrelTOF_Sensor_width_design"     value="32.0*mm"/>
    <constant name="BarrelTOF_CFoam_width_design"      value="BarrelTOF_Sensor_width_design"/>
    <constant name="BarrelTOF_CHoneycomb_width_design" value="BarrelTOF_Module_width_design-BarrelTOF_CFoam_width_design"/>
    <constant name="BarrelTOF_CoolingTube_width_design" value="0.75*cm"/>
    <constant name="BarrelTOF_Coolant_width_design"    value="0.75*cm"/>

    <constant name="BarrelTOF_Sensor_position_design"  value="0.5*(BarrelTOF_Sensor_width_design-BarrelTOF_Module_width_design)"/>
    <constant name="BarrelTOF_CFoam_position_design"   value="0.5*(BarrelTOF_CFoam_width_design-BarrelTOF_Module_width_design)"/>
    <constant name="BarrelTOF_CHoneycomb_position_design"  value="0.5*(BarrelTOF_Module_width_design-BarrelTOF_CHoneycomb_width_design)"/>
    <constant name="BarrelTOF_CoolingTube_position_design"  value="BarrelTOF_CHoneycomb_position_design"/>
    <constant name="BarrelTOF_Coolant_position_design" value="BarrelTOF_CHoneycomb_position_design"/>
    <constant name="BarrelTOF_Service_position_design" value="0.0*mm"/>

    <constant name="BarrelTOF_scale"               value="1.0"/>
    <constant name="BarrelTOF_radius"              value="BarrelTOF_scale * BarrelTOF_radius_design"/>
    <constant name="BarrelTOF_Sensor_width"        value="BarrelTOF_scale * BarrelTOF_Sensor_width_design"/>
    <constant name="BarrelTOF_CFoam_width"         value="BarrelTOF_scale * BarrelTOF_CFoam_width_design"/>
    <constant name="BarrelTOF_CHoneycomb_width"    value="BarrelTOF_scale * BarrelTOF_CHoneycomb_width_design"/>
    <constant name="BarrelTOF_CoolingTube_width"   value="BarrelTOF_scale * BarrelTOF_CoolingTube_width_design"/>
    <constant name="BarrelTOF_Coolant_width"       value="BarrelTOF_scale * BarrelTOF_Coolant_width_design"/>
    <constant name="BarrelTOF_Sensor_position"     value="BarrelTOF_scale * BarrelTOF_Sensor_position_design"/>
    <constant name="BarrelTOF_CFoam_position"      value="BarrelTOF_scale * BarrelTOF_CFoam_position_design"/>
    <constant name="BarrelTOF_CHoneycomb_position" value="BarrelTOF_scale * BarrelTOF_CHoneycomb_position_design"/>
    <constant name="BarrelTOF_CoolingTube_position" value="BarrelTOF_scale * BarrelTOF_CoolingTube_position_design"/>
    <constant name="BarrelTOF_Coolant_position"    value="BarrelTOF_scale * BarrelTOF_Coolant_position_design"/>
    <constant name="BarrelTOF_Service_position"    value="BarrelTOF_scale * BarrelTOF_Service_position_design"/>
    <constant name="BarrelTOF_Module_width"        value="BarrelTOF_scale*BarrelTOF_Module_width_design"/>
    <constant name="BarrelTOF_Module_tiltangle"    value="20*degree"/>
    <constant name="BarrelTOF_Module_nphi"         value="144"/>
    <constant name="BarrelTOF_Module_nz"           value="1"/>

    <constant name="BarrelTOF_rOffset1"            value="1.6*cm"/>
    <constant name="BarrelTOF_rOffset2"            value="1.4*cm"/>
    <constant name="BarrelTOF_rmin"                value="BarrelTOF_radius-BarrelTOF_rOffset1"/>
    <constant name="BarrelTOF_rmax"                value="BarrelTOF_radius+BarrelTOF_rOffset2"/>
    <constant name="BarrelTOF_zoffset"             value="0.5*(BarrelTOF2_zmax - BarrelTOF1_zmin)"/>
    <constant name="BarrelTOF1_zoffset"            value="BarrelTOF_zoffset - 0.5*(BarrelTOF1_zmax - BarrelTOF1_zmin)"/>
    <constant name="BarrelTOF2_zoffset"            value="BarrelTOF_zoffset - 0.5*(BarrelTOF2_zmax - BarrelTOF2_zmin)"/>
    <constant name="BarrelTOF1_length"             value="BarrelTOF1_zmin + BarrelTOF1_zmax"/>
    <constant name="BarrelTOF2_length"             value="BarrelTOF2_zmin + BarrelTOF2_zmax"/>
    <constant name="BarrelTOF_length"              value="BarrelTOF1_zmin + BarrelTOF2_zmax"/>

    <constant name="BarrelTOF_Sensor_length"       value="2*cm"/>
    <constant name="BarrelTOF_Sensor_overlap"      value="1*mm"/>
    <constant name="BarrelTOF_Sensor_deadspaceY"   value="2*cm - BarrelTOF_Sensor_overlap"/>
    <constant name="BarrelTOF1_Sensor_amount"      value="33"/>
    <constant name="BarrelTOF1_Sensor_amount_back" value="33"/>
    <constant name="BarrelTOF2_Sensor_amount"      value="41"/>
    <constant name="BarrelTOF2_Sensor_amount_back" value="40"/>

    <constant name="BarrelTOF_ASIC_length"         value="1.5*cm"/>
    <constant name="BarrelTOF_ASIC_thickness"      value="0.4*mm"/>
    <constant name="BarrelTOF_Cooling_pipe_r"      value="1*cm"/>

  </define>

  <display>
  </display>

  <detectors>
    <detector
      id="BarrelTOF_ID"
      name="BarrelTOF"
      type="epic_TOFBarrel"
      readout="TOFBarrelHits"
      insideTrackingVolume="true">
      <type_flags type="DetType_TRACKER + DetType_BARREL"/>
      <dimensions
        rmin="BarrelTOF_rmin - 1*mm"
        rmax="BarrelTOF_rmax + 1*mm"
        length="BarrelTOF_length"
      />
      <comment>
        Tracker Barrel Modules
      </comment>
      <module name="BarrelTOF_Module1" vis="TOFBarrelModuleVis">
<<<<<<< HEAD
              <comment>
                      keep_layer means the next module is located at the same thickness level
                      so you can place component side by side
                      Just make sure all components you placed side by side share the same thickness
              </comment>
        <module_component name="ASICFrontTop" material="Kapton" sensitive="true" width="BarrelTOF_Sensor_width" length="BarrelTOF_ASIC_length" thickness="BarrelTOF_ASIC_thickness-BarrelTOF_Sensor_thickness" vis="TOFHybridVis" keep_layer="true">
                <GridSensors start_x="BarrelTOF_Sensor_position" start_y="-0.5*BarrelTOF1_length + BarrelTOF1_zoffset + BarrelTOF_Sensor_length - 0.5*BarrelTOF_Sensor_overlap" start_z="0" xdist="0" ydist="BarrelTOF_Sensor_length+BarrelTOF_Sensor_deadspaceY" nx="1" ny="BarrelTOF1_Sensor_amount-1"/>
        </module_component>
        <module_component name="ASICFrontTop" material="Kapton" sensitive="true" width="BarrelTOF_Sensor_width" length="BarrelTOF_ASIC_length" thickness="BarrelTOF_ASIC_thickness-BarrelTOF_Sensor_thickness" vis="TOFHybridVis">
                <GridSensors start_x="BarrelTOF_Sensor_position" start_y="0.5*BarrelTOF2_length-(BarrelTOF2_Sensor_amount-1)*(BarrelTOF_Sensor_length+BarrelTOF_Sensor_deadspaceY)+BarrelTOF2_zoffset + BarrelTOF_Sensor_length - 0.5*BarrelTOF_Sensor_overlap" start_z="0" xdist="0" ydist="BarrelTOF_Sensor_length+BarrelTOF_Sensor_deadspaceY" nx="1" ny="BarrelTOF2_Sensor_amount-1"/>
=======
       <comment>
               keep_layer means the next module is located at the same thickness level
               so you can place component side by side
               Just make sure all components you placed side by side share the same thickness
       </comment>
       <module_component
          name="sensorFront"
          material="Silicon"
          sensitive="true"
          width="BarrelTOF_Sensor_width"
          length="BarrelTOF_Sensor_length"
          thickness="0.5*BarrelTOF_Sensor_thickness"
          vis="TOFSensorVis"
          keep_layer="true">
          <GridSensors
              start_x="BarrelTOF_Sensor_position"
              start_y="-0.5*BarrelTOF1_length + BarrelTOF1_zoffset"
              start_z="0"
              xdist="0"
              ydist="BarrelTOF_Sensor_length+BarrelTOF_Sensor_deadspaceY"
              nx="1"
              ny="BarrelTOF1_Sensor_amount"
              half_length="left"
              />
        </module_component>

        <module_component
            name="sensorFront"
            material="Silicon"
            sensitive="true"
            width="BarrelTOF_Sensor_width"
            length="BarrelTOF_Sensor_length"
            thickness="0.5*BarrelTOF_Sensor_thickness"
            vis="TOFSensorVis" >
            <GridSensors
                start_x="BarrelTOF_Sensor_position"
                start_y="0.5*BarrelTOF2_length-(BarrelTOF2_Sensor_amount-1)*(BarrelTOF_Sensor_length+BarrelTOF_Sensor_deadspaceY)+BarrelTOF2_zoffset"
                start_z="0"
                xdist="0"
                ydist="BarrelTOF_Sensor_length+BarrelTOF_Sensor_deadspaceY"
                nx="1"
                ny="BarrelTOF2_Sensor_amount"
                half_length="both"
                />
>>>>>>> 30724e71
        </module_component>

        <module_component name="sensorFront" material="Silicon" sensitive="true" width="BarrelTOF_Sensor_width" length="BarrelTOF_Sensor_length" thickness="BarrelTOF_Sensor_thickness" vis="TOFSensorVis" keep_layer="true">
                <GridSensors start_x="BarrelTOF_Sensor_position" start_y="-0.5*BarrelTOF1_length + BarrelTOF1_zoffset" start_z="0" xdist="0" ydist="BarrelTOF_Sensor_length+BarrelTOF_Sensor_deadspaceY" nx="1" ny="BarrelTOF1_Sensor_amount" half_length="left"/>
        </module_component>
        <module_component name="ASICFrontBottom" material="Kapton" sensitive="true" width="BarrelTOF_Sensor_width" length="BarrelTOF_ASIC_length" thickness="BarrelTOF_Sensor_thickness" vis="TOFHybridVis" keep_layer="true">
                <GridSensors start_x="BarrelTOF_Sensor_position" start_y="-0.5*BarrelTOF1_length + BarrelTOF1_zoffset + BarrelTOF_Sensor_length - 0.5*BarrelTOF_Sensor_overlap" start_z="0" xdist="0" ydist="BarrelTOF_Sensor_length+BarrelTOF_Sensor_deadspaceY" nx="1" ny="BarrelTOF1_Sensor_amount-1"/>
        </module_component>

        <module_component name="sensorFront" material="Silicon" sensitive="true" width="BarrelTOF_Sensor_width" length="BarrelTOF_Sensor_length" thickness="BarrelTOF_Sensor_thickness" vis="TOFSensorVis" keep_layer="true">
                <GridSensors start_x="BarrelTOF_Sensor_position" start_y="0.5*BarrelTOF2_length-(BarrelTOF2_Sensor_amount-1)*(BarrelTOF_Sensor_length+BarrelTOF_Sensor_deadspaceY)+BarrelTOF2_zoffset" start_z="0" xdist="0" ydist="BarrelTOF_Sensor_length+BarrelTOF_Sensor_deadspaceY" nx="1" ny="BarrelTOF2_Sensor_amount" half_length="both"/>
        </module_component>
        <module_component name="ASICFrontBottom" material="Kapton" sensitive="true" width="BarrelTOF_Sensor_width" length="BarrelTOF_ASIC_length" thickness="BarrelTOF_Sensor_thickness" vis="TOFHybridVis">
                <GridSensors start_x="BarrelTOF_Sensor_position" start_y="0.5*BarrelTOF2_length-(BarrelTOF2_Sensor_amount-1)*(BarrelTOF_Sensor_length+BarrelTOF_Sensor_deadspaceY)+BarrelTOF2_zoffset + BarrelTOF_Sensor_length - 0.5*BarrelTOF_Sensor_overlap" start_z="0" xdist="0" ydist="BarrelTOF_Sensor_length+BarrelTOF_Sensor_deadspaceY" nx="1" ny="BarrelTOF2_Sensor_amount-1"/>
        </module_component>



	<comment>
		Two sections for the two cooling tubes, one for Water in, the other for Water out
	</comment>
        <module_component name="cfoam" material="CarbonFoam" sensitive="false" width="BarrelTOF_CFoam_width" length="BarrelTOF1_length" thickness="BarrelTOF_CFoam_thickness" vis="TOFCFoamVis" keep_layer="true">
          <position x="BarrelTOF_CFoam_position" y="BarrelTOF1_zoffset" z="0" />
          <cooling_pipe name="cooling_pipe" pipe_material="Aluminum" coolent_material="Water" rmin="0.2*BarrelTOF_CFoam_thickness" rmax="0.24*BarrelTOF_CFoam_thickness" bend_r="BarrelTOF_Cooling_pipe_r"/>
        </module_component>

        <module_component name="cfoam" material="CarbonFoam" sensitive="false" width="BarrelTOF_CFoam_width" length="BarrelTOF2_length" thickness="BarrelTOF_CFoam_thickness" vis="TOFCFoamVis" keep_layer="true">
          <position x="BarrelTOF_CFoam_position" y="BarrelTOF2_zoffset" z="0" />
          <cooling_pipe name="cooling_pipe" pipe_material="Aluminum" coolent_material="Water" rmin="0.2*BarrelTOF_CFoam_thickness" rmax="0.24*BarrelTOF_CFoam_thickness" bend_r="BarrelTOF_Cooling_pipe_r" direction="right"/>
        </module_component>

        <module_component name="cfoam2" material="CarbonFoam" sensitive="false" width="BarrelTOF_CHoneycomb_width" length="BarrelTOF1_length" thickness="BarrelTOF_CHoneycomb_thickness" vis="TOFCFoamVis" keep_layer="true">
          <position x="BarrelTOF_CHoneycomb_position" y="BarrelTOF1_zoffset" z="0" />
        </module_component>
        <module_component name="cfoam2" material="CarbonFoam" sensitive="false" width="BarrelTOF_CHoneycomb_width" length="BarrelTOF2_length" thickness="BarrelTOF_CHoneycomb_thickness" vis="TOFCFoamVis">
          <position x="BarrelTOF_CHoneycomb_position" y="BarrelTOF2_zoffset" z="0" />
        </module_component>

        <module_component name="ASICBackBottom" material="Kapton" sensitive="true" width="BarrelTOF_Sensor_width" length="BarrelTOF_ASIC_length" thickness="BarrelTOF_Sensor_thickness" vis="TOFHybridVis" keep_layer="true">
                <GridSensors start_x="BarrelTOF_Sensor_position" start_y="-0.5*BarrelTOF1_length + BarrelTOF_Sensor_length + BarrelTOF1_zoffset-0.5*BarrelTOF_Sensor_overlap + BarrelTOF_Sensor_length - 0.5*BarrelTOF_Sensor_overlap" start_z="0" xdist="0" ydist="BarrelTOF_Sensor_length+BarrelTOF_Sensor_deadspaceY" nx="1" ny="BarrelTOF1_Sensor_amount-1"/>
        </module_component>
        <module_component name="sensorBack" material="Silicon" sensitive="true" width="BarrelTOF_Sensor_width" length="BarrelTOF_Sensor_length" thickness="BarrelTOF_Sensor_thickness" vis="TOFSensorVis" keep_layer="true">
                <GridSensors start_x="BarrelTOF_Sensor_position" start_y="-0.5*BarrelTOF1_length+BarrelTOF_Sensor_length + BarrelTOF1_zoffset-0.5*BarrelTOF_Sensor_overlap" start_z="0" xdist="0" ydist="BarrelTOF_Sensor_length+BarrelTOF_Sensor_deadspaceY" nx="1" ny="BarrelTOF1_Sensor_amount_back" half_length="right"/>
        </module_component>
        <module_component name="ASICFrontBottom" material="Kapton" sensitive="true" width="BarrelTOF_Sensor_width" length="BarrelTOF_ASIC_length" thickness="BarrelTOF_Sensor_thickness" vis="TOFHybridVis" keep_layer="true">
                <GridSensors start_x="BarrelTOF_Sensor_position" start_y="0.5*BarrelTOF2_length-(BarrelTOF2_Sensor_amount_back-1)*(BarrelTOF_Sensor_length+BarrelTOF_Sensor_deadspaceY)-BarrelTOF_Sensor_length+BarrelTOF2_zoffset+0.5*BarrelTOF_Sensor_overlap + BarrelTOF_Sensor_length - 0.5*BarrelTOF_Sensor_overlap" start_z="0" xdist="0" ydist="BarrelTOF_Sensor_length+BarrelTOF_Sensor_deadspaceY" nx="1" ny="BarrelTOF2_Sensor_amount-2"/>
        </module_component>
        <module_component name="sensorBack" material="Silicon" sensitive="true" width="BarrelTOF_Sensor_width" length="BarrelTOF_Sensor_length" thickness="BarrelTOF_Sensor_thickness" vis="TOFSensorVis">
                <GridSensors start_x="BarrelTOF_Sensor_position" start_y="0.5*BarrelTOF2_length-(BarrelTOF2_Sensor_amount_back-1)*(BarrelTOF_Sensor_length+BarrelTOF_Sensor_deadspaceY)-BarrelTOF_Sensor_length+BarrelTOF2_zoffset+0.5*BarrelTOF_Sensor_overlap" start_z="0" xdist="0" ydist="BarrelTOF_Sensor_length+BarrelTOF_Sensor_deadspaceY" nx="1" ny="BarrelTOF2_Sensor_amount_back"/>
        </module_component>

<<<<<<< HEAD
        <module_component name="ASICBackTop" material="Kapton" sensitive="true" width="BarrelTOF_Sensor_width" length="BarrelTOF_ASIC_length" thickness="BarrelTOF_ASIC_thickness-BarrelTOF_Sensor_thickness" vis="TOFHybridVis" keep_layer="true">
                <GridSensors start_x="BarrelTOF_Sensor_position" start_y="-0.5*BarrelTOF1_length + BarrelTOF_Sensor_length + BarrelTOF1_zoffset-0.5*BarrelTOF_Sensor_overlap + BarrelTOF_Sensor_length - 0.5*BarrelTOF_Sensor_overlap" start_z="0" xdist="0" ydist="BarrelTOF_Sensor_length+BarrelTOF_Sensor_deadspaceY" nx="1" ny="BarrelTOF1_Sensor_amount-1"/>
        </module_component>
        <module_component name="ASICFrontTop" material="Kapton" sensitive="true" width="BarrelTOF_Sensor_width" length="BarrelTOF_ASIC_length" thickness="BarrelTOF_ASIC_thickness-BarrelTOF_Sensor_thickness" vis="TOFHybridVis">
                <GridSensors start_x="BarrelTOF_Sensor_position" start_y="0.5*BarrelTOF2_length-(BarrelTOF2_Sensor_amount_back-1)*(BarrelTOF_Sensor_length+BarrelTOF_Sensor_deadspaceY)-BarrelTOF_Sensor_length+BarrelTOF2_zoffset+0.5*BarrelTOF_Sensor_overlap + BarrelTOF_Sensor_length - 0.5*BarrelTOF_Sensor_overlap" start_z="0" xdist="0" ydist="BarrelTOF_Sensor_length+BarrelTOF_Sensor_deadspaceY" nx="1" ny="BarrelTOF2_Sensor_amount-2"/>
=======
        <module_component
            name="sensorBack"
            material="Silicon"
            sensitive="true"
            width="BarrelTOF_Sensor_width"
            length="BarrelTOF_Sensor_length"
            thickness="0.5*BarrelTOF_Sensor_thickness"
            vis="TOFSensorVis"
            keep_layer="true">
            <GridSensors
                start_x="BarrelTOF_Sensor_position"
                start_y="-0.5*BarrelTOF1_length+BarrelTOF_Sensor_length + BarrelTOF1_zoffset-0.5*BarrelTOF_Sensor_overlap"
                start_z="0"
                xdist="0"
                ydist="BarrelTOF_Sensor_length+BarrelTOF_Sensor_deadspaceY"
                nx="1"
                ny="BarrelTOF1_Sensor_amount_back"
                half_length="right"
                />
        </module_component>
        <module_component
            name="sensorBack"
            material="Silicon"
            sensitive="true"
            width="BarrelTOF_Sensor_width"
            length="BarrelTOF_Sensor_length"
            thickness="0.5*BarrelTOF_Sensor_thickness"
            vis="TOFSensorVis" >
            <GridSensors
                start_x="BarrelTOF_Sensor_position"
                start_y="0.5*BarrelTOF2_length-(BarrelTOF2_Sensor_amount_back-1)*(BarrelTOF_Sensor_length+BarrelTOF_Sensor_deadspaceY)-BarrelTOF_Sensor_length+BarrelTOF2_zoffset+0.5*BarrelTOF_Sensor_overlap"
                start_z="0"
                xdist="0"
                ydist="BarrelTOF_Sensor_length+BarrelTOF_Sensor_deadspaceY"
                nx="1"
                ny="BarrelTOF2_Sensor_amount_back"
                />
>>>>>>> 30724e71
        </module_component>



      </module>
      <layer module="BarrelTOF_Module1" id="1" vis="TOFLayerVis">
        <barrel_envelope
          inner_r="BarrelTOF_rmin"
          outer_r="BarrelTOF_rmax"
          z_length="BarrelTOF_length"
          z0="BarrelTOF_zoffset"/>
         <layer_material surface="inner" binning="binPhi,binZ" bins0="BarrelTOF_Module_nphi" bins1="100" />
         <layer_material surface="outer" binning="binPhi,binZ" bins0="BarrelTOF_Module_nphi" bins1="100" />
        <rphi_layout phi_tilt="BarrelTOF_Module_tiltangle" nphi="BarrelTOF_Module_nphi" phi0="0.0" rc="BarrelTOF_radius" dr="0.0*mm"/>
        <z_layout dr="0.0*mm" z0="0" nz="BarrelTOF_Module_nz"/>
      </layer>

    </detector>
  </detectors>

  <plugins>
    <plugin name="DD4hep_ParametersPlugin">
      <argument value="BarrelTOF"/>
      <argument value="layer_pattern: str=BarrelTOF_layer\d"/>
    </plugin>
  </plugins>

  <readouts>
    <readout name="TOFBarrelHits">
      <segmentation type="MultiSegmentation" key="segmentation_id">
        <comment> Half sensor has to use a varied segmentation </comment>
        <segmentation type="CartesianGridXY" key_value="0" grid_size_x="0.5*mm" grid_size_y="1*cm" offset_x="0.25*mm" offset_y="0.5*cm"/>
        <segmentation type="CartesianGridXY" key_value="1" grid_size_x="0.5*mm" grid_size_y="1*cm" offset_x="0.25*mm" offset_y="0"/>
      </segmentation>
      <id>system:8,layer:4,module:12,sensor:10,segmentation_id:2,x:40:-8,y:-16</id>
    </readout>
  </readouts>

</lccdd><|MERGE_RESOLUTION|>--- conflicted
+++ resolved
@@ -103,42 +103,45 @@
         Tracker Barrel Modules
       </comment>
       <module name="BarrelTOF_Module1" vis="TOFBarrelModuleVis">
-<<<<<<< HEAD
               <comment>
                       keep_layer means the next module is located at the same thickness level
                       so you can place component side by side
                       Just make sure all components you placed side by side share the same thickness
               </comment>
-        <module_component name="ASICFrontTop" material="Kapton" sensitive="true" width="BarrelTOF_Sensor_width" length="BarrelTOF_ASIC_length" thickness="BarrelTOF_ASIC_thickness-BarrelTOF_Sensor_thickness" vis="TOFHybridVis" keep_layer="true">
-                <GridSensors start_x="BarrelTOF_Sensor_position" start_y="-0.5*BarrelTOF1_length + BarrelTOF1_zoffset + BarrelTOF_Sensor_length - 0.5*BarrelTOF_Sensor_overlap" start_z="0" xdist="0" ydist="BarrelTOF_Sensor_length+BarrelTOF_Sensor_deadspaceY" nx="1" ny="BarrelTOF1_Sensor_amount-1"/>
-        </module_component>
-        <module_component name="ASICFrontTop" material="Kapton" sensitive="true" width="BarrelTOF_Sensor_width" length="BarrelTOF_ASIC_length" thickness="BarrelTOF_ASIC_thickness-BarrelTOF_Sensor_thickness" vis="TOFHybridVis">
-                <GridSensors start_x="BarrelTOF_Sensor_position" start_y="0.5*BarrelTOF2_length-(BarrelTOF2_Sensor_amount-1)*(BarrelTOF_Sensor_length+BarrelTOF_Sensor_deadspaceY)+BarrelTOF2_zoffset + BarrelTOF_Sensor_length - 0.5*BarrelTOF_Sensor_overlap" start_z="0" xdist="0" ydist="BarrelTOF_Sensor_length+BarrelTOF_Sensor_deadspaceY" nx="1" ny="BarrelTOF2_Sensor_amount-1"/>
-=======
-       <comment>
-               keep_layer means the next module is located at the same thickness level
-               so you can place component side by side
-               Just make sure all components you placed side by side share the same thickness
-       </comment>
-       <module_component
-          name="sensorFront"
-          material="Silicon"
-          sensitive="true"
-          width="BarrelTOF_Sensor_width"
-          length="BarrelTOF_Sensor_length"
-          thickness="0.5*BarrelTOF_Sensor_thickness"
-          vis="TOFSensorVis"
-          keep_layer="true">
-          <GridSensors
-              start_x="BarrelTOF_Sensor_position"
-              start_y="-0.5*BarrelTOF1_length + BarrelTOF1_zoffset"
-              start_z="0"
-              xdist="0"
-              ydist="BarrelTOF_Sensor_length+BarrelTOF_Sensor_deadspaceY"
-              nx="1"
-              ny="BarrelTOF1_Sensor_amount"
-              half_length="left"
-              />
+        <module_component 
+            name="ASICFrontTop" 
+            material="Kapton" 
+            sensitive="false" 
+            width="BarrelTOF_Sensor_width" 
+            length="BarrelTOF_ASIC_length" 
+            thickness="BarrelTOF_ASIC_thickness-BarrelTOF_Sensor_thickness" 
+            vis="TOFHybridVis" 
+            keep_layer="true">
+            <GridSensors 
+                start_x="BarrelTOF_Sensor_position" 
+                start_y="-0.5*BarrelTOF1_length + BarrelTOF1_zoffset + BarrelTOF_Sensor_length - 0.5*BarrelTOF_Sensor_overlap" 
+                start_z="0" 
+                xdist="0" 
+                ydist="BarrelTOF_Sensor_length+BarrelTOF_Sensor_deadspaceY" 
+                nx="1" 
+                ny="BarrelTOF1_Sensor_amount-1"/>
+        </module_component>
+        <module_component 
+            name="ASICFrontTop" 
+            material="Kapton" 
+            sensitive="false" 
+            width="BarrelTOF_Sensor_width" 
+            length="BarrelTOF_ASIC_length" 
+            thickness="BarrelTOF_ASIC_thickness-BarrelTOF_Sensor_thickness" 
+            vis="TOFHybridVis">
+            <GridSensors 
+                start_x="BarrelTOF_Sensor_position" 
+                start_y="0.5*BarrelTOF2_length-(BarrelTOF2_Sensor_amount-1)*(BarrelTOF_Sensor_length+BarrelTOF_Sensor_deadspaceY)+BarrelTOF2_zoffset + BarrelTOF_Sensor_length - 0.5*BarrelTOF_Sensor_overlap" 
+                start_z="0" 
+                xdist="0" 
+                ydist="BarrelTOF_Sensor_length+BarrelTOF_Sensor_deadspaceY" 
+                nx="1" 
+                ny="BarrelTOF2_Sensor_amount-1"/>
         </module_component>
 
         <module_component
@@ -148,7 +151,29 @@
             width="BarrelTOF_Sensor_width"
             length="BarrelTOF_Sensor_length"
             thickness="0.5*BarrelTOF_Sensor_thickness"
-            vis="TOFSensorVis" >
+            vis="TOFSensorVis"
+            keep_layer="true">
+            <GridSensors
+                start_x="BarrelTOF_Sensor_position"
+                start_y="-0.5*BarrelTOF1_length + BarrelTOF1_zoffset"
+                start_z="0"
+                xdist="0"
+                ydist="BarrelTOF_Sensor_length+BarrelTOF_Sensor_deadspaceY"
+                nx="1"
+                ny="BarrelTOF1_Sensor_amount"
+                half_length="left"
+                />
+        </module_component>
+
+        <module_component
+            name="sensorFront"
+            material="Silicon"
+            sensitive="true"
+            width="BarrelTOF_Sensor_width"
+            length="BarrelTOF_Sensor_length"
+            thickness="0.5*BarrelTOF_Sensor_thickness"
+            vis="TOFSensorVis"
+            keep_layer="true">
             <GridSensors
                 start_x="BarrelTOF_Sensor_position"
                 start_y="0.5*BarrelTOF2_length-(BarrelTOF2_Sensor_amount-1)*(BarrelTOF_Sensor_length+BarrelTOF_Sensor_deadspaceY)+BarrelTOF2_zoffset"
@@ -159,28 +184,45 @@
                 ny="BarrelTOF2_Sensor_amount"
                 half_length="both"
                 />
->>>>>>> 30724e71
-        </module_component>
-
-        <module_component name="sensorFront" material="Silicon" sensitive="true" width="BarrelTOF_Sensor_width" length="BarrelTOF_Sensor_length" thickness="BarrelTOF_Sensor_thickness" vis="TOFSensorVis" keep_layer="true">
-                <GridSensors start_x="BarrelTOF_Sensor_position" start_y="-0.5*BarrelTOF1_length + BarrelTOF1_zoffset" start_z="0" xdist="0" ydist="BarrelTOF_Sensor_length+BarrelTOF_Sensor_deadspaceY" nx="1" ny="BarrelTOF1_Sensor_amount" half_length="left"/>
-        </module_component>
-        <module_component name="ASICFrontBottom" material="Kapton" sensitive="true" width="BarrelTOF_Sensor_width" length="BarrelTOF_ASIC_length" thickness="BarrelTOF_Sensor_thickness" vis="TOFHybridVis" keep_layer="true">
-                <GridSensors start_x="BarrelTOF_Sensor_position" start_y="-0.5*BarrelTOF1_length + BarrelTOF1_zoffset + BarrelTOF_Sensor_length - 0.5*BarrelTOF_Sensor_overlap" start_z="0" xdist="0" ydist="BarrelTOF_Sensor_length+BarrelTOF_Sensor_deadspaceY" nx="1" ny="BarrelTOF1_Sensor_amount-1"/>
-        </module_component>
-
-        <module_component name="sensorFront" material="Silicon" sensitive="true" width="BarrelTOF_Sensor_width" length="BarrelTOF_Sensor_length" thickness="BarrelTOF_Sensor_thickness" vis="TOFSensorVis" keep_layer="true">
-                <GridSensors start_x="BarrelTOF_Sensor_position" start_y="0.5*BarrelTOF2_length-(BarrelTOF2_Sensor_amount-1)*(BarrelTOF_Sensor_length+BarrelTOF_Sensor_deadspaceY)+BarrelTOF2_zoffset" start_z="0" xdist="0" ydist="BarrelTOF_Sensor_length+BarrelTOF_Sensor_deadspaceY" nx="1" ny="BarrelTOF2_Sensor_amount" half_length="both"/>
-        </module_component>
-        <module_component name="ASICFrontBottom" material="Kapton" sensitive="true" width="BarrelTOF_Sensor_width" length="BarrelTOF_ASIC_length" thickness="BarrelTOF_Sensor_thickness" vis="TOFHybridVis">
-                <GridSensors start_x="BarrelTOF_Sensor_position" start_y="0.5*BarrelTOF2_length-(BarrelTOF2_Sensor_amount-1)*(BarrelTOF_Sensor_length+BarrelTOF_Sensor_deadspaceY)+BarrelTOF2_zoffset + BarrelTOF_Sensor_length - 0.5*BarrelTOF_Sensor_overlap" start_z="0" xdist="0" ydist="BarrelTOF_Sensor_length+BarrelTOF_Sensor_deadspaceY" nx="1" ny="BarrelTOF2_Sensor_amount-1"/>
-        </module_component>
-
-
-
-	<comment>
-		Two sections for the two cooling tubes, one for Water in, the other for Water out
-	</comment>
+        </module_component>
+        <module_component name="ASICFrontBottom" 
+            material="Kapton" 
+            sensitive="true" 
+            width="BarrelTOF_Sensor_width" 
+            length="BarrelTOF_ASIC_length" 
+            thickness="BarrelTOF_Sensor_thickness" 
+            vis="TOFHybridVis" 
+            keep_layer="true">
+            <GridSensors start_x="BarrelTOF_Sensor_position" 
+                start_y="-0.5*BarrelTOF1_length + BarrelTOF1_zoffset + BarrelTOF_Sensor_length - 0.5*BarrelTOF_Sensor_overlap" 
+                start_z="0" 
+                xdist="0" 
+                ydist="BarrelTOF_Sensor_length+BarrelTOF_Sensor_deadspaceY" 
+                nx="1" 
+                ny="BarrelTOF1_Sensor_amount-1"/>
+        </module_component>
+
+        <module_component name="ASICFrontBottom" 
+            material="Kapton" 
+            sensitive="true" 
+            width="BarrelTOF_Sensor_width" 
+            length="BarrelTOF_ASIC_length" 
+            thickness="BarrelTOF_Sensor_thickness" 
+            vis="TOFHybridVis">
+            <GridSensors 
+                 start_x="BarrelTOF_Sensor_position" 
+                 start_y="0.5*BarrelTOF2_length-(BarrelTOF2_Sensor_amount-1)*(BarrelTOF_Sensor_length+BarrelTOF_Sensor_deadspaceY)+BarrelTOF2_zoffset + BarrelTOF_Sensor_length - 0.5*BarrelTOF_Sensor_overlap" 
+                 start_z="0" 
+                 xdist="0" 
+                 ydist="BarrelTOF_Sensor_length+BarrelTOF_Sensor_deadspaceY" 
+                 nx="1" 
+                 ny="BarrelTOF2_Sensor_amount-1"/>
+        </module_component>
+
+
+        <comment>
+        Two sections for the two cooling tubes, one for Water in, the other for Water out
+        </comment>
         <module_component name="cfoam" material="CarbonFoam" sensitive="false" width="BarrelTOF_CFoam_width" length="BarrelTOF1_length" thickness="BarrelTOF_CFoam_thickness" vis="TOFCFoamVis" keep_layer="true">
           <position x="BarrelTOF_CFoam_position" y="BarrelTOF1_zoffset" z="0" />
           <cooling_pipe name="cooling_pipe" pipe_material="Aluminum" coolent_material="Water" rmin="0.2*BarrelTOF_CFoam_thickness" rmax="0.24*BarrelTOF_CFoam_thickness" bend_r="BarrelTOF_Cooling_pipe_r"/>
@@ -198,26 +240,42 @@
           <position x="BarrelTOF_CHoneycomb_position" y="BarrelTOF2_zoffset" z="0" />
         </module_component>
 
-        <module_component name="ASICBackBottom" material="Kapton" sensitive="true" width="BarrelTOF_Sensor_width" length="BarrelTOF_ASIC_length" thickness="BarrelTOF_Sensor_thickness" vis="TOFHybridVis" keep_layer="true">
-                <GridSensors start_x="BarrelTOF_Sensor_position" start_y="-0.5*BarrelTOF1_length + BarrelTOF_Sensor_length + BarrelTOF1_zoffset-0.5*BarrelTOF_Sensor_overlap + BarrelTOF_Sensor_length - 0.5*BarrelTOF_Sensor_overlap" start_z="0" xdist="0" ydist="BarrelTOF_Sensor_length+BarrelTOF_Sensor_deadspaceY" nx="1" ny="BarrelTOF1_Sensor_amount-1"/>
-        </module_component>
-        <module_component name="sensorBack" material="Silicon" sensitive="true" width="BarrelTOF_Sensor_width" length="BarrelTOF_Sensor_length" thickness="BarrelTOF_Sensor_thickness" vis="TOFSensorVis" keep_layer="true">
-                <GridSensors start_x="BarrelTOF_Sensor_position" start_y="-0.5*BarrelTOF1_length+BarrelTOF_Sensor_length + BarrelTOF1_zoffset-0.5*BarrelTOF_Sensor_overlap" start_z="0" xdist="0" ydist="BarrelTOF_Sensor_length+BarrelTOF_Sensor_deadspaceY" nx="1" ny="BarrelTOF1_Sensor_amount_back" half_length="right"/>
-        </module_component>
-        <module_component name="ASICFrontBottom" material="Kapton" sensitive="true" width="BarrelTOF_Sensor_width" length="BarrelTOF_ASIC_length" thickness="BarrelTOF_Sensor_thickness" vis="TOFHybridVis" keep_layer="true">
-                <GridSensors start_x="BarrelTOF_Sensor_position" start_y="0.5*BarrelTOF2_length-(BarrelTOF2_Sensor_amount_back-1)*(BarrelTOF_Sensor_length+BarrelTOF_Sensor_deadspaceY)-BarrelTOF_Sensor_length+BarrelTOF2_zoffset+0.5*BarrelTOF_Sensor_overlap + BarrelTOF_Sensor_length - 0.5*BarrelTOF_Sensor_overlap" start_z="0" xdist="0" ydist="BarrelTOF_Sensor_length+BarrelTOF_Sensor_deadspaceY" nx="1" ny="BarrelTOF2_Sensor_amount-2"/>
-        </module_component>
-        <module_component name="sensorBack" material="Silicon" sensitive="true" width="BarrelTOF_Sensor_width" length="BarrelTOF_Sensor_length" thickness="BarrelTOF_Sensor_thickness" vis="TOFSensorVis">
-                <GridSensors start_x="BarrelTOF_Sensor_position" start_y="0.5*BarrelTOF2_length-(BarrelTOF2_Sensor_amount_back-1)*(BarrelTOF_Sensor_length+BarrelTOF_Sensor_deadspaceY)-BarrelTOF_Sensor_length+BarrelTOF2_zoffset+0.5*BarrelTOF_Sensor_overlap" start_z="0" xdist="0" ydist="BarrelTOF_Sensor_length+BarrelTOF_Sensor_deadspaceY" nx="1" ny="BarrelTOF2_Sensor_amount_back"/>
-        </module_component>
-
-<<<<<<< HEAD
-        <module_component name="ASICBackTop" material="Kapton" sensitive="true" width="BarrelTOF_Sensor_width" length="BarrelTOF_ASIC_length" thickness="BarrelTOF_ASIC_thickness-BarrelTOF_Sensor_thickness" vis="TOFHybridVis" keep_layer="true">
-                <GridSensors start_x="BarrelTOF_Sensor_position" start_y="-0.5*BarrelTOF1_length + BarrelTOF_Sensor_length + BarrelTOF1_zoffset-0.5*BarrelTOF_Sensor_overlap + BarrelTOF_Sensor_length - 0.5*BarrelTOF_Sensor_overlap" start_z="0" xdist="0" ydist="BarrelTOF_Sensor_length+BarrelTOF_Sensor_deadspaceY" nx="1" ny="BarrelTOF1_Sensor_amount-1"/>
-        </module_component>
-        <module_component name="ASICFrontTop" material="Kapton" sensitive="true" width="BarrelTOF_Sensor_width" length="BarrelTOF_ASIC_length" thickness="BarrelTOF_ASIC_thickness-BarrelTOF_Sensor_thickness" vis="TOFHybridVis">
-                <GridSensors start_x="BarrelTOF_Sensor_position" start_y="0.5*BarrelTOF2_length-(BarrelTOF2_Sensor_amount_back-1)*(BarrelTOF_Sensor_length+BarrelTOF_Sensor_deadspaceY)-BarrelTOF_Sensor_length+BarrelTOF2_zoffset+0.5*BarrelTOF_Sensor_overlap + BarrelTOF_Sensor_length - 0.5*BarrelTOF_Sensor_overlap" start_z="0" xdist="0" ydist="BarrelTOF_Sensor_length+BarrelTOF_Sensor_deadspaceY" nx="1" ny="BarrelTOF2_Sensor_amount-2"/>
-=======
+        <module_component 
+            name="ASICBackBottom" 
+            material="Kapton" 
+            sensitive="true" 
+            width="BarrelTOF_Sensor_width" 
+            length="BarrelTOF_ASIC_length" 
+            thickness="BarrelTOF_Sensor_thickness" 
+            vis="TOFHybridVis" 
+            keep_layer="true">
+            <GridSensors 
+                start_x="BarrelTOF_Sensor_position" 
+                start_y="-0.5*BarrelTOF1_length + BarrelTOF_Sensor_length + BarrelTOF1_zoffset-0.5*BarrelTOF_Sensor_overlap + BarrelTOF_Sensor_length - 0.5*BarrelTOF_Sensor_overlap" 
+                start_z="0" 
+                xdist="0" 
+                ydist="BarrelTOF_Sensor_length+BarrelTOF_Sensor_deadspaceY" 
+                nx="1" 
+                ny="BarrelTOF1_Sensor_amount-1"/>
+        </module_component>
+        <module_component 
+            name="ASICFrontBottom" 
+            material="Kapton" 
+            sensitive="false" 
+            width="BarrelTOF_Sensor_width" 
+            length="BarrelTOF_ASIC_length" 
+            thickness="BarrelTOF_Sensor_thickness" 
+            vis="TOFHybridVis" 
+            keep_layer="true">
+            <GridSensors 
+                start_x="BarrelTOF_Sensor_position" 
+                start_y="0.5*BarrelTOF2_length-(BarrelTOF2_Sensor_amount_back-1)*(BarrelTOF_Sensor_length+BarrelTOF_Sensor_deadspaceY)-BarrelTOF_Sensor_length+BarrelTOF2_zoffset+0.5*BarrelTOF_Sensor_overlap + BarrelTOF_Sensor_length - 0.5*BarrelTOF_Sensor_overlap" 
+                start_z="0" 
+                xdist="0" 
+                ydist="BarrelTOF_Sensor_length+BarrelTOF_Sensor_deadspaceY" 
+                nx="1" 
+                ny="BarrelTOF2_Sensor_amount-2"/>
+        </module_component>
         <module_component
             name="sensorBack"
             material="Silicon"
@@ -255,7 +313,40 @@
                 nx="1"
                 ny="BarrelTOF2_Sensor_amount_back"
                 />
->>>>>>> 30724e71
+        <module_component 
+            name="ASICBackTop" 
+            material="Kapton" 
+            sensitive="true" 
+            width="BarrelTOF_Sensor_width" 
+            length="BarrelTOF_ASIC_length" 
+            thickness="BarrelTOF_ASIC_thickness-BarrelTOF_Sensor_thickness" 
+            vis="TOFHybridVis" 
+            keep_layer="true">
+            <GridSensors 
+                    start_x="BarrelTOF_Sensor_position" 
+                    start_y="-0.5*BarrelTOF1_length + BarrelTOF_Sensor_length + BarrelTOF1_zoffset-0.5*BarrelTOF_Sensor_overlap + BarrelTOF_Sensor_length - 0.5*BarrelTOF_Sensor_overlap" 
+                    start_z="0" 
+                    xdist="0" 
+                    ydist="BarrelTOF_Sensor_length+BarrelTOF_Sensor_deadspaceY" 
+                    nx="1" 
+                    ny="BarrelTOF1_Sensor_amount-1"/>
+        </module_component>
+        <module_component 
+            name="ASICFrontTop" 
+            material="Kapton" 
+            sensitive="true" 
+            width="BarrelTOF_Sensor_width" 
+            length="BarrelTOF_ASIC_length" 
+            thickness="BarrelTOF_ASIC_thickness-BarrelTOF_Sensor_thickness" 
+            vis="TOFHybridVis">
+            <GridSensors 
+                    start_x="BarrelTOF_Sensor_position" 
+                    start_y="0.5*BarrelTOF2_length-(BarrelTOF2_Sensor_amount_back-1)*(BarrelTOF_Sensor_length+BarrelTOF_Sensor_deadspaceY)-BarrelTOF_Sensor_length+BarrelTOF2_zoffset+0.5*BarrelTOF_Sensor_overlap + BarrelTOF_Sensor_length - 0.5*BarrelTOF_Sensor_overlap" 
+                    start_z="0" 
+                    xdist="0" 
+                    ydist="BarrelTOF_Sensor_length+BarrelTOF_Sensor_deadspaceY" 
+                    nx="1" 
+                    ny="BarrelTOF2_Sensor_amount-2"/>
         </module_component>
 
 
