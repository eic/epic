<!-- SPDX-License-Identifier: LGPL-3.0-or-later -->
<!-- Copyright (C) 2022 Zhenyu Ye -->

<lccdd>
<info name="tof_barrel.xml"
      title="AC-LGAD Detectors"
      author="yezhenyu2003"
      url="https://github.com/yezhenyu2003"
      status="development"
      version="1.0"
><comment/>
</info>

  <define>
    <comment>
      --------------------------
      Barrel TOF Parameters
      --------------------------
    </comment>
    <constant name="BarrelTOF_Sensor_thickness"       value="0.35*mm"/>
    <constant name="BarrelTOF_Hybrid_thickness"       value="2*0.008125*cm"/>
    <constant name="BarrelTOF_CFSkin_thickness"       value="2*0.0075*cm"/>
    <constant name="BarrelTOF_CFoam_thickness"        value="2*0.29*cm"/>
    <constant name="BarrelTOF_CHoneycomb_thickness"   value="2*0.29*cm"/>

    <constant name="BarrelTOF_zOffset"                 value="0*cm"/>
    <constant name="BarrelTOF_Module_width_design"     value="60.0*mm"/>
    <constant name="BarrelTOF_Sensor_width_design"     value="30.0*mm"/>
    <constant name="BarrelTOF_CFoam_width_design"      value="32.0*mm"/>
    <constant name="BarrelTOF_CHoneycomb_width_design" value="BarrelTOF_Module_width_design-BarrelTOF_CFoam_width_design"/>

    <constant name="BarrelTOF_Sensor_position_design"  value="0.5*(BarrelTOF_CFoam_width_design-BarrelTOF_Module_width_design)"/>
    <constant name="BarrelTOF_CFoam_position_design"   value="0.5*(BarrelTOF_CFoam_width_design-BarrelTOF_Module_width_design)"/>
    <constant name="BarrelTOF_CHoneycomb_position_design"  value="0.5*(BarrelTOF_Module_width_design-BarrelTOF_CHoneycomb_width_design)"/>
    <constant name="BarrelTOF_Service_position_design" value="0.0*mm"/>

    <constant name="BarrelTOF_scale"               value="1.0"/>
    <constant name="BarrelTOF_radius"              value="BarrelTOF_scale * BarrelTOF_radius_design"/>
    <constant name="BarrelTOF_Sensor_width"        value="BarrelTOF_scale * BarrelTOF_Sensor_width_design"/>
    <constant name="BarrelTOF_CFoam_width"         value="BarrelTOF_scale * BarrelTOF_CFoam_width_design"/>
    <constant name="BarrelTOF_CHoneycomb_width"    value="BarrelTOF_scale * BarrelTOF_CHoneycomb_width_design"/>
    <constant name="BarrelTOF_Sensor_position"     value="BarrelTOF_scale * BarrelTOF_Sensor_position_design"/>
    <constant name="BarrelTOF_CFoam_position"      value="BarrelTOF_scale * BarrelTOF_CFoam_position_design"/>
    <constant name="BarrelTOF_CHoneycomb_position" value="BarrelTOF_scale * BarrelTOF_CHoneycomb_position_design"/>
    <constant name="BarrelTOF_Service_position"    value="BarrelTOF_scale * BarrelTOF_Service_position_design"/>
    <constant name="BarrelTOF_Module_width"        value="BarrelTOF_scale*BarrelTOF_Module_width_design"/>
    <constant name="BarrelTOF_Module_tiltangle"    value="18*degree"/>
    <constant name="BarrelTOF_Module_nphi"         value="144"/>
    <constant name="BarrelTOF_Module_nz"           value="1"/>

    <constant name="BarrelTOF_rOffset1"            value="1.6*cm"/>
    <constant name="BarrelTOF_rOffset2"            value="1.4*cm"/>
    <constant name="BarrelTOF_rmin"                value="BarrelTOF_radius-BarrelTOF_rOffset1"/>
    <constant name="BarrelTOF_rmax"                value="BarrelTOF_radius+BarrelTOF_rOffset2"/>
    <constant name="BarrelTOF_zoffset"             value="0.5*(BarrelTOF2_zmax - BarrelTOF1_zmin)"/>
    <constant name="BarrelTOF1_zoffset"            value="BarrelTOF_zoffset - 0.5*(BarrelTOF1_zmax - BarrelTOF1_zmin)"/>
    <constant name="BarrelTOF2_zoffset"            value="BarrelTOF_zoffset - 0.5*(BarrelTOF2_zmax - BarrelTOF2_zmin)"/>
    <constant name="BarrelTOF1_length"             value="BarrelTOF1_zmin + BarrelTOF1_zmax"/>
    <constant name="BarrelTOF2_length"             value="BarrelTOF2_zmin + BarrelTOF2_zmax"/>
    <constant name="BarrelTOF_length"              value="BarrelTOF1_zmin + BarrelTOF2_zmax"/>

    <constant name="BarrelTOF_Sensor_length"       value="2*cm"/>
    <constant name="BarrelTOF_Sensor_overlap"      value="1*mm"/>
    <constant name="BarrelTOF_Sensor_deadspaceY"   value="2*cm - BarrelTOF_Sensor_overlap"/>
    <constant name="BarrelTOF1_Sensor_amount"      value="33"/>
    <constant name="BarrelTOF1_Sensor_amount_back" value="33"/>
    <constant name="BarrelTOF2_Sensor_amount"      value="33"/>
    <constant name="BarrelTOF2_Sensor_amount_back" value="33"/>

    <constant name="BarrelTOF_ASIC_length"         value="1.5*cm"/>
    <constant name="BarrelTOF_ASIC_thickness"      value="0.55*mm"/>
    <constant name="BarrelTOF_ASICChip_length"     value="1*cm"/>
    <constant name="BarrelTOF_ASICChip_width"      value="1*cm"/>
    <constant name="BarrelTOF_ASICChip_thickness"  value="0.45*mm"/>
    <constant name="BarrelTOF_Cooling_pipe_rmin"   value="1.335*mm"/>
    <constant name="BarrelTOF_Cooling_pipe_rmax"   value="(1.335 + 0.25)*mm"/>
    <constant name="BarrelTOF_Cooling_pipe_bend_center"   value="20*mm"/>
    <constant name="BarrelTOF_Cooling_pipe_r"             value="8.41*mm + BarrelTOF_Cooling_pipe_rmax"/>
    <constant name="BarrelTOF_Cooling_pipe_x_center"      value="0*mm"/>


  </define>

  <display>
  </display>

  <detectors>
    <detector
      id="BarrelTOF_ID"
      name="BarrelTOF"
      type="epic_TOFBarrel"
      readout="TOFBarrelHits"
      insideTrackingVolume="true">
      <type_flags type="DetType_TRACKER + DetType_BARREL"/>
      <dimensions
        rmin="BarrelTOF_rmin - 1*mm"
        rmax="BarrelTOF_rmax + 1*mm"
        length="BarrelTOF_length"
      />
      <comment>
        Tracker Barrel Modules
      </comment>
      <module name="BarrelTOF_Module1" vis="TOFBarrelModuleVis">
        <module_component
            name="ASICChipFront"
            material="Silicon"
            sensitive="false"
            width="BarrelTOF_ASICChip_width"
            length="BarrelTOF_ASICChip_length"
            thickness="BarrelTOF_ASICChip_thickness"
            vis="TOFASICChipVis"
            keep_layer="true">
            <GridSensors
                start_x="BarrelTOF_Sensor_position"
                start_y="-0.5*BarrelTOF1_length + BarrelTOF1_zoffset + BarrelTOF_Sensor_length - 0.5*BarrelTOF_Sensor_overlap"
                start_z="0"
                xdist="0"
                ydist="BarrelTOF_Sensor_length+BarrelTOF_Sensor_deadspaceY"
                nx="1"
                ny="BarrelTOF1_Sensor_amount-1"/>
        </module_component>
        <module_component
            name="ASICChipFront"
            material="Silicon"
            sensitive="false"
            width="BarrelTOF_ASICChip_width"
            length="BarrelTOF_ASICChip_length"
            thickness="BarrelTOF_ASICChip_thickness"
            vis="TOFASICChipVis"
            keep_layer="false">
            <GridSensors
                start_x="BarrelTOF_Sensor_position"
                start_y="0.5*BarrelTOF2_length-(BarrelTOF2_Sensor_amount-1)*(BarrelTOF_Sensor_length+BarrelTOF_Sensor_deadspaceY)+BarrelTOF2_zoffset + BarrelTOF_Sensor_length - 0.5*BarrelTOF_Sensor_overlap"
                start_z="0"
                xdist="0"
                ydist="BarrelTOF_Sensor_length+BarrelTOF_Sensor_deadspaceY"
                nx="1"
                ny="BarrelTOF2_Sensor_amount-1"/>
        </module_component>

              <comment>
                      keep_layer means the next module is located at the same thickness level
                      so you can place component side by side
                      Just make sure all components you placed side by side share the same thickness
              </comment>
        <module_component
            name="ASICFrontTop"
            material="Kapton"
            sensitive="false"
            width="BarrelTOF_Sensor_width"
            length="BarrelTOF_ASIC_length"
            thickness="BarrelTOF_ASIC_thickness-BarrelTOF_Sensor_thickness"
            vis="TOFHybridVis"
            keep_layer="true">
            <GridSensors
                start_x="BarrelTOF_Sensor_position"
                start_y="-0.5*BarrelTOF1_length + BarrelTOF1_zoffset + BarrelTOF_Sensor_length - 0.5*BarrelTOF_Sensor_overlap"
                start_z="0"
                xdist="0"
                ydist="BarrelTOF_Sensor_length+BarrelTOF_Sensor_deadspaceY"
                nx="1"
                ny="BarrelTOF1_Sensor_amount-1"/>
        </module_component>
<<<<<<< HEAD
        <module_component 
            name="ASICFrontTop" 
            material="Kapton" 
            sensitive="false" 
            width="BarrelTOF_Sensor_width" 
            length="BarrelTOF_ASIC_length" 
            thickness="BarrelTOF_ASIC_thickness-BarrelTOF_Sensor_thickness" 
		vis="TOFHybridVis"
		keep_layer="false">
            <GridSensors 
                start_x="BarrelTOF_Sensor_position" 
                start_y="0.5*BarrelTOF2_length-(BarrelTOF2_Sensor_amount-1)*(BarrelTOF_Sensor_length+BarrelTOF_Sensor_deadspaceY)+BarrelTOF2_zoffset + BarrelTOF_Sensor_length - 0.5*BarrelTOF_Sensor_overlap" 
                start_z="0" 
                xdist="0" 
                ydist="BarrelTOF_Sensor_length+BarrelTOF_Sensor_deadspaceY" 
                nx="1" 
=======
        <module_component
            name="ASICFrontTop"
            material="Kapton"
            sensitive="false"
            width="BarrelTOF_Sensor_width"
            length="BarrelTOF_ASIC_length"
            thickness="BarrelTOF_ASIC_thickness-BarrelTOF_Sensor_thickness"
            vis="TOFHybridVis">
            <GridSensors
                start_x="BarrelTOF_Sensor_position"
                start_y="0.5*BarrelTOF2_length-(BarrelTOF2_Sensor_amount-1)*(BarrelTOF_Sensor_length+BarrelTOF_Sensor_deadspaceY)+BarrelTOF2_zoffset + BarrelTOF_Sensor_length - 0.5*BarrelTOF_Sensor_overlap"
                start_z="0"
                xdist="0"
                ydist="BarrelTOF_Sensor_length+BarrelTOF_Sensor_deadspaceY"
                nx="1"
>>>>>>> 787713e5
                ny="BarrelTOF2_Sensor_amount-1"/>
        </module_component>

        <module_component
            name="sensorFront"
            material="Silicon"
            sensitive="true"
            width="BarrelTOF_Sensor_width"
            length="BarrelTOF_Sensor_length"
            thickness="BarrelTOF_Sensor_thickness"
            vis="TOFSensorVis"
            keep_layer="true">
            <GridSensors
                start_x="BarrelTOF_Sensor_position"
                start_y="-0.5*BarrelTOF1_length + BarrelTOF1_zoffset"
                start_z="0"
                xdist="0"
                ydist="BarrelTOF_Sensor_length+BarrelTOF_Sensor_deadspaceY"
                nx="1"
                ny="BarrelTOF1_Sensor_amount"
                half_length="left"
                />
        </module_component>

        <module_component
            name="sensorFront"
            material="Silicon"
            sensitive="true"
            width="BarrelTOF_Sensor_width"
            length="BarrelTOF_Sensor_length"
            thickness="BarrelTOF_Sensor_thickness"
            vis="TOFSensorVis"
            keep_layer="true">
            <GridSensors
                start_x="BarrelTOF_Sensor_position"
                start_y="0.5*BarrelTOF2_length-(BarrelTOF2_Sensor_amount-1)*(BarrelTOF_Sensor_length+BarrelTOF_Sensor_deadspaceY)+BarrelTOF2_zoffset"
                start_z="0"
                xdist="0"
                ydist="BarrelTOF_Sensor_length+BarrelTOF_Sensor_deadspaceY"
                nx="1"
                ny="BarrelTOF2_Sensor_amount"
                half_length="right"
                />
        </module_component>
<<<<<<< HEAD
        <module_component name="ASICFrontBottom" 
            material="Kapton" 
            sensitive="false" 
            width="BarrelTOF_Sensor_width" 
            length="BarrelTOF_ASIC_length" 
            thickness="BarrelTOF_Sensor_thickness" 
            vis="TOFHybridVis" 
=======
        <module_component name="ASICFrontBottom"
            material="Kapton"
            sensitive="true"
            width="BarrelTOF_Sensor_width"
            length="BarrelTOF_ASIC_length"
            thickness="BarrelTOF_Sensor_thickness"
            vis="TOFHybridVis"
>>>>>>> 787713e5
            keep_layer="true">
            <GridSensors start_x="BarrelTOF_Sensor_position"
                start_y="-0.5*BarrelTOF1_length + BarrelTOF1_zoffset + BarrelTOF_Sensor_length - 0.5*BarrelTOF_Sensor_overlap"
                start_z="0"
                xdist="0"
                ydist="BarrelTOF_Sensor_length+BarrelTOF_Sensor_deadspaceY"
                nx="1"
                ny="BarrelTOF1_Sensor_amount-1"/>
        </module_component>

<<<<<<< HEAD
        <module_component name="ASICFrontBottom" 
            material="Kapton" 
            sensitive="false" 
            width="BarrelTOF_Sensor_width" 
            length="BarrelTOF_ASIC_length" 
            thickness="BarrelTOF_Sensor_thickness" 
		vis="TOFHybridVis"
		keep_layer="false">
            <GridSensors 
                 start_x="BarrelTOF_Sensor_position" 
                 start_y="0.5*BarrelTOF2_length-(BarrelTOF2_Sensor_amount-1)*(BarrelTOF_Sensor_length+BarrelTOF_Sensor_deadspaceY)+BarrelTOF2_zoffset + BarrelTOF_Sensor_length - 0.5*BarrelTOF_Sensor_overlap" 
                 start_z="0" 
                 xdist="0" 
                 ydist="BarrelTOF_Sensor_length+BarrelTOF_Sensor_deadspaceY" 
                 nx="1" 
=======
        <module_component name="ASICFrontBottom"
            material="Kapton"
            sensitive="true"
            width="BarrelTOF_Sensor_width"
            length="BarrelTOF_ASIC_length"
            thickness="BarrelTOF_Sensor_thickness"
            vis="TOFHybridVis">
            <GridSensors
                 start_x="BarrelTOF_Sensor_position"
                 start_y="0.5*BarrelTOF2_length-(BarrelTOF2_Sensor_amount-1)*(BarrelTOF_Sensor_length+BarrelTOF_Sensor_deadspaceY)+BarrelTOF2_zoffset + BarrelTOF_Sensor_length - 0.5*BarrelTOF_Sensor_overlap"
                 start_z="0"
                 xdist="0"
                 ydist="BarrelTOF_Sensor_length+BarrelTOF_Sensor_deadspaceY"
                 nx="1"
>>>>>>> 787713e5
                 ny="BarrelTOF2_Sensor_amount-1"/>
        </module_component>


        <comment>
        Two sections for the two cooling tubes, one for Water in, the other for Water out
        </comment>
        <module_component name="cfoam" material="CarbonFoam" sensitive="false" width="BarrelTOF_CFoam_width" length="BarrelTOF1_length" thickness="BarrelTOF_CFoam_thickness" vis="TOFCFoamVis" keep_layer="true">
          <position x="BarrelTOF_CFoam_position" y="BarrelTOF1_zoffset" z="0" />
          <cooling_pipe name="cooling_pipe"
                        pipe_material="Aluminum"
                        coolent_material="Water"
                        rmin="BarrelTOF_Cooling_pipe_rmin"
                        rmax="BarrelTOF_Cooling_pipe_rmax"
                        offset_x="BarrelTOF_Cooling_pipe_x_center"
                        bend_y="0.5*BarrelTOF1_length-BarrelTOF_Cooling_pipe_bend_center-BarrelTOF_Cooling_pipe_rmax"
                        bend_r="BarrelTOF_Cooling_pipe_r"/>
        </module_component>

        <module_component name="cfoam" material="CarbonFoam" sensitive="false" width="BarrelTOF_CFoam_width" length="BarrelTOF2_length" thickness="BarrelTOF_CFoam_thickness" vis="TOFCFoamVis" keep_layer="true">
          <position x="BarrelTOF_CFoam_position" y="BarrelTOF2_zoffset" z="0" />
          <cooling_pipe name="cooling_pipe"
                        pipe_material="Aluminum"
                        coolent_material="Water"
                        rmin="BarrelTOF_Cooling_pipe_rmin"
                        rmax="BarrelTOF_Cooling_pipe_rmax"
                        offset_x="BarrelTOF_Cooling_pipe_x_center"
                        bend_y="0.5*BarrelTOF2_length-BarrelTOF_Cooling_pipe_bend_center-BarrelTOF_Cooling_pipe_rmax"
                        bend_r="BarrelTOF_Cooling_pipe_r"
                        direction="right"/>
        </module_component>

        <module_component name="cfoam2" material="CarbonFoam" sensitive="false" width="BarrelTOF_CHoneycomb_width" length="BarrelTOF1_length" thickness="BarrelTOF_CHoneycomb_thickness" vis="TOFCFoamVis" keep_layer="true">
          <position x="BarrelTOF_CHoneycomb_position" y="BarrelTOF1_zoffset" z="0" />
        </module_component>
        <module_component name="cfoam2" material="CarbonFoam" sensitive="false" width="BarrelTOF_CHoneycomb_width" length="BarrelTOF2_length" thickness="BarrelTOF_CHoneycomb_thickness" vis="TOFCFoamVis">
          <position x="BarrelTOF_CHoneycomb_position" y="BarrelTOF2_zoffset" z="0" />
        </module_component>

        <module_component
            name="ASICBackBottom"
            material="Kapton"
            sensitive="true"
            width="BarrelTOF_Sensor_width"
            length="BarrelTOF_ASIC_length"
            thickness="BarrelTOF_Sensor_thickness"
            vis="TOFHybridVis"
            keep_layer="true">
            <GridSensors
                start_x="BarrelTOF_Sensor_position"
                start_y="-0.5*BarrelTOF1_length + BarrelTOF_Sensor_length + BarrelTOF1_zoffset-0.5*BarrelTOF_Sensor_overlap + BarrelTOF_Sensor_length - 0.5*BarrelTOF_Sensor_overlap"
                start_z="0"
                xdist="0"
                ydist="BarrelTOF_Sensor_length+BarrelTOF_Sensor_deadspaceY"
                nx="1"
                ny="BarrelTOF1_Sensor_amount-1"/>
        </module_component>
<<<<<<< HEAD
        <module_component 
            name="ASICBackBottom" 
            material="Kapton" 
            sensitive="false" 
            width="BarrelTOF_Sensor_width" 
            length="BarrelTOF_ASIC_length" 
            thickness="BarrelTOF_Sensor_thickness" 
            vis="TOFHybridVis" 
=======
        <module_component
            name="ASICFrontBottom"
            material="Kapton"
            sensitive="false"
            width="BarrelTOF_Sensor_width"
            length="BarrelTOF_ASIC_length"
            thickness="BarrelTOF_Sensor_thickness"
            vis="TOFHybridVis"
>>>>>>> 787713e5
            keep_layer="true">
            <GridSensors
                start_x="BarrelTOF_Sensor_position"
                start_y="0.5*BarrelTOF2_length-(BarrelTOF2_Sensor_amount_back-1)*(BarrelTOF_Sensor_length+BarrelTOF_Sensor_deadspaceY)-BarrelTOF_Sensor_length+BarrelTOF2_zoffset+0.5*BarrelTOF_Sensor_overlap + BarrelTOF_Sensor_length - 0.5*BarrelTOF_Sensor_overlap"
                start_z="0"
                xdist="0"
                ydist="BarrelTOF_Sensor_length+BarrelTOF_Sensor_deadspaceY"
                nx="1"
                ny="BarrelTOF2_Sensor_amount-2"/>
        </module_component>
        <module_component
            name="sensorBack"
            material="Silicon"
            sensitive="true"
            width="BarrelTOF_Sensor_width"
            length="BarrelTOF_Sensor_length"
            thickness="BarrelTOF_Sensor_thickness"
            vis="TOFSensorVis"
            keep_layer="true">
            <GridSensors
                start_x="BarrelTOF_Sensor_position"
                start_y="-0.5*BarrelTOF1_length+BarrelTOF_Sensor_length + BarrelTOF1_zoffset-0.5*BarrelTOF_Sensor_overlap"
                start_z="0"
                xdist="0"
                ydist="BarrelTOF_Sensor_length+BarrelTOF_Sensor_deadspaceY"
                nx="1"
                ny="BarrelTOF1_Sensor_amount_back"
                />
        </module_component>
        <module_component
            name="sensorBack"
            material="Silicon"
            sensitive="true"
            width="BarrelTOF_Sensor_width"
            length="BarrelTOF_Sensor_length"
            thickness="BarrelTOF_Sensor_thickness"
		vis="TOFSensorVis" 
		keep_layer="false">
            <GridSensors
                start_x="BarrelTOF_Sensor_position"
                start_y="0.5*BarrelTOF2_length-(BarrelTOF2_Sensor_amount_back-1)*(BarrelTOF_Sensor_length+BarrelTOF_Sensor_deadspaceY)-BarrelTOF_Sensor_length+BarrelTOF2_zoffset+0.5*BarrelTOF_Sensor_overlap"
                start_z="0"
                xdist="0"
                ydist="BarrelTOF_Sensor_length+BarrelTOF_Sensor_deadspaceY"
                nx="1"
                ny="BarrelTOF2_Sensor_amount_back"
                />
        </module_component>
        <module_component
            name="ASICBackTop"
            material="Kapton"
            sensitive="true"
            width="BarrelTOF_Sensor_width"
            length="BarrelTOF_ASIC_length"
            thickness="BarrelTOF_ASIC_thickness-BarrelTOF_Sensor_thickness"
            vis="TOFHybridVis"
            keep_layer="true">
            <GridSensors
                    start_x="BarrelTOF_Sensor_position"
                    start_y="-0.5*BarrelTOF1_length + BarrelTOF_Sensor_length + BarrelTOF1_zoffset-0.5*BarrelTOF_Sensor_overlap + BarrelTOF_Sensor_length - 0.5*BarrelTOF_Sensor_overlap"
                    start_z="0"
                    xdist="0"
                    ydist="BarrelTOF_Sensor_length+BarrelTOF_Sensor_deadspaceY"
                    nx="1"
                    ny="BarrelTOF1_Sensor_amount-1"/>
        </module_component>
<<<<<<< HEAD
        <module_component 
            name="ASICBackTop" 
            material="Kapton" 
            sensitive="true" 
            width="BarrelTOF_Sensor_width" 
            length="BarrelTOF_ASIC_length" 
            thickness="BarrelTOF_ASIC_thickness-BarrelTOF_Sensor_thickness" 
		vis="TOFHybridVis"
		keep_layer="false">
            <GridSensors 
                    start_x="BarrelTOF_Sensor_position" 
                    start_y="0.5*BarrelTOF2_length-(BarrelTOF2_Sensor_amount_back-1)*(BarrelTOF_Sensor_length+BarrelTOF_Sensor_deadspaceY)-BarrelTOF_Sensor_length+BarrelTOF2_zoffset+0.5*BarrelTOF_Sensor_overlap + BarrelTOF_Sensor_length - 0.5*BarrelTOF_Sensor_overlap" 
                    start_z="0" 
                    xdist="0" 
                    ydist="BarrelTOF_Sensor_length+BarrelTOF_Sensor_deadspaceY" 
                    nx="1" 
=======
        <module_component
            name="ASICBackTop"
            material="Kapton"
            sensitive="true"
            width="BarrelTOF_Sensor_width"
            length="BarrelTOF_ASIC_length"
            thickness="BarrelTOF_ASIC_thickness-BarrelTOF_Sensor_thickness"
            vis="TOFHybridVis">
            <GridSensors
                    start_x="BarrelTOF_Sensor_position"
                    start_y="0.5*BarrelTOF2_length-(BarrelTOF2_Sensor_amount_back-1)*(BarrelTOF_Sensor_length+BarrelTOF_Sensor_deadspaceY)-BarrelTOF_Sensor_length+BarrelTOF2_zoffset+0.5*BarrelTOF_Sensor_overlap + BarrelTOF_Sensor_length - 0.5*BarrelTOF_Sensor_overlap"
                    start_z="0"
                    xdist="0"
                    ydist="BarrelTOF_Sensor_length+BarrelTOF_Sensor_deadspaceY"
                    nx="1"
>>>>>>> 787713e5
                    ny="BarrelTOF2_Sensor_amount-1"/>
        </module_component>
        <module_component
            name="ASICChipBack"
            material="Silicon"
            sensitive="false"
            width="BarrelTOF_ASICChip_width"
            length="BarrelTOF_ASICChip_length"
            thickness="BarrelTOF_ASICChip_thickness"
            vis="TOFASICChipVis"
            keep_layer="true">
            <GridSensors
                start_x="BarrelTOF_Sensor_position"
                start_y="-0.5*BarrelTOF1_length + BarrelTOF_Sensor_length + BarrelTOF1_zoffset-0.5*BarrelTOF_Sensor_overlap + BarrelTOF_Sensor_length - 0.5*BarrelTOF_Sensor_overlap"
                start_z="0"
                xdist="0"
                ydist="BarrelTOF_Sensor_length+BarrelTOF_Sensor_deadspaceY"
                nx="1"
                ny="BarrelTOF1_Sensor_amount-1"/>
        </module_component>
        <module_component
            name="ASICChipBack"
            material="Silicon"
            sensitive="false"
            width="BarrelTOF_ASICChip_width"
            length="BarrelTOF_ASICChip_length"
            thickness="BarrelTOF_ASICChip_thickness"
            vis="TOFASICChipVis"
            keep_layer="false">
            <GridSensors
                start_x="BarrelTOF_Sensor_position"
                start_y="0.5*BarrelTOF2_length-(BarrelTOF2_Sensor_amount_back-1)*(BarrelTOF_Sensor_length+BarrelTOF_Sensor_deadspaceY)-BarrelTOF_Sensor_length+BarrelTOF2_zoffset+0.5*BarrelTOF_Sensor_overlap + BarrelTOF_Sensor_length - 0.5*BarrelTOF_Sensor_overlap"
                start_z="0"
                xdist="0"
                ydist="BarrelTOF_Sensor_length+BarrelTOF_Sensor_deadspaceY"
                nx="1"
                ny="BarrelTOF2_Sensor_amount-1"/>
        </module_component>



      </module>
      <layer module="BarrelTOF_Module1" id="1" vis="TOFLayerVis">
        <barrel_envelope
          inner_r="BarrelTOF_rmin"
          outer_r="BarrelTOF_rmax"
          z_length="BarrelTOF_length"
          z0="BarrelTOF_zoffset"/>
         <layer_material surface="inner" binning="binPhi,binZ" bins0="BarrelTOF_Module_nphi" bins1="100" />
         <layer_material surface="outer" binning="binPhi,binZ" bins0="BarrelTOF_Module_nphi" bins1="100" />
        <rphi_layout phi_tilt="BarrelTOF_Module_tiltangle" nphi="BarrelTOF_Module_nphi" phi0="0.0" rc="BarrelTOF_radius" dr="0.0*mm"/>
        <z_layout dr="0.0*mm" z0="0" nz="BarrelTOF_Module_nz"/>
      </layer>

    </detector>
  </detectors>

  <plugins>
    <plugin name="DD4hep_ParametersPlugin">
      <argument value="BarrelTOF"/>
      <argument value="layer_pattern: str=BarrelTOF_layer\d"/>
    </plugin>
  </plugins>

  <readouts>
    <readout name="TOFBarrelHits">
      <segmentation type="MultiSegmentation" key="segmentation_id">
        <comment> Half sensor has to use a varied segmentation </comment>
        <segmentation type="CartesianGridXY" key_value="0" grid_size_x="0.5*mm" grid_size_y="1*cm" offset_x="0.25*mm" offset_y="0.5*cm"/>
        <segmentation type="CartesianGridXY" key_value="1" grid_size_x="0.5*mm" grid_size_y="1*cm" offset_x="0.25*mm" offset_y="0"/>
      </segmentation>
      <id>system:8,layer:4,module:12,sensor:10,segmentation_id:2,x:40:-8,y:-16</id>
    </readout>
  </readouts>

</lccdd><|MERGE_RESOLUTION|>--- conflicted
+++ resolved
@@ -161,7 +161,6 @@
                 nx="1"
                 ny="BarrelTOF1_Sensor_amount-1"/>
         </module_component>
-<<<<<<< HEAD
         <module_component 
             name="ASICFrontTop" 
             material="Kapton" 
@@ -178,23 +177,6 @@
                 xdist="0" 
                 ydist="BarrelTOF_Sensor_length+BarrelTOF_Sensor_deadspaceY" 
                 nx="1" 
-=======
-        <module_component
-            name="ASICFrontTop"
-            material="Kapton"
-            sensitive="false"
-            width="BarrelTOF_Sensor_width"
-            length="BarrelTOF_ASIC_length"
-            thickness="BarrelTOF_ASIC_thickness-BarrelTOF_Sensor_thickness"
-            vis="TOFHybridVis">
-            <GridSensors
-                start_x="BarrelTOF_Sensor_position"
-                start_y="0.5*BarrelTOF2_length-(BarrelTOF2_Sensor_amount-1)*(BarrelTOF_Sensor_length+BarrelTOF_Sensor_deadspaceY)+BarrelTOF2_zoffset + BarrelTOF_Sensor_length - 0.5*BarrelTOF_Sensor_overlap"
-                start_z="0"
-                xdist="0"
-                ydist="BarrelTOF_Sensor_length+BarrelTOF_Sensor_deadspaceY"
-                nx="1"
->>>>>>> 787713e5
                 ny="BarrelTOF2_Sensor_amount-1"/>
         </module_component>
 
@@ -239,7 +221,6 @@
                 half_length="right"
                 />
         </module_component>
-<<<<<<< HEAD
         <module_component name="ASICFrontBottom" 
             material="Kapton" 
             sensitive="false" 
@@ -247,15 +228,6 @@
             length="BarrelTOF_ASIC_length" 
             thickness="BarrelTOF_Sensor_thickness" 
             vis="TOFHybridVis" 
-=======
-        <module_component name="ASICFrontBottom"
-            material="Kapton"
-            sensitive="true"
-            width="BarrelTOF_Sensor_width"
-            length="BarrelTOF_ASIC_length"
-            thickness="BarrelTOF_Sensor_thickness"
-            vis="TOFHybridVis"
->>>>>>> 787713e5
             keep_layer="true">
             <GridSensors start_x="BarrelTOF_Sensor_position"
                 start_y="-0.5*BarrelTOF1_length + BarrelTOF1_zoffset + BarrelTOF_Sensor_length - 0.5*BarrelTOF_Sensor_overlap"
@@ -266,7 +238,6 @@
                 ny="BarrelTOF1_Sensor_amount-1"/>
         </module_component>
 
-<<<<<<< HEAD
         <module_component name="ASICFrontBottom" 
             material="Kapton" 
             sensitive="false" 
@@ -282,22 +253,6 @@
                  xdist="0" 
                  ydist="BarrelTOF_Sensor_length+BarrelTOF_Sensor_deadspaceY" 
                  nx="1" 
-=======
-        <module_component name="ASICFrontBottom"
-            material="Kapton"
-            sensitive="true"
-            width="BarrelTOF_Sensor_width"
-            length="BarrelTOF_ASIC_length"
-            thickness="BarrelTOF_Sensor_thickness"
-            vis="TOFHybridVis">
-            <GridSensors
-                 start_x="BarrelTOF_Sensor_position"
-                 start_y="0.5*BarrelTOF2_length-(BarrelTOF2_Sensor_amount-1)*(BarrelTOF_Sensor_length+BarrelTOF_Sensor_deadspaceY)+BarrelTOF2_zoffset + BarrelTOF_Sensor_length - 0.5*BarrelTOF_Sensor_overlap"
-                 start_z="0"
-                 xdist="0"
-                 ydist="BarrelTOF_Sensor_length+BarrelTOF_Sensor_deadspaceY"
-                 nx="1"
->>>>>>> 787713e5
                  ny="BarrelTOF2_Sensor_amount-1"/>
         </module_component>
 
@@ -355,7 +310,6 @@
                 nx="1"
                 ny="BarrelTOF1_Sensor_amount-1"/>
         </module_component>
-<<<<<<< HEAD
         <module_component 
             name="ASICBackBottom" 
             material="Kapton" 
@@ -364,16 +318,6 @@
             length="BarrelTOF_ASIC_length" 
             thickness="BarrelTOF_Sensor_thickness" 
             vis="TOFHybridVis" 
-=======
-        <module_component
-            name="ASICFrontBottom"
-            material="Kapton"
-            sensitive="false"
-            width="BarrelTOF_Sensor_width"
-            length="BarrelTOF_ASIC_length"
-            thickness="BarrelTOF_Sensor_thickness"
-            vis="TOFHybridVis"
->>>>>>> 787713e5
             keep_layer="true">
             <GridSensors
                 start_x="BarrelTOF_Sensor_position"
@@ -440,7 +384,6 @@
                     nx="1"
                     ny="BarrelTOF1_Sensor_amount-1"/>
         </module_component>
-<<<<<<< HEAD
         <module_component 
             name="ASICBackTop" 
             material="Kapton" 
@@ -457,23 +400,6 @@
                     xdist="0" 
                     ydist="BarrelTOF_Sensor_length+BarrelTOF_Sensor_deadspaceY" 
                     nx="1" 
-=======
-        <module_component
-            name="ASICBackTop"
-            material="Kapton"
-            sensitive="true"
-            width="BarrelTOF_Sensor_width"
-            length="BarrelTOF_ASIC_length"
-            thickness="BarrelTOF_ASIC_thickness-BarrelTOF_Sensor_thickness"
-            vis="TOFHybridVis">
-            <GridSensors
-                    start_x="BarrelTOF_Sensor_position"
-                    start_y="0.5*BarrelTOF2_length-(BarrelTOF2_Sensor_amount_back-1)*(BarrelTOF_Sensor_length+BarrelTOF_Sensor_deadspaceY)-BarrelTOF_Sensor_length+BarrelTOF2_zoffset+0.5*BarrelTOF_Sensor_overlap + BarrelTOF_Sensor_length - 0.5*BarrelTOF_Sensor_overlap"
-                    start_z="0"
-                    xdist="0"
-                    ydist="BarrelTOF_Sensor_length+BarrelTOF_Sensor_deadspaceY"
-                    nx="1"
->>>>>>> 787713e5
                     ny="BarrelTOF2_Sensor_amount-1"/>
         </module_component>
         <module_component
