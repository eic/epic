<!-- SPDX-License-Identifier: LGPL-3.0-or-later -->
<!-- Copyright (C) 2022 Zhenyu Ye -->

<lccdd>
<info name="tof_barrel.xml"
      title="AC-LGAD Detectors"
      author="yezhenyu2003"
      url="https://github.com/yezhenyu2003"
      status="development"
      version="1.0"
><comment/>
</info>

  <define>
    <comment>
      --------------------------
      Barrel TOF Parameters
      --------------------------
    </comment>
    <constant name="BarrelTOF_Sensor_thickness"       value="0.3*mm"/>
    <constant name="BarrelTOF_Hybrid_thickness"       value="2*0.008125*cm"/>
    <constant name="BarrelTOF_CFSkin_thickness"       value="2*0.0075*cm"/>
    <constant name="BarrelTOF_CFoam_thickness"        value="2*0.29*cm"/>
    <constant name="BarrelTOF_CHoneycomb_thickness"   value="2*0.29*cm"/>
    <constant name="BarrelTOF_CoolingTube_thickness"  value="0.08*cm"/>
    <constant name="BarrelTOF_Coolant_thickness"      value="0.08*cm"/>
    <constant name="BarrelTOF_Module_thickness"       value="BarrelTOF_Sensor_thickness+2*BarrelTOF_Hybrid_thickness+2*BarrelTOF_CFSkin_thickness+BarrelTOF_CFoam_thickness+BarrelTOF_CoolingTube_thickness+BarrelTOF_Coolant_thickness"/>

    <constant name="BarrelTOF_zOffset"                 value="0*cm"/>
    <constant name="BarrelTOF_Module_width_design"     value="56.0*mm"/>
    <constant name="BarrelTOF_Sensor_width_design"     value="32.0*mm"/>
    <constant name="BarrelTOF_CFoam_width_design"      value="BarrelTOF_Sensor_width_design-5.0*mm"/>
    <constant name="BarrelTOF_CHoneycomb_width_design" value="BarrelTOF_Module_width_design-BarrelTOF_CFoam_width_design"/>
    <constant name="BarrelTOF_CoolingTube_width_design" value="0.75*cm"/>
    <constant name="BarrelTOF_Coolant_width_design"    value="0.75*cm"/>

    <constant name="BarrelTOF_Sensor_position_design"  value="0.5*(BarrelTOF_Sensor_width_design-BarrelTOF_Module_width_design)"/>
    <constant name="BarrelTOF_CFoam_position_design"   value="0.5*(BarrelTOF_CFoam_width_design-BarrelTOF_Module_width_design)"/>
    <constant name="BarrelTOF_CHoneycomb_position_design"  value="0.5*(BarrelTOF_Module_width_design-BarrelTOF_CHoneycomb_width_design)"/>
    <constant name="BarrelTOF_CoolingTube_position_design"  value="BarrelTOF_CHoneycomb_position_design"/>
    <constant name="BarrelTOF_Coolant_position_design" value="BarrelTOF_CHoneycomb_position_design"/>
    <constant name="BarrelTOF_Service_position_design" value="0.0*mm"/>

    <constant name="BarrelTOF_scale"               value="1.0"/>
    <constant name="BarrelTOF_radius"              value="BarrelTOF_scale * BarrelTOF_radius_design"/>
    <constant name="BarrelTOF_Sensor_width"        value="BarrelTOF_scale * BarrelTOF_Sensor_width_design"/>
    <constant name="BarrelTOF_CFoam_width"         value="BarrelTOF_scale * BarrelTOF_CFoam_width_design"/>
    <constant name="BarrelTOF_CHoneycomb_width"    value="BarrelTOF_scale * BarrelTOF_CHoneycomb_width_design"/>
    <constant name="BarrelTOF_CoolingTube_width"   value="BarrelTOF_scale * BarrelTOF_CoolingTube_width_design"/>
    <constant name="BarrelTOF_Coolant_width"       value="BarrelTOF_scale * BarrelTOF_Coolant_width_design"/>
    <constant name="BarrelTOF_Sensor_position"     value="BarrelTOF_scale * BarrelTOF_Sensor_position_design"/>
    <constant name="BarrelTOF_CFoam_position"      value="BarrelTOF_scale * BarrelTOF_CFoam_position_design"/>
    <constant name="BarrelTOF_CHoneycomb_position" value="BarrelTOF_scale * BarrelTOF_CHoneycomb_position_design"/>
    <constant name="BarrelTOF_CoolingTube_position" value="BarrelTOF_scale * BarrelTOF_CoolingTube_position_design"/>
    <constant name="BarrelTOF_Coolant_position"    value="BarrelTOF_scale * BarrelTOF_Coolant_position_design"/>
    <constant name="BarrelTOF_Service_position"    value="BarrelTOF_scale * BarrelTOF_Service_position_design"/>
    <constant name="BarrelTOF_Module_width"        value="BarrelTOF_scale*BarrelTOF_Module_width_design"/>
    <constant name="BarrelTOF_Module_tiltangle"    value="20*degree"/>
    <constant name="BarrelTOF_Module_nphi"         value="144"/>
    <constant name="BarrelTOF_Module_nz"           value="1"/>

    <constant name="BarrelTOF_rOffset1"            value="1.6*cm"/>
    <constant name="BarrelTOF_rOffset2"            value="1.4*cm"/>
    <constant name="BarrelTOF_rmin"                value="BarrelTOF_radius-BarrelTOF_rOffset1"/>
    <constant name="BarrelTOF_rmax"                value="BarrelTOF_radius+BarrelTOF_rOffset2"/>
    <constant name="BarrelTOF_zoffset"             value="0.5*(BarrelTOF2_zmax - BarrelTOF1_zmin)"/>
    <constant name="BarrelTOF1_zoffset"            value="BarrelTOF_zoffset - 0.5*(BarrelTOF1_zmax - BarrelTOF1_zmin)"/>
    <constant name="BarrelTOF2_zoffset"            value="BarrelTOF_zoffset - 0.5*(BarrelTOF2_zmax - BarrelTOF2_zmin)"/>
    <constant name="BarrelTOF1_length"             value="BarrelTOF1_zmin + BarrelTOF1_zmax"/>
    <constant name="BarrelTOF2_length"             value="BarrelTOF2_zmin + BarrelTOF2_zmax"/>
    <constant name="BarrelTOF_length"              value="BarrelTOF1_zmin + BarrelTOF2_zmax"/>

    <constant name="BarrelTOF_Sensor_length"       value="2*cm"/>
    <constant name="BarrelTOF_Sensor_overlap"      value="1*mm"/>
    <constant name="BarrelTOF_Sensor_deadspaceY"   value="2*cm - BarrelTOF_Sensor_overlap"/>
    <constant name="BarrelTOF1_Sensor_amount"      value="33"/>
    <constant name="BarrelTOF1_Sensor_amount_back" value="33"/>
    <constant name="BarrelTOF2_Sensor_amount"      value="41"/>
    <constant name="BarrelTOF2_Sensor_amount_back" value="40"/>


  </define>

  <display>
  </display>

  <detectors>
    <detector
      id="BarrelTOF_ID"
      name="BarrelTOF"
      type="epic_TOFBarrel"
      readout="TOFBarrelHits"
      insideTrackingVolume="true">
      <type_flags type="DetType_TRACKER + DetType_BARREL"/>
      <dimensions
        rmin="BarrelTOF_rmin - 1*mm"
        rmax="BarrelTOF_rmax + 1*mm"
        length="BarrelTOF_length"
      />
      <comment>
        Tracker Barrel Modules
      </comment>
      <module name="BarrelTOF_Module1" vis="TOFBarrelModuleVis">
       <comment>
               keep_layer means the next module is located at the same thickness level
               so you can place component side by side
               Just make sure all components you placed side by side share the same thickness
       </comment>
<<<<<<< HEAD
       <module_component 
          name="sensorFront" 
          material="Silicon" 
          sensitive="true" 
          width="BarrelTOF_Sensor_width" 
          length="BarrelTOF_Sensor_length" 
          thickness="0.5*BarrelTOF_Sensor_thickness" 
          vis="TOFSensorVis" 
          keep_layer="true">
          <GridSensors 
              start_x="BarrelTOF_Sensor_position" 
              start_y="-0.5*BarrelTOF1_length + BarrelTOF1_zoffset" 
              start_z="0" 
              xdist="0" 
              ydist="BarrelTOF_Sensor_length+BarrelTOF_Sensor_deadspaceY" 
              nx="1" 
              ny="BarrelTOF1_Sensor_amount" 
              half_length="left" 
              />
        </module_component>

        <module_component 
            name="sensorFront" 
            material="Silicon" 
            sensitive="true" 
            width="BarrelTOF_Sensor_width" 
            length="BarrelTOF_Sensor_length" 
            thickness="0.5*BarrelTOF_Sensor_thickness" 
=======
       <module_component
          name="sensorFront"
          material="Silicon"
          sensitive="true"
          width="BarrelTOF_Sensor_width"
          length="BarrelTOF_SensorColumn_length"
          thickness="0.5*BarrelTOF_Sensor_thickness"
          vis="TOFSensorVis"
          keep_layer="true">
          <GridSensors
              start_x="BarrelTOF_Sensor_position"
              start_y="-0.5*BarrelTOF1_length + BarrelTOF1_zoffset"
              start_z="0"
              xdist="0"
              ydist="BarrelTOF_Sensor_length+BarrelTOF_Sensor_deadspaceY"
              nx="1"
              ny="BarrelTOF1_Sensor_amount"
              half_length="left"
              ncolumns="BarrelTOF_SensorColumn_NO"/>
        </module_component>

        <module_component
            name="sensorFront"
            material="Silicon"
            sensitive="true"
            width="BarrelTOF_Sensor_width"
            length="BarrelTOF_SensorColumn_length"
            thickness="0.5*BarrelTOF_Sensor_thickness"
>>>>>>> f2150bf5
            vis="TOFSensorVis" >
            <GridSensors
                start_x="BarrelTOF_Sensor_position"
                start_y="0.5*BarrelTOF2_length-(BarrelTOF2_Sensor_amount-1)*(BarrelTOF_Sensor_length+BarrelTOF_Sensor_deadspaceY)+BarrelTOF2_zoffset"
                start_z="0"
<<<<<<< HEAD
                xdist="0" 
                ydist="BarrelTOF_Sensor_length+BarrelTOF_Sensor_deadspaceY" 
                nx="1" 
                ny="BarrelTOF2_Sensor_amount" 
                half_length="both" 
                />
=======
                xdist="0"
                ydist="BarrelTOF_Sensor_length+BarrelTOF_Sensor_deadspaceY"
                nx="1"
                ny="BarrelTOF2_Sensor_amount"
                half_length="both"
                ncolumns="BarrelTOF_SensorColumn_NO"/>
>>>>>>> f2150bf5
        </module_component>

        <module_component name="hybridtop" material="Kapton" sensitive="false" width="BarrelTOF_Module_width" length="BarrelTOF1_length" thickness="BarrelTOF_Hybrid_thickness" vis="TOFHybridVis" keep_layer="true">
          <position x="BarrelTOF_Service_position" y="BarrelTOF1_zoffset" z="0" />
        </module_component>
        <module_component name="hybridtop" material="Kapton" sensitive="false" width="BarrelTOF_Module_width" length="BarrelTOF2_length" thickness="BarrelTOF_Hybrid_thickness" vis="TOFHybridVis" >
          <position x="BarrelTOF_Service_position" y="BarrelTOF2_zoffset" z="0" />
        </module_component>

        <module_component name="cfskintop" material="CFRPMix2" sensitive="false" width="BarrelTOF_Module_width" length="BarrelTOF1_length" thickness="BarrelTOF_CFSkin_thickness" vis="TOFCSkinVis" keep_layer="true">
          <position x="BarrelTOF_Service_position" y="BarrelTOF1_zoffset" z="0" />
        </module_component>
        <module_component name="cfskintop" material="CFRPMix2" sensitive="false" width="BarrelTOF_Module_width" length="BarrelTOF2_length" thickness="BarrelTOF_CFSkin_thickness" vis="TOFCSkinVis" >
          <position x="BarrelTOF_Service_position" y="BarrelTOF2_zoffset" z="0" />
        </module_component>

        <module_component name="cfskintop" material="CFRPMix2" sensitive="false" width="BarrelTOF_Module_width" length="BarrelTOF1_length" thickness="BarrelTOF_CFSkin_thickness" vis="TOFCSkinVis" keep_layer="true">
          <position x="BarrelTOF_Service_position" y="BarrelTOF1_zoffset" z="0" />
        </module_component>
        <module_component name="cfskintop" material="CFRPMix2" sensitive="false" width="BarrelTOF_Module_width" length="BarrelTOF2_length" thickness="BarrelTOF_CFSkin_thickness" vis="TOFCSkinVis" >
          <position x="BarrelTOF_Service_position" y="BarrelTOF2_zoffset" z="0" />
        </module_component>


        <module_component name="cfoam" material="CarbonFoam" sensitive="false" width="BarrelTOF_CFoam_width" length="BarrelTOF1_length" thickness="BarrelTOF_CFoam_thickness" vis="TOFCFoamVis" coolingTube="true" keep_layer="true">
          <position x="BarrelTOF_CFoam_position" y="BarrelTOF1_zoffset" z="0" />
          <inner_tube name="cooling_tube" material="Aluminum" rmin="0.2*BarrelTOF_CFoam_thickness" rmax="0.24*BarrelTOF_CFoam_thickness"/>
          <inner_tube name="coolant" material="NOVEC7200" rmin="0" rmax="0.2*BarrelTOF_CFoam_thickness" vis="TOFWater"/>
        </module_component>
        <module_component name="cfoam" material="CarbonFoam" sensitive="false" width="BarrelTOF_CFoam_width" length="BarrelTOF2_length" thickness="BarrelTOF_CFoam_thickness" vis="TOFCFoamVis" coolingTube="true" keep_layer="true">
          <position x="BarrelTOF_CFoam_position" y="BarrelTOF2_zoffset" z="0" />
          <inner_tube name="cooling_tube" material="Aluminum" rmin="0.2*BarrelTOF_CFoam_thickness" rmax="0.24*BarrelTOF_CFoam_thickness"/>
          <inner_tube name="coolant" material="NOVEC7200" rmin="0" rmax="0.2*BarrelTOF_CFoam_thickness" vis="TOFWater"/>
        </module_component>
        <module_component name="choneycomb" material="CFRPMix" sensitive="false" width="BarrelTOF_CHoneycomb_width" length="BarrelTOF1_length" thickness="BarrelTOF_CHoneycomb_thickness" vis="TOFCHoneycombVis" keep_layer="true">
          <position x="BarrelTOF_CHoneycomb_position" y="BarrelTOF1_zoffset" z="0" />
          <inner_tube name="cooling_tube" material="Aluminum" rmin="0.2*BarrelTOF_CHoneycomb_thickness" rmax="0.24*BarrelTOF_CHoneycomb_thickness"/>
          <inner_tube name="coolant" material="NOVEC7200" rmin="0" rmax="0.2*BarrelTOF_CHoneycomb_thickness" vis="TOFWater"/>
        </module_component>
        <module_component name="choneycomb" material="CFRPMix" sensitive="false" width="BarrelTOF_CHoneycomb_width" length="BarrelTOF2_length" thickness="BarrelTOF_CHoneycomb_thickness" vis="TOFCHoneycombVis">
          <position x="BarrelTOF_CHoneycomb_position" y="BarrelTOF2_zoffset" z="0" />
          <inner_tube name="cooling_tube" material="Aluminum" rmin="0.2*BarrelTOF_CHoneycomb_thickness" rmax="0.24*BarrelTOF_CHoneycomb_thickness"/>
          <inner_tube name="coolant" material="NOVEC7200" rmin="0" rmax="0.2*BarrelTOF_CHoneycomb_thickness" vis="TOFWater"/>
        </module_component>

        <module_component name="cfskinbottom" material="CFRPMix2" sensitive="false" width="BarrelTOF_Module_width" length="BarrelTOF1_length" thickness="BarrelTOF_CFSkin_thickness" vis="TOFCSkinVis" keep_layer="true">
          <position x="BarrelTOF_Service_position" y="BarrelTOF1_zoffset" z="0" />
        </module_component>
        <module_component name="cfskinbottom" material="CFRPMix2" sensitive="false" width="BarrelTOF_Module_width" length="BarrelTOF2_length" thickness="BarrelTOF_CFSkin_thickness" vis="TOFCSkinVis" >
          <position x="BarrelTOF_Service_position" y="BarrelTOF2_zoffset" z="0" />
        </module_component>

        <module_component name="hybridbottom" material="Kapton" sensitive="false" width="BarrelTOF_Module_width" length="BarrelTOF1_length" thickness="BarrelTOF_Hybrid_thickness" vis="TOFHybridVis" keep_layer="true">
          <position x="BarrelTOF_Service_position" y="BarrelTOF1_zoffset" z="0" />
        </module_component>
        <module_component name="hybridbottom" material="Kapton" sensitive="false" width="BarrelTOF_Module_width" length="BarrelTOF2_length" thickness="BarrelTOF_Hybrid_thickness" vis="TOFHybridVis" >
          <position x="BarrelTOF_Service_position" y="BarrelTOF2_zoffset" z="0" />
        </module_component>

<<<<<<< HEAD
        <module_component 
            name="sensorBack" 
            material="Silicon" 
            sensitive="true" 
            width="BarrelTOF_Sensor_width" 
            length="BarrelTOF_Sensor_length" 
            thickness="0.5*BarrelTOF_Sensor_thickness" 
            vis="TOFSensorVis" 
            keep_layer="true">
            <GridSensors 
                start_x="BarrelTOF_Sensor_position" 
                start_y="-0.5*BarrelTOF1_length+BarrelTOF_Sensor_length + BarrelTOF1_zoffset-0.5*BarrelTOF_Sensor_overlap" 
                start_z="0" 
                xdist="0" 
                ydist="BarrelTOF_Sensor_length+BarrelTOF_Sensor_deadspaceY" 
                nx="1" 
                ny="BarrelTOF1_Sensor_amount_back" 
                half_length="right" 
                />
        </module_component>
        <module_component 
            name="sensorBack" 
            material="Silicon" 
            sensitive="true" 
            width="BarrelTOF_Sensor_width" 
            length="BarrelTOF_Sensor_length" 
            thickness="0.5*BarrelTOF_Sensor_thickness" 
            vis="TOFSensorVis" >
            <GridSensors 
                start_x="BarrelTOF_Sensor_position" 
                start_y="0.5*BarrelTOF2_length-(BarrelTOF2_Sensor_amount_back-1)*(BarrelTOF_Sensor_length+BarrelTOF_Sensor_deadspaceY)-BarrelTOF_Sensor_length+BarrelTOF2_zoffset+0.5*BarrelTOF_Sensor_overlap" 
                start_z="0" 
                xdist="0" 
                ydist="BarrelTOF_Sensor_length+BarrelTOF_Sensor_deadspaceY" 
                nx="1" 
                ny="BarrelTOF2_Sensor_amount_back" 
                />
=======
        <module_component
            name="sensorBack"
            material="Silicon"
            sensitive="true"
            width="BarrelTOF_Sensor_width"
            length="BarrelTOF_SensorColumn_length"
            thickness="0.5*BarrelTOF_Sensor_thickness"
            vis="TOFSensorVis"
            keep_layer="true">
            <GridSensors
                start_x="BarrelTOF_Sensor_position"
                start_y="-0.5*BarrelTOF1_length+BarrelTOF_Sensor_length + BarrelTOF1_zoffset-0.5*BarrelTOF_Sensor_overlap"
                start_z="0"
                xdist="0"
                ydist="BarrelTOF_Sensor_length+BarrelTOF_Sensor_deadspaceY"
                nx="1"
                ny="BarrelTOF1_Sensor_amount_back"
                half_length="right"
                ncolumns="BarrelTOF_SensorColumn_NO"/>
        </module_component>
        <module_component
            name="sensorBack"
            material="Silicon"
            sensitive="true"
            width="BarrelTOF_Sensor_width"
            length="BarrelTOF_SensorColumn_length"
            thickness="0.5*BarrelTOF_Sensor_thickness"
            vis="TOFSensorVis" >
            <GridSensors
                start_x="BarrelTOF_Sensor_position"
                start_y="0.5*BarrelTOF2_length-(BarrelTOF2_Sensor_amount_back-1)*(BarrelTOF_Sensor_length+BarrelTOF_Sensor_deadspaceY)-BarrelTOF_Sensor_length+BarrelTOF2_zoffset+0.5*BarrelTOF_Sensor_overlap"
                start_z="0"
                xdist="0"
                ydist="BarrelTOF_Sensor_length+BarrelTOF_Sensor_deadspaceY"
                nx="1"
                ny="BarrelTOF2_Sensor_amount_back"
                ncolumns="BarrelTOF_SensorColumn_NO"/>
>>>>>>> f2150bf5
        </module_component>

      </module>
      <layer module="BarrelTOF_Module1" id="1" vis="TOFLayerVis">
        <barrel_envelope
          inner_r="BarrelTOF_rmin"
          outer_r="BarrelTOF_rmax"
          z_length="BarrelTOF_length"
          z0="BarrelTOF_zoffset"/>
         <layer_material surface="inner" binning="binPhi,binZ" bins0="BarrelTOF_Module_nphi" bins1="100" />
         <layer_material surface="outer" binning="binPhi,binZ" bins0="BarrelTOF_Module_nphi" bins1="100" />
        <rphi_layout phi_tilt="BarrelTOF_Module_tiltangle" nphi="BarrelTOF_Module_nphi" phi0="0.0" rc="BarrelTOF_radius" dr="0.0*mm"/>
        <z_layout dr="0.0*mm" z0="0" nz="BarrelTOF_Module_nz"/>
      </layer>

    </detector>
  </detectors>

  <plugins>
    <plugin name="DD4hep_ParametersPlugin">
      <argument value="BarrelTOF"/>
      <argument value="layer_pattern: str=BarrelTOF_layer\d"/>
    </plugin>
  </plugins>

  <readouts>
    <readout name="TOFBarrelHits">
      <segmentation type="MultiSegmentation" key="segmentation_id">
        <comment> Half sensor has to use a varied segmentation </comment>
        <segmentation type="CartesianGridXY" key_value="0" grid_size_x="0.5*mm" grid_size_y="1*cm" offset_x="0.25*mm" offset_y="0.5*cm"/>
        <segmentation type="CartesianGridXY" key_value="1" grid_size_x="0.5*mm" grid_size_y="1*cm" offset_x="0.25*mm" offset_y="0"/>
      </segmentation>
      <id>system:8,layer:4,module:12,sensor:10,segmentation_id:2,x:40:-8,y:-16</id>
    </readout>
  </readouts>

</lccdd><|MERGE_RESOLUTION|>--- conflicted
+++ resolved
@@ -106,7 +106,6 @@
                so you can place component side by side
                Just make sure all components you placed side by side share the same thickness
        </comment>
-<<<<<<< HEAD
        <module_component 
           name="sensorFront" 
           material="Silicon" 
@@ -135,56 +134,17 @@
             width="BarrelTOF_Sensor_width" 
             length="BarrelTOF_Sensor_length" 
             thickness="0.5*BarrelTOF_Sensor_thickness" 
-=======
-       <module_component
-          name="sensorFront"
-          material="Silicon"
-          sensitive="true"
-          width="BarrelTOF_Sensor_width"
-          length="BarrelTOF_SensorColumn_length"
-          thickness="0.5*BarrelTOF_Sensor_thickness"
-          vis="TOFSensorVis"
-          keep_layer="true">
-          <GridSensors
-              start_x="BarrelTOF_Sensor_position"
-              start_y="-0.5*BarrelTOF1_length + BarrelTOF1_zoffset"
-              start_z="0"
-              xdist="0"
-              ydist="BarrelTOF_Sensor_length+BarrelTOF_Sensor_deadspaceY"
-              nx="1"
-              ny="BarrelTOF1_Sensor_amount"
-              half_length="left"
-              ncolumns="BarrelTOF_SensorColumn_NO"/>
-        </module_component>
-
-        <module_component
-            name="sensorFront"
-            material="Silicon"
-            sensitive="true"
-            width="BarrelTOF_Sensor_width"
-            length="BarrelTOF_SensorColumn_length"
-            thickness="0.5*BarrelTOF_Sensor_thickness"
->>>>>>> f2150bf5
             vis="TOFSensorVis" >
             <GridSensors
                 start_x="BarrelTOF_Sensor_position"
                 start_y="0.5*BarrelTOF2_length-(BarrelTOF2_Sensor_amount-1)*(BarrelTOF_Sensor_length+BarrelTOF_Sensor_deadspaceY)+BarrelTOF2_zoffset"
                 start_z="0"
-<<<<<<< HEAD
                 xdist="0" 
                 ydist="BarrelTOF_Sensor_length+BarrelTOF_Sensor_deadspaceY" 
                 nx="1" 
                 ny="BarrelTOF2_Sensor_amount" 
                 half_length="both" 
                 />
-=======
-                xdist="0"
-                ydist="BarrelTOF_Sensor_length+BarrelTOF_Sensor_deadspaceY"
-                nx="1"
-                ny="BarrelTOF2_Sensor_amount"
-                half_length="both"
-                ncolumns="BarrelTOF_SensorColumn_NO"/>
->>>>>>> f2150bf5
         </module_component>
 
         <module_component name="hybridtop" material="Kapton" sensitive="false" width="BarrelTOF_Module_width" length="BarrelTOF1_length" thickness="BarrelTOF_Hybrid_thickness" vis="TOFHybridVis" keep_layer="true">
@@ -244,7 +204,6 @@
           <position x="BarrelTOF_Service_position" y="BarrelTOF2_zoffset" z="0" />
         </module_component>
 
-<<<<<<< HEAD
         <module_component 
             name="sensorBack" 
             material="Silicon" 
@@ -282,45 +241,6 @@
                 nx="1" 
                 ny="BarrelTOF2_Sensor_amount_back" 
                 />
-=======
-        <module_component
-            name="sensorBack"
-            material="Silicon"
-            sensitive="true"
-            width="BarrelTOF_Sensor_width"
-            length="BarrelTOF_SensorColumn_length"
-            thickness="0.5*BarrelTOF_Sensor_thickness"
-            vis="TOFSensorVis"
-            keep_layer="true">
-            <GridSensors
-                start_x="BarrelTOF_Sensor_position"
-                start_y="-0.5*BarrelTOF1_length+BarrelTOF_Sensor_length + BarrelTOF1_zoffset-0.5*BarrelTOF_Sensor_overlap"
-                start_z="0"
-                xdist="0"
-                ydist="BarrelTOF_Sensor_length+BarrelTOF_Sensor_deadspaceY"
-                nx="1"
-                ny="BarrelTOF1_Sensor_amount_back"
-                half_length="right"
-                ncolumns="BarrelTOF_SensorColumn_NO"/>
-        </module_component>
-        <module_component
-            name="sensorBack"
-            material="Silicon"
-            sensitive="true"
-            width="BarrelTOF_Sensor_width"
-            length="BarrelTOF_SensorColumn_length"
-            thickness="0.5*BarrelTOF_Sensor_thickness"
-            vis="TOFSensorVis" >
-            <GridSensors
-                start_x="BarrelTOF_Sensor_position"
-                start_y="0.5*BarrelTOF2_length-(BarrelTOF2_Sensor_amount_back-1)*(BarrelTOF_Sensor_length+BarrelTOF_Sensor_deadspaceY)-BarrelTOF_Sensor_length+BarrelTOF2_zoffset+0.5*BarrelTOF_Sensor_overlap"
-                start_z="0"
-                xdist="0"
-                ydist="BarrelTOF_Sensor_length+BarrelTOF_Sensor_deadspaceY"
-                nx="1"
-                ny="BarrelTOF2_Sensor_amount_back"
-                ncolumns="BarrelTOF_SensorColumn_NO"/>
->>>>>>> f2150bf5
         </module_component>
 
       </module>
