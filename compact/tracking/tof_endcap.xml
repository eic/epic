--- conflicted
+++ resolved
@@ -132,7 +132,6 @@
       vis="TrackerSubAssemblyVis">
       <position x="0*cm" y="0*cm" z="-1*um" />
     </detector>
-<<<<<<< HEAD
     <detector
       id="ForwardTOF_ID"
       name="ForwardTOF"
@@ -175,7 +174,6 @@
           <slice name="Sensor"      material="Silicon"          thickness="SS_Sensor_thickness"     width="SS_Sensor_width"     length="SS_Sensor_length"     offset="SS_Sensor_offset"     sensitive="yes"/>
           <slice name="Epoxy"       material="Epoxy"            thickness="SS_Epoxy_thickness"      width="SS_Epoxy_width"      length="SS_Epoxy_length"      offset="SS_Epoxy_offset"      sensitive="no"/>
           <slice name="ALNTop"      material="AluminumNitrate"  thickness="SS_ALNTop_thickness"     width="SS_ALNTop_width"     length="SS_ALNTop_length"     offset="SS_ALNTop_offset"     sensitive="no"/>
-=======
           <detector
         id="ForwardTOF_ID"
         name="ForwardTOF"
@@ -203,13 +201,10 @@
             nmodules="TOFEndcapMod_count"
             dz="TOFEndcapMod_dz"
             module="ForwardModule" />
->>>>>>> 76d3bbbc
         </layer>
       </detector>
   </detectors>
 
-<<<<<<< HEAD
-=======
   <plugins>
     <plugin name="DD4hep_ParametersPlugin">
       <argument value="ForwardTOF"/>
@@ -217,7 +212,6 @@
     </plugin>
   </plugins>
 
->>>>>>> 76d3bbbc
   <readouts>
     <readout name="TOFEndcapHits">
       <segmentation type="CartesianGridXY" grid_size_x="100*um" grid_size_y="100*um" />
