--- conflicted
+++ resolved
@@ -238,8 +238,6 @@
         <module_component name="sensor4" material="Silicon" sensitive="true" width="EndcapTOF_Sensor_width" length="EndcapTOF_Sensor_length" thickness="EndcapTOF_Sensor_thickness" vis="TOFSensorVis" >
           <position x="EndcapTOF_Up_Sensor_position + EndcapTOF_Sensor_width + EndcapTOF_Sensor_gap " y="-0.5*(EndcapTOF_Sensor_length + EndcapTOF_Sensor_gap)" z="0" />
         </module_component>
-<<<<<<< HEAD
-
 	<module_component name="carbonsupport" material="CarbonFiber" sensitive="false" width="EndcapTOF_Module_width" length="EndcapTOF_Module_length" thickness="EndcapTOF_CFSupp_thickness" vis="AnlGray" >
           <position x="EndcapTOF_Support_position" y="0" z="0" />
         </module_component>
@@ -278,14 +276,6 @@
 
       <moduleBackRight name="EndcapTOF_Module1" vis="TOFEndcapModuleVis">
 	<module_component name="carbonsupport" material="CarbonFiber" sensitive="false" width="EndcapTOF_Module_width" length="EndcapTOF_Module_length" thickness="EndcapTOF_CFSupp_thickness" vis="AnlGray" >
-=======
-        <module_component name="carbonsupport" material="CarbonFiber" sensitive="false" width="EndcapTOF_Module_width" length="EndcapTOF_Module_length" thickness="EndcapTOF_CFSupp_thickness" vis="AnlGray" >
-          <position x="EndcapTOF_Support_position" y="0" z="0" />
-        </module_component>
-      </moduleFront>
-      <moduleBack name="EndcapTOF_Module1" vis="TOFEndcapModuleVis">
-        <module_component name="carbonsupport" material="CarbonFiber" sensitive="false" width="EndcapTOF_Module_width" length="EndcapTOF_Module_length" thickness="EndcapTOF_CFSupp_thickness" vis="AnlGray" >
->>>>>>> e5451c4a
           <position x="EndcapTOF_Support_position" y="0" z="0" />
         </module_component>
         <module_component name="sensor1" material="Silicon" sensitive="true" width="EndcapTOF_Sensor_width" length="EndcapTOF_Sensor_length" thickness="EndcapTOF_Sensor_thickness" vis="TOFSensorVis"  keep_layer="true">
@@ -366,7 +356,6 @@
           xoffset="EndcapTOF_Module_length_design/2" />
 
       </support>
-<<<<<<< HEAD
       <sensor_layout_front_left>
 		<row deadspace="15*mm + EndcapTOF_yOffset"/>
 		<row x_offset="EndcapTOF_Board_spacing/2" nsensors="3">
@@ -650,151 +639,6 @@
 		  <board nsensors="3"/>
 		</row>
       </sensor_layout_back_right>
-
-=======
-      <sensor_layout_front>
-                <row deadspace="15*mm"/>
-                <row x_offset="EndcapTOF_Board_spacing/2" nsensors="3">
-                  <board nsensors="3"/>
-                </row>
-                <row x_offset="EndcapTOF_Board_spacing/2" nsensors="9">
-                  <board nsensors="6"/>
-                  <board nsensors="3"/>
-                </row>
-                <row x_offset="EndcapTOF_Board_spacing/2" nsensors="10">
-                  <board nsensors="7"/>
-                  <board nsensors="3"/>
-                </row>
-                <row x_offset="EndcapTOF_Board_spacing/2" nsensors="13">
-                  <board nsensors="7"/>
-                  <board nsensors="6"/>
-                </row>
-                <row x_offset="EndcapTOF_Board_spacing/2" nsensors="14">
-                  <board nsensors="7"/>
-                  <board nsensors="7"/>
-                </row>
-                <row x_offset="EndcapTOF_Board_spacing/2" nsensors="14">
-                  <board nsensors="7"/>
-                  <board nsensors="7"/>
-                </row>
-                <row x_offset="EndcapTOF_Board_spacing/2" nsensors="16">
-                  <board nsensors="7"/>
-                  <board nsensors="6"/>
-                  <board nsensors="3"/>
-                </row>
-                <row x_offset="10.5*cm + 17*mm" nsensors="13">
-                  <board nsensors="7"/>
-                  <board nsensors="6"/>
-                </row>
-                <row x_offset="10.5*cm + 17*mm" nsensors="13">
-                  <board nsensors="7"/>
-                  <board nsensors="6"/>
-                </row>
-                <row x_offset="10.5*cm + 17*mm" nsensors="13">
-                  <board nsensors="7"/>
-                  <board nsensors="6"/>
-                </row>
-                <row x_offset="EndcapTOF_Board_spacing/2" nsensors="16">
-                  <board nsensors="7"/>
-                  <board nsensors="6"/>
-                  <board nsensors="3"/>
-                </row>
-                <row x_offset="EndcapTOF_Board_spacing/2" nsensors="14">
-                  <board nsensors="7"/>
-                  <board nsensors="7"/>
-                </row>
-                <row x_offset="EndcapTOF_Board_spacing/2" nsensors="14">
-                  <board nsensors="7"/>
-                  <board nsensors="7"/>
-                </row>
-                <row x_offset="EndcapTOF_Board_spacing/2" nsensors="13">
-                  <board nsensors="7"/>
-                  <board nsensors="6"/>
-                </row>
-                <row x_offset="EndcapTOF_Board_spacing/2" nsensors="10">
-                  <board nsensors="7"/>
-                  <board nsensors="3"/>
-                </row>
-                <row x_offset="EndcapTOF_Board_spacing/2" nsensors="9">
-                  <board nsensors="6"/>
-                  <board nsensors="3"/>
-                </row>
-                <row x_offset="EndcapTOF_Board_spacing/2" nsensors="3">
-                  <board nsensors="3"/>
-                </row>
-      </sensor_layout_front>
-
-      <sensor_layout_back>
-                <row deadspace="25.5*mm"/>
-                <row x_offset="EndcapTOF_Board_spacing/2" nsensors="3">
-                  <board nsensors="3"/>
-                </row>
-                <row x_offset="EndcapTOF_Board_spacing/2" nsensors="9">
-                  <board nsensors="6"/>
-                  <board nsensors="3"/>
-                </row>
-                <row x_offset="EndcapTOF_Board_spacing/2" nsensors="10">
-                  <board nsensors="7"/>
-                  <board nsensors="3"/>
-                </row>
-                <row x_offset="EndcapTOF_Board_spacing/2" nsensors="13">
-                  <board nsensors="7"/>
-                  <board nsensors="6"/>
-                </row>
-                <row x_offset="EndcapTOF_Board_spacing/2" nsensors="14">
-                  <board nsensors="7"/>
-                  <board nsensors="7"/>
-                </row>
-                <row x_offset="EndcapTOF_Board_spacing/2" nsensors="14">
-                  <board nsensors="7"/>
-                  <board nsensors="7"/>
-                </row>
-                <row x_offset="8.25*cm" nsensors="14">
-                  <board nsensors="7"/>
-                  <board nsensors="7"/>
-                </row>
-                <row x_offset="10.5*cm + 17*mm" nsensors="13">
-                  <board nsensors="7"/>
-                  <board nsensors="6"/>
-                </row>
-                <row x_offset="10.5*cm + 17*mm" nsensors="13">
-                  <board nsensors="7"/>
-                  <board nsensors="6"/>
-                </row>
-                <row x_offset="10.5*cm + 17*mm" nsensors="13">
-                  <board nsensors="7"/>
-                  <board nsensors="6"/>
-                </row>
-                <row x_offset="EndcapTOF_Board_spacing/2" nsensors="16">
-                  <board nsensors="7"/>
-                  <board nsensors="6"/>
-                  <board nsensors="3"/>
-                </row>
-                <row x_offset="EndcapTOF_Board_spacing/2" nsensors="14">
-                  <board nsensors="7"/>
-                  <board nsensors="7"/>
-                </row>
-                <row x_offset="EndcapTOF_Board_spacing/2" nsensors="14">
-                  <board nsensors="7"/>
-                  <board nsensors="7"/>
-                </row>
-                <row x_offset="EndcapTOF_Board_spacing/2" nsensors="13">
-                  <board nsensors="7"/>
-                  <board nsensors="6"/>
-                </row>
-                <row x_offset="EndcapTOF_Board_spacing/2" nsensors="10">
-                  <board nsensors="7"/>
-                  <board nsensors="3"/>
-                </row>
-                <row x_offset="EndcapTOF_Board_spacing/2" nsensors="7">
-                  <board nsensors="7"/>
-                </row>
-                <row x_offset="EndcapTOF_Board_spacing/2" nsensors="3">
-                  <board nsensors="3"/>
-                </row>
-        </sensor_layout_back>
->>>>>>> e5451c4a
-
 
       <modsize
           width="EndcapTOF_Module_width"
