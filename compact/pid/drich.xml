<!-- SPDX-License-Identifier: LGPL-3.0-or-later -->
<!-- Copyright (C) 2023 Christopher Dilks, Chandradoy Chatterjee -->

<lccdd>

<define>
<!-- vessel (=snout+tank) geometry -->
<constant name="DRICH_length"             value="ForwardRICHRegion_length"/>  <!-- overall vessel length -->
<constant name="DRICH_zmin"               value="ForwardRICHRegion_zmin"/>
<constant name="DRICH_zmax"               value="DRICH_zmin + DRICH_length"/>
<constant name="DRICH_rmin0"              value="DRICH_zmin * ForwardRICHRegion_tan1"/>  <!-- bore radius at dRICH entrance -->
<constant name="DRICH_rmin1"              value="DRICH_zmax * ForwardRICHRegion_tan2"/>  <!-- bore radius at dRICH exit -->
<constant name="DRICH_bore_slope"         value="(DRICH_rmin1 - DRICH_rmin0) / DRICH_length"/> <!-- slope of bore radius -->
<constant name="DRICH_wall_thickness"     value="0.5*cm"/>  <!-- thickness of radial walls -->
<constant name="DRICH_window_thickness"   value="0.1*cm"/>  <!-- thickness of entrance and exit walls -->
<constant name="DRICH_num_sectors"        value="6"/>  <!-- number of azimuthal sectors -->
<!-- snout geometry: cone with front radius rmax0 and back radius of rmax1 -->
<constant name="DRICH_rmax0"              value="90.0*cm"/>
<<<<<<< HEAD
<constant name="DRICH_rmax1"              value="119.5*cm"/>
<constant name="DRICH_snout_length"       value="39.5*cm"/>
<constant name="DRICH_snout_slope"        value="(DRICH_rmax1-DRICH_rmax0)/DRICH_snout_length"/>
=======
<constant name="DRICH_snout_length"       value="20.0*cm"/>
<constant name="DRICH_rmax1"              value="DRICH_rmax0 + DRICH_snout_length * (tan(0.200+atan(DRICH_rmax0/DRICH_zmin))) "/>  <!--extra 0.200 takes into account the saturated cone of light from aerogel-->
>>>>>>> 07747525
<!-- tank geometry: cylinder, holding the majority of detector components -->
<constant name="DRICH_rmax2"              value="ForwardPIDRegion_rmax"/>  <!-- cylinder radius -->
<!-- sensor box geometry: an extrusion of the tank, to hold the sensors -->
<constant name="DRICH_extrusion_length"      value="DRICH_snout_length"/> <!-- z-length of the extrusion -->
<constant name="DRICH_extrusion_phiw"        value="30*degree"/> <!-- azimuthal width -->
<constant name="DRICH_extrusion_rmin_offset" value="10*cm"/> <!-- offset of rmin (w.r.t. rmax1) of extrusion frontplane -->
<constant name="DRICH_extrusion_rmax_offset" value="20*cm"/> <!-- offset of rmax (w.r.t. rmax2) of extrusion frontplane -->
<!-- aerogel+filter geometry -->
<constant name="DRICH_aerogel_thickness"  value="4.0*cm"/>  <!-- aerogel thickness -->
<constant name="DRICH_airgap_thickness"   value="0.01*mm"/> <!-- air gap between aerogel and filter -->
<constant name="DRICH_filter_thickness"   value="0.3*mm"/>  <!-- filter thickness -->
<!-- sensor geometry; model = S13361-3050NE-08 SiPM -->
<constant name="DRICH_sensor_size"           value="25.8*mm"/> <!-- full length of the sensor side FIXME: resin base should be this size -->
<constant name="DRICH_pixel_gap"             value="0.2*mm"/> <!-- size of gaps between adjacent pixels AND gaps between edge pixels and sensor side -->
<constant name="DRICH_sensor_sensitive_size" value="DRICH_sensor_size - DRICH_pixel_gap"/> <!-- side length of photosensitive surface (to be segmented) -->
<constant name="DRICH_sensor_thickness"      value="0.5*mm"/>  <!-- sensor thickness FIXME: use the real thickness + resin -->
<constant name="DRICH_num_px"                value="8"/>       <!-- number of pixels along one side of the sensor -->
<constant name="DRICH_pixel_size"            value="3.0*mm"/>  <!-- a single SiPM pixel size -->
<constant name="DRICH_pixel_pitch"           value="DRICH_pixel_size + DRICH_pixel_gap"/>  <!-- center-to-center distance between SiPMs in a 8x8 panel -->
<!-- settings and switches -->
<comment>
- `DRICH_debug_optics`:    1 = all components become vacuum, except for mirrors; test opticalphotons from IP
                           2 = all components become vacuum, except for mirrors and `gasvol`, test charged particles from IP
                           3 = all components become vacuum, except for mirrors and sensors, test reflected trajectories' hits
                           0 = off
- `DRICH_debug_mirror`:    1 = draw full mirror shape for single sector; 0 = off
- `DRICH_debug_sensors`:   1 = draw full sensor sphere for a single sector; 0 = off
</comment>
<constant name="DRICH_debug_optics"    value="0"/>
<constant name="DRICH_debug_mirror"    value="0"/>
<constant name="DRICH_debug_sensors"   value="0"/>
</define>


<detectors>


<!-- /detectors/detector -->
<documentation level="10">
### dRICH: ***d***ual ***R***ing ***I***maging ***Ch***erenkov detector
</documentation>
<detector
  id="ForwardRICH_ID"
  name="DRICH"
  type="epic_DRICH"
  readout="DRICHHits"
  gas="C2F6_DRICH"
  material="Aluminum"
  vis_vessel="DRICH_vessel_vis"
  vis_gas="DRICH_gas_vis"
  >


<!-- /detectors/detector/dimensions -->
<documentation level="10">
#### Vessel
- the dRICH vessel is composed of two parts:
  - tank: cylindrical region containing most of the detector components
  - snout: conical region at the front of the vessel, containing the aerogel
- dimensions:
  - `zmin`: z-position of vessel front plane
  - `length`: overall z-length of the full vessel
  - `snout_length`: length of cone-shaped snout region, housing aerogel
  - `rmin0` and `rmin1`: bore radius at front plane and back plane, respectively
  - `rmax0` and `rmax1`: outer radius of snout at front plane and snout-back (tank-front) plane, respectively
  - `rmax2`: outer radius of tank, the main cylindrical vessel volume
  - `nsectors`: number of azimuthal sectors
  - `wall_thickness`: thickness of radial walls
  - `window_thickness`: thickness of entrance and exit disks
</documentation>
<dimensions
  zmin="DRICH_zmin"
  length="DRICH_length"
  snout_length="DRICH_snout_length"
  rmin0="DRICH_rmin0"
  rmin1="DRICH_rmin1"
  rmax0="DRICH_rmax0"
  rmax1="DRICH_rmax1"
  rmax2="DRICH_rmax2"
  nsectors="DRICH_num_sectors"
  wall_thickness="DRICH_wall_thickness"
  window_thickness="DRICH_window_thickness"
  />


<!-- /detectors/detector/radiator -->
<documentation level="10">
#### Radiator
- radiator is defined in a wedge of azimuthal space, composed of aerogel and a
  filter; the filter is applied to the back of the aerogel, so that it separates
  the aerogel and gas radiators; an airgap is defined between the aerogel and filter
- dimensions:
  - `frontplane`: front of the aerogel, w.r.t. front plane of the vessel envelope
  - `rmin` and `rmax`: inner and outer radius (at the front plane; radial bounds are conical)
  - `thickness`: radiator thickness, defined separately for aerogel and filter
  - `pitch`: controls the angle of the radiator (0=vertical)
</documentation>
<radiator
  rmin="DRICH_rmin0 + DRICH_wall_thickness + 0.2*cm"
  rmax="DRICH_rmax0 - DRICH_wall_thickness - 0.2*cm"
  frontplane="DRICH_window_thickness"
  pitch="0*degree"
  >
  <aerogel
    material="Aerogel_DRICH"
    vis="DRICH_aerogel_vis"
    thickness="DRICH_aerogel_thickness"
    />
  <airgap
    material="AirOptical"
    vis="DRICH_gas_vis"
    thickness="DRICH_airgap_thickness"
    />
  <filter
    material="Acrylic_DRICH"
    vis="DRICH_filter_vis"
    thickness="DRICH_filter_thickness"
    />
</radiator>


<!-- /detectors/detector/mirror -->
<documentation level="10">
#### Spherical mirror
- spherical mirrors are built from spherical patches, and positioned near the
  vessel back plane, separately for each sector
- dimensions:
  - `backplane`: the position of the maximum z-plane intersected by the sphere,
    w.r.t. the back plane of vessel envelope
  - `rmin` and `rmax`: polar angle boundaries
  - `phiw`: azimuthal width of one sector
  - `thickness` is the radial thickness of the mirror; note that `backplane` is given for the
    reflective mirror surface, the inner radius of the sphere
  - `focus_tune*` are tuning parameters for the focal region:
    - `focus_tune_z` and `focus_tune_x` will move the focal region, with respect
      to the sensor sphere center (i.e., set both to zero for focus at the sensor sphere center
      (ignoring spherical aberrations effects))
</documentation>
<mirror
  material="Acrylic_DRICH"
  surface="MirrorSurface_DRICH"
  vis="DRICH_mirror_vis"
  backplane="DRICH_window_thickness + 1.0*cm"
  rmin="DRICH_rmin1 + DRICH_wall_thickness - 1.0*cm"
  rmax="DRICH_rmax2 - DRICH_wall_thickness - 3.0*cm"
  phiw="59.5*degree"
  thickness="0.2*cm"
  focus_tune_x="3.60*cm"
  focus_tune_z="-2.00*cm"
  />

<!-- /detectors/detector/sensors -->
<documentation level="10">
#### Sensors
</documentation>
<sensors>


<!-- /detectors/detector/sensors/module -->
<documentation level="10">
##### Sensor module
- dimensions:
  - `side`: side length of the square module
  - `thickness`: thickness of the sensor module
  - `gap`: provides room between the squares, to help prevent them from overlapping
  - note: the value of `side` will determine how many sensors there are, since the
    sensor placement algorithm will try to place as many as it can in the specified
    spherical patch below
</documentation>
<module
  material="AirOptical"
  surface="SensorSurface_DRICH"
  vis="DRICH_sensor_vis"
  side="DRICH_sensor_sensitive_size"
  thickness="DRICH_sensor_thickness"
  gap="0.3*mm"
  />


<!-- /detectors/detector/sensors/{sphere,sphericalpatch} -->
<documentation level="10">
##### Sensor sphere
- sensors will be placed on a sphere, using a "disco ball" tiling algorithm; each
  sector has its own sensor sphere
  - sphere dimensions:
    - `centerx` and `centerz`: sphere center, defined w.r.t. vessel front plane,
      for the sector on +x axis
    - `radius`: radius of the sensor sphere
- sensors will be limited to a patch of the sphere
  - patch dimensions:
    - `phiw`: defines half the angle between the azimuthal boundaries
    - `rmin` and `rmax`: radial cut boundaries
    - `zmin`: z-plane cut
</documentation>
<sphere
<<<<<<< HEAD
  centerz="-90.0*cm"
  centerx="120.0*cm"
  radius="130.0*cm"
  />
<sphericalpatch
  phiw="DRICH_extrusion_phiw - 3*degree"
  rmin="DRICH_rmax1 + 10.0*cm"
  rmax="DRICH_rmax2 - 0.0*cm"
  zmin="DRICH_snout_length - DRICH_extrusion_length + 5.0*cm"
=======
  centerz="-50.0*cm"
  centerx="180.0*cm"
  radius="110.0*cm"
  />
<sphericalpatch
  phiw="18*degree"
  rmin="DRICH_rmax1 + 3.0*cm"
  rmax="DRICH_rmax2 - 3.0*cm"
  zmin="DRICH_snout_length + 5.0*cm"
>>>>>>> 07747525
  />


</sensors>
</detector>
</detectors>


<documentation level="10">
#### Readout
- segmentation: square matrix of pixels
  - `grid_size_x,y`: size of each sensor pixel
  - `offset_x,y`: specified such that the `x` and `y` values are unsigned
    (except for very rare hits on the sensor sides)
</documentation>
<readouts>
  <readout name="DRICHHits">
    <segmentation
      type="CartesianGridXY"
      grid_size_x="DRICH_pixel_pitch"
      grid_size_y="DRICH_pixel_pitch"
      offset_x="-0.5*(DRICH_num_px-1)*DRICH_pixel_pitch"
      offset_y="-0.5*(DRICH_num_px-1)*DRICH_pixel_pitch"
      />
    <id>system:8,sector:3,module:12,x:32:-16,y:-16</id>
  </readout>
</readouts>
</lccdd><|MERGE_RESOLUTION|>--- conflicted
+++ resolved
@@ -16,14 +16,8 @@
 <constant name="DRICH_num_sectors"        value="6"/>  <!-- number of azimuthal sectors -->
 <!-- snout geometry: cone with front radius rmax0 and back radius of rmax1 -->
 <constant name="DRICH_rmax0"              value="90.0*cm"/>
-<<<<<<< HEAD
-<constant name="DRICH_rmax1"              value="119.5*cm"/>
-<constant name="DRICH_snout_length"       value="39.5*cm"/>
-<constant name="DRICH_snout_slope"        value="(DRICH_rmax1-DRICH_rmax0)/DRICH_snout_length"/>
-=======
 <constant name="DRICH_snout_length"       value="20.0*cm"/>
 <constant name="DRICH_rmax1"              value="DRICH_rmax0 + DRICH_snout_length * (tan(0.200+atan(DRICH_rmax0/DRICH_zmin))) "/>  <!--extra 0.200 takes into account the saturated cone of light from aerogel-->
->>>>>>> 07747525
 <!-- tank geometry: cylinder, holding the majority of detector components -->
 <constant name="DRICH_rmax2"              value="ForwardPIDRegion_rmax"/>  <!-- cylinder radius -->
 <!-- sensor box geometry: an extrusion of the tank, to hold the sensors -->
@@ -219,7 +213,6 @@
     - `zmin`: z-plane cut
 </documentation>
 <sphere
-<<<<<<< HEAD
   centerz="-90.0*cm"
   centerx="120.0*cm"
   radius="130.0*cm"
@@ -229,17 +222,6 @@
   rmin="DRICH_rmax1 + 10.0*cm"
   rmax="DRICH_rmax2 - 0.0*cm"
   zmin="DRICH_snout_length - DRICH_extrusion_length + 5.0*cm"
-=======
-  centerz="-50.0*cm"
-  centerx="180.0*cm"
-  radius="110.0*cm"
-  />
-<sphericalpatch
-  phiw="18*degree"
-  rmin="DRICH_rmax1 + 3.0*cm"
-  rmax="DRICH_rmax2 - 3.0*cm"
-  zmin="DRICH_snout_length + 5.0*cm"
->>>>>>> 07747525
   />
 
 
