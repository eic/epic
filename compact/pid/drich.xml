<!-- SPDX-License-Identifier: LGPL-3.0-or-later -->
<<<<<<< HEAD
<!-- Copyright (C) 2022, 2023 Christopher Dilks, Connor Pecar -->
=======
<!-- Copyright (C) 2023 Christopher Dilks, Chandradoy Chatterjee -->
>>>>>>> 11b9cd4e

<lccdd>

<define>
<!-- vessel (=snout+tank) geometry -->
<constant name="DRICH_length"             value="ForwardRICHRegion_length"/>  <!-- overall vessel length -->
<constant name="DRICH_zmin"               value="ForwardRICHRegion_zmin"/>
<constant name="DRICH_zmax"               value="DRICH_zmin + DRICH_length"/>
<constant name="DRICH_rmin0"              value="DRICH_zmin * ForwardRICHRegion_tan1"/>  <!-- bore radius at dRICH entrance -->
<constant name="DRICH_rmin1"              value="DRICH_zmax * ForwardRICHRegion_tan2"/>  <!-- bore radius at dRICH exit -->
<constant name="DRICH_bore_slope"         value="(DRICH_rmin1 - DRICH_rmin0) / DRICH_length"/> <!-- slope of bore radius -->
<constant name="DRICH_wall_thickness"     value="0.5*cm"/>  <!-- thickness of radial walls -->
<constant name="DRICH_window_thickness"   value="0.1*cm"/>  <!-- thickness of entrance and exit walls -->
<constant name="DRICH_num_sectors"        value="6"/>  <!-- number of azimuthal sectors -->
<!-- snout geometry: cone with front radius rmax0 and back radius of rmax1 -->
<constant name="DRICH_rmax0"              value="90.0*cm"/>
<constant name="DRICH_snout_length"       value="20.0*cm"/>
<constant name="DRICH_rmax1"              value="DRICH_rmax0 + DRICH_snout_length * (tan(0.200+atan(DRICH_rmax0/DRICH_zmin))) "/>  <!--extra 0.200 takes into account the saturated cone of light from aerogel-->
<!-- tank geometry: cylinder, holding the majority of detector components -->
<constant name="DRICH_rmax2"              value="ForwardPIDRegion_rmax"/>  <!-- cylinder radius -->
<!-- aerogel+filter geometry -->
<constant name="DRICH_aerogel_thickness"  value="4.0*cm"/>  <!-- aerogel thickness -->
<constant name="DRICH_airgap_thickness"   value="0.01*mm"/> <!-- air gap between aerogel and filter -->
<constant name="DRICH_filter_thickness"   value="0.3*mm"/>  <!-- filter thickness -->
<!-- sensor geometry; model = S13361-3050NE-08 SiPM -->
<constant name="DRICH_sensor_size"           value="25.8*mm"/> <!-- full length of the sensor side FIXME: resin base should be this size -->
<constant name="DRICH_pixel_gap"             value="0.2*mm"/> <!-- size of gaps between adjacent pixels AND gaps between edge pixels and sensor side -->
<constant name="DRICH_sensor_sensitive_size" value="DRICH_sensor_size - DRICH_pixel_gap"/> <!-- side length of photosensitive surface (to be segmented) -->
<constant name="DRICH_sensor_thickness"      value="0.5*mm"/>  <!-- sensor thickness FIXME: use the real thickness + resin -->
<constant name="DRICH_num_px"                value="8"/>       <!-- number of pixels along one side of the sensor -->
<constant name="DRICH_pixel_size"            value="3.0*mm"/>  <!-- a single SiPM pixel size -->
<constant name="DRICH_pixel_pitch"           value="DRICH_pixel_size + DRICH_pixel_gap"/>  <!-- center-to-center distance between SiPMs in a 8x8 panel -->
<!-- settings and switches -->
<comment>
- `DRICH_debug_optics`:    1 = all components become vacuum, except for mirrors; test opticalphotons from IP
                           2 = all components become vacuum, except for mirrors and `gasvol`, test charged particles from IP
                           3 = all components become vacuum, except for mirrors and sensors, test reflected trajectories' hits
			   4 = all components become vacuum, except for mirrors and sensors, oversized sensor created to catch all photons
                           5 = all components created normally, calculated focal points from mode 4 drawn if environment variable set
                           0 = off
- `DRICH_debug_sector`:    1 = only include one sector (will be set automatically when `DRICH_debug_optics>0`)
- `DRICH_debug_mirror`:    1 = draw full mirror shape for single sector; 0 = off
- `DRICH_debug_sensors`:   1 = draw full sensor sphere for a single sector; 0 = off
</comment>
<constant name="DRICH_debug_optics"    value="0"/>
<constant name="DRICH_debug_sector"    value="0"/>
<constant name="DRICH_debug_mirror"    value="0"/>
<constant name="DRICH_debug_sensors"   value="0"/>
<constant name="DRICH_FP_file"   value="0" type="string"/>
</define>


<detectors>


<!-- /detectors/detector -->
<documentation level="10">
### dRICH: ***d***ual ***R***ing ***I***maging ***Ch***erenkov detector
</documentation>
<detector
  id="ForwardRICH_ID"
  name="DRICH"
  type="epic_DRICH"
  readout="DRICHHits"
  gas="C2F6_DRICH"
  material="Aluminum"
  vis_vessel="DRICH_vessel_vis"
  vis_gas="DRICH_gas_vis"
  >


<!-- /detectors/detector/dimensions -->
<documentation level="10">
#### Vessel
- the dRICH vessel is composed of two parts:
  - tank: cylindrical region containing most of the detector components
  - snout: conical region at the front of the vessel, containing the aerogel
- dimensions:
  - `zmin`: z-position of vessel front plane
  - `length`: overall z-length of the full vessel
  - `snout_length`: length of cone-shaped snout region, housing aerogel
  - `rmin0` and `rmin1`: bore radius at front plane and back plane, respectively
  - `rmax0` and `rmax1`: outer radius of snout at front plane and snout-back (tank-front) plane, respectively
  - `rmax2`: outer radius of tank, the main cylindrical vessel volume
  - `nsectors`: number of azimuthal sectors
  - `wall_thickness`: thickness of radial walls
  - `window_thickness`: thickness of entrance and exit disks
</documentation>
<dimensions
  zmin="DRICH_zmin"
  length="DRICH_length"
  snout_length="DRICH_snout_length"
  rmin0="DRICH_rmin0"
  rmin1="DRICH_rmin1"
  rmax0="DRICH_rmax0"
  rmax1="DRICH_rmax1"
  rmax2="DRICH_rmax2"
  nsectors="DRICH_num_sectors"
  wall_thickness="DRICH_wall_thickness"
  window_thickness="DRICH_window_thickness"
  />


<!-- /detectors/detector/radiator -->
<documentation level="10">
#### Radiator
- radiator is defined in a wedge of azimuthal space, composed of aerogel and a
  filter; the filter is applied to the back of the aerogel, so that it separates
  the aerogel and gas radiators; an airgap is defined between the aerogel and filter
- dimensions:
  - `frontplane`: front of the aerogel, w.r.t. front plane of the vessel envelope
  - `rmin` and `rmax`: inner and outer radius (at the front plane; radial bounds are conical)
  - `thickness`: radiator thickness, defined separately for aerogel and filter
  - `pitch`: controls the angle of the radiator (0=vertical)
</documentation>
<radiator
  rmin="DRICH_rmin0 + DRICH_wall_thickness + 0.2*cm"
  rmax="DRICH_rmax0 - DRICH_wall_thickness - 0.2*cm"
  frontplane="DRICH_window_thickness"
  pitch="0*degree"
  >
  <aerogel
    material="Aerogel_DRICH"
    vis="DRICH_aerogel_vis"
    thickness="DRICH_aerogel_thickness"
    />
  <airgap
    material="AirOptical"
    vis="DRICH_gas_vis"
    thickness="DRICH_airgap_thickness"
    />
  <filter
    material="Acrylic_DRICH"
    vis="DRICH_filter_vis"
    thickness="DRICH_filter_thickness"
    />
</radiator>


<!-- /detectors/detector/mirror -->
<documentation level="10">
#### Spherical mirror
- spherical mirrors are built from spherical patches, and positioned near the
  vessel back plane, separately for each sector
- dimensions:
  - `backplane`: the position of the maximum z-plane intersected by the sphere,
    w.r.t. the back plane of vessel envelope
  - `rmin` and `rmax`: polar angle boundaries
  - `phiw`: azimuthal width of one sector
  - `thickness` is the radial thickness of the mirror; note that `backplane` is given for the
    reflective mirror surface, the inner radius of the sphere
  - `focus_tune*` are tuning parameters for the focal region:
    - `focus_tune_z` and `focus_tune_x` will move the focal region, with respect
      to the sensor sphere center (i.e., set both to zero for focus at the sensor sphere center
      (ignoring spherical aberrations effects))
</documentation>
<mirror
  material="Acrylic_DRICH"
  surface="MirrorSurface_DRICH"
  vis="DRICH_mirror_vis"
  backplane="DRICH_window_thickness + 1.0*cm"
  rmin="DRICH_rmin1 + DRICH_wall_thickness - 1.0*cm"
  rmax="DRICH_rmax2 - DRICH_wall_thickness - 3.0*cm"
  phiw="59.5*degree"
  thickness="0.2*cm"
  focus_tune_x="-7.00*cm"
  focus_tune_z="6.15*cm"
  />

<!-- /detectors/detector/sensors -->
<documentation level="10">
#### Sensors
</documentation>
<sensors>


<!-- /detectors/detector/sensors/module -->
<documentation level="10">
##### Sensor module
- dimensions:
  - `side`: side length of the square module
  - `thickness`: thickness of the sensor module
  - `gap`: provides room between the squares, to help prevent them from overlapping
  - note: the value of `side` will determine how many sensors there are, since the
    sensor placement algorithm will try to place as many as it can in the specified
    spherical patch below
</documentation>
<module
  material="AirOptical"
  surface="SensorSurface_DRICH"
  vis="DRICH_sensor_vis"
  side="DRICH_sensor_sensitive_size"
  thickness="DRICH_sensor_thickness"
  gap="0.3*mm"
  />


<!-- /detectors/detector/sensors/{sphere,sphericalpatch} -->
<documentation level="10">
##### Sensor sphere
- sensors will be placed on a sphere, using a "disco ball" tiling algorithm; each
  sector has its own sensor sphere
  - sphere dimensions:
    - `centerx` and `centerz`: sphere center, defined w.r.t. vessel front plane,
      for the sector on +x axis
    - `radius`: radius of the sensor sphere
- sensors will be limited to a patch of the sphere
  - patch dimensions:
    - `phiw`: defines half the angle between the azimuthal boundaries
    - `rmin` and `rmax`: radial cut boundaries
    - `zmin`: z-plane cut
</documentation>
<sphere
  centerz="138.4*cm - DRICH_zmin"
  centerx="183.4*cm"
  radius="110.0*cm"
  />
<sphericalpatch
  phiw="30*degree"
  rmin="111.0*cm"
  rmax="179.0*cm"
  zmin="DRICH_snout_length + 3.0*cm"
  />


</sensors>
</detector>
</detectors>


<documentation level="10">
#### Readout
- segmentation: square matrix of pixels
  - `grid_size_x,y`: size of each sensor pixel
  - `offset_x,y`: specified such that the `x` and `y` values are unsigned
    (except for very rare hits on the sensor sides)
</documentation>
<readouts>
  <readout name="DRICHHits">
    <segmentation
      type="CartesianGridXY"
      grid_size_x="DRICH_pixel_pitch"
      grid_size_y="DRICH_pixel_pitch"
      offset_x="-0.5*(DRICH_num_px-1)*DRICH_pixel_pitch"
      offset_y="-0.5*(DRICH_num_px-1)*DRICH_pixel_pitch"
      />
    <id>system:8,sector:3,module:12,x:32:-16,y:-16</id>
  </readout>
</readouts>
</lccdd><|MERGE_RESOLUTION|>--- conflicted
+++ resolved
@@ -1,9 +1,5 @@
 <!-- SPDX-License-Identifier: LGPL-3.0-or-later -->
-<<<<<<< HEAD
-<!-- Copyright (C) 2022, 2023 Christopher Dilks, Connor Pecar -->
-=======
-<!-- Copyright (C) 2023 Christopher Dilks, Chandradoy Chatterjee -->
->>>>>>> 11b9cd4e
+<!-- Copyright (C) 2023 Christopher Dilks, Chandradoy Chatterjee, Connor Pecar -->
 
 <lccdd>
 
