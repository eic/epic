<!-- SPDX-License-Identifier: LGPL-3.0-or-later -->
<!-- Copyright (C) 2023 Christopher Dilks, Chandradoy Chatterjee -->

<lccdd>

<define>
<!-- vessel (=snout+tank) geometry -->
<constant name="DRICH_length"             value="ForwardRICHRegion_length"/>  <!-- overall vessel length -->
<constant name="DRICH_zmin"               value="ForwardRICHRegion_zmin"/>
<constant name="DRICH_zmax"               value="DRICH_zmin + DRICH_length"/>
<constant name="DRICH_rmin0"              value="DRICH_zmin * ForwardRICHRegion_tan1"/>  <!-- bore radius at dRICH entrance -->
<constant name="DRICH_rmin1"              value="DRICH_zmax * ForwardRICHRegion_tan2"/>  <!-- bore radius at dRICH exit -->
<constant name="DRICH_bore_slope"         value="(DRICH_rmin1 - DRICH_rmin0) / DRICH_length"/> <!-- slope of bore radius -->
<constant name="DRICH_wall_thickness"     value="0.5*cm"/>  <!-- thickness of radial walls -->
<constant name="DRICH_window_thickness"   value="0.1*cm"/>  <!-- thickness of entrance and exit walls -->
<constant name="DRICH_num_sectors"        value="6"/>  <!-- number of azimuthal sectors -->
<!-- snout geometry: cone with front radius rmax0 and back radius of rmax1 -->
<constant name="DRICH_rmax0"              value="90.0*cm"/>
<<<<<<< HEAD
<constant name="DRICH_snout_length"       value="20*cm"/>
<constant name="DRICH_snout_slope"        value="0.73"/>
<constant name="DRICH_rmax1"              value="DRICH_rmax0 + DRICH_snout_length * DRICH_snout_slope"/>
=======
<constant name="DRICH_snout_length"       value="20.0*cm"/>
<constant name="DRICH_rmax1"              value="DRICH_rmax0 + DRICH_snout_length * (tan(0.200+atan(DRICH_rmax0/DRICH_zmin))) "/>  <!--extra 0.200 takes into account the saturated cone of light from aerogel-->
>>>>>>> 9fab3a11
<!-- tank geometry: cylinder, holding the majority of detector components -->
<constant name="DRICH_rmax2"              value="ForwardPIDRegion_rmax"/>  <!-- cylinder radius -->
<!-- aerogel+filter geometry -->
<constant name="DRICH_aerogel_thickness"  value="4.0*cm"/>  <!-- aerogel thickness -->
<constant name="DRICH_airgap_thickness"   value="0.01*mm"/> <!-- air gap between aerogel and filter -->
<constant name="DRICH_filter_thickness"   value="0.3*mm"/>  <!-- filter thickness -->
<!-- sensor geometry; model = S13361-3050NE-08 SiPM -->
<constant name="DRICH_sensor_size"           value="25.8*mm"/> <!-- full length of the sensor side FIXME: resin base should be this size -->
<constant name="DRICH_pixel_gap"             value="0.2*mm"/> <!-- size of gaps between adjacent pixels AND gaps between edge pixels and sensor side -->
<constant name="DRICH_sensor_sensitive_size" value="DRICH_sensor_size - DRICH_pixel_gap"/> <!-- side length of photosensitive surface (to be segmented) -->
<constant name="DRICH_sensor_thickness"      value="0.5*mm"/>  <!-- sensor thickness FIXME: use the real thickness + resin -->
<constant name="DRICH_num_px"                value="8"/>       <!-- number of pixels along one side of the sensor -->
<constant name="DRICH_pixel_size"            value="3.0*mm"/>  <!-- a single SiPM pixel size -->
<constant name="DRICH_pixel_pitch"           value="DRICH_pixel_size + DRICH_pixel_gap"/>  <!-- center-to-center distance between SiPMs in a 8x8 panel -->
<!-- settings and switches -->
<comment>
- `DRICH_debug_optics`:    1 = all components become vacuum, except for mirrors; test opticalphotons from IP
                           2 = all components become vacuum, except for mirrors and `gasvol`, test charged particles from IP
                           3 = all components become vacuum, except for mirrors and sensors, test reflected trajectories' hits
                           0 = off
- `DRICH_debug_mirror`:    1 = draw full mirror shape for single sector; 0 = off
- `DRICH_debug_sensors`:   1 = draw full sensor sphere for a single sector; 0 = off
</comment>
<constant name="DRICH_debug_optics"    value="1"/>
<constant name="DRICH_debug_mirror"    value="0"/>
<constant name="DRICH_debug_sensors"   value="0"/>
</define>


<detectors>


<!-- /detectors/detector -->
<documentation level="10">
### dRICH: ***d***ual ***R***ing ***I***maging ***Ch***erenkov detector
</documentation>
<detector
  id="ForwardRICH_ID"
  name="DRICH"
  type="epic_DRICH"
  readout="DRICHHits"
  gas="C2F6_DRICH"
  material="Aluminum"
  vis_vessel="DRICH_vessel_vis"
  vis_gas="DRICH_gas_vis"
  >


<!-- /detectors/detector/dimensions -->
<documentation level="10">
#### Vessel
- the dRICH vessel is composed of two parts:
  - tank: cylindrical region containing most of the detector components
  - snout: conical region at the front of the vessel, containing the aerogel
- dimensions:
  - `zmin`: z-position of vessel front plane
  - `length`: overall z-length of the full vessel
  - `snout_length`: length of cone-shaped snout region, housing aerogel
  - `rmin0` and `rmin1`: bore radius at front plane and back plane, respectively
  - `rmax0` and `rmax1`: outer radius of snout at front plane and snout-back (tank-front) plane, respectively
  - `rmax2`: outer radius of tank, the main cylindrical vessel volume
  - `nsectors`: number of azimuthal sectors
  - `wall_thickness`: thickness of radial walls
  - `window_thickness`: thickness of entrance and exit disks
</documentation>
<dimensions
  zmin="DRICH_zmin"
  length="DRICH_length"
  snout_length="DRICH_snout_length"
  rmin0="DRICH_rmin0"
  rmin1="DRICH_rmin1"
  rmax0="DRICH_rmax0"
  rmax1="DRICH_rmax1"
  rmax2="DRICH_rmax2"
  nsectors="DRICH_num_sectors"
  wall_thickness="DRICH_wall_thickness"
  window_thickness="DRICH_window_thickness"
  />


<!-- /detectors/detector/radiator -->
<documentation level="10">
#### Radiator
- radiator is defined in a wedge of azimuthal space, composed of aerogel and a
  filter; the filter is applied to the back of the aerogel, so that it separates
  the aerogel and gas radiators; an airgap is defined between the aerogel and filter
- dimensions:
  - `frontplane`: front of the aerogel, w.r.t. front plane of the vessel envelope
  - `rmin` and `rmax`: inner and outer radius (at the front plane; radial bounds are conical)
  - `thickness`: radiator thickness, defined separately for aerogel and filter
  - `pitch`: controls the angle of the radiator (0=vertical)
</documentation>
<radiator
  rmin="DRICH_rmin0 + DRICH_wall_thickness + 0.2*cm"
  rmax="DRICH_rmax0 - DRICH_wall_thickness - 0.2*cm"
  frontplane="DRICH_window_thickness"
  pitch="0*degree"
  >
  <aerogel
    material="Aerogel_DRICH"
    vis="DRICH_aerogel_vis"
    thickness="DRICH_aerogel_thickness"
    />
  <airgap
    material="AirOptical"
    vis="DRICH_gas_vis"
    thickness="DRICH_airgap_thickness"
    />
  <filter
    material="Acrylic_DRICH"
    vis="DRICH_filter_vis"
    thickness="DRICH_filter_thickness"
    />
</radiator>


<!-- /detectors/detector/mirror -->
<documentation level="10">
#### Spherical mirror
- spherical mirrors are built from spherical patches, and positioned near the
  vessel back plane, separately for each sector
- dimensions:
  - `backplane`: the position of the maximum z-plane intersected by the sphere,
    w.r.t. the back plane of vessel envelope
  - `rmin` and `rmax`: polar angle boundaries
  - `phiw`: azimuthal width of one sector
  - `thickness` is the radial thickness of the mirror; note that `backplane` is given for the
    reflective mirror surface, the inner radius of the sphere
  - `focus_tune*` are tuning parameters for the focal region:
    - `focus_tune_z` and `focus_tune_x` will move the focal region, with respect
      to the sensor sphere center (i.e., set both to zero for focus at the sensor sphere center
      (ignoring spherical aberrations effects))
</documentation>
<mirrors
  material="Acrylic_DRICH"
  surface="MirrorSurface_DRICH"
  vis="DRICH_mirror_vis"
<<<<<<< HEAD
=======
  backplane="DRICH_window_thickness + 1.0*cm"
>>>>>>> 9fab3a11
  rmin="DRICH_rmin1 + DRICH_wall_thickness - 1.0*cm"
  rmax="DRICH_rmax2 - DRICH_wall_thickness - 3.0*cm"
  phiw="59.5*degree"
  thickness="0.2*cm"
<<<<<<< HEAD
  splice_mode="1"
  debug="DRICH_debug_mirror"
  >
  <mirror  backplane="DRICH_window_thickness+3.0*cm"  focus_tune_x="50.0*cm"  focus_tune_z="20.0*cm"  />
  <mirror  backplane="DRICH_window_thickness+1.0*cm"  focus_tune_x="30.0*cm"  focus_tune_z="35.0*cm"    />
</mirrors>
=======
  focus_tune_x="3.60*cm"
  focus_tune_z="-2.00*cm"
  />

>>>>>>> 9fab3a11
<!-- /detectors/detector/sensors -->
<documentation level="10">
#### Sensors
</documentation>
<sensors>


<!-- /detectors/detector/sensors/module -->
<documentation level="10">
##### Sensor module
- dimensions:
  - `side`: side length of the square module
  - `thickness`: thickness of the sensor module
  - `gap`: provides room between the squares, to help prevent them from overlapping
  - note: the value of `side` will determine how many sensors there are, since the
    sensor placement algorithm will try to place as many as it can in the specified
    spherical patch below
</documentation>
<module
  material="AirOptical"
  surface="SensorSurface_DRICH"
  vis="DRICH_sensor_vis"
  side="DRICH_sensor_sensitive_size"
  thickness="DRICH_sensor_thickness"
  gap="0.3*mm"
  />


<!-- /detectors/detector/sensors/{sphere,sphericalpatch} -->
<documentation level="10">
##### Sensor sphere
- sensors will be placed on a sphere, using a "disco ball" tiling algorithm; each
  sector has its own sensor sphere
  - sphere dimensions:
    - `centerx` and `centerz`: sphere center, defined w.r.t. vessel front plane,
      for the sector on +x axis
    - `radius`: radius of the sensor sphere
- sensors will be limited to a patch of the sphere
  - patch dimensions:
    - `phiw`: defines half the angle between the azimuthal boundaries
    - `rmin` and `rmax`: radial cut boundaries
    - `zmin`: z-plane cut
</documentation>
<sphere
<<<<<<< HEAD
  centerz="-80.0*cm"
  centerx="140.0*cm"
  radius="120.0*cm"
  />
<sphericalpatch
  phiw="12*degree"
  rmin="DRICH_rmax1 + 1.0*cm"
  rmax="DRICH_rmax2 - 1.0*cm"
  zmin="DRICH_snout_length + 3.0*cm"
=======
  centerz="-50.0*cm"
  centerx="180.0*cm"
  radius="110.0*cm"
  />
<sphericalpatch
  phiw="18*degree"
  rmin="DRICH_rmax1 + 3.0*cm"
  rmax="DRICH_rmax2 - 3.0*cm"
  zmin="DRICH_snout_length + 5.0*cm"
>>>>>>> 9fab3a11
  />


</sensors>
</detector>
</detectors>


<documentation level="10">
#### Readout
- segmentation: square matrix of pixels
  - `grid_size_x,y`: size of each sensor pixel
  - `offset_x,y`: specified such that the `x` and `y` values are unsigned
    (except for very rare hits on the sensor sides)
</documentation>
<readouts>
  <readout name="DRICHHits">
    <segmentation
      type="CartesianGridXY"
      grid_size_x="DRICH_pixel_pitch"
      grid_size_y="DRICH_pixel_pitch"
      offset_x="-0.5*(DRICH_num_px-1)*DRICH_pixel_pitch"
      offset_y="-0.5*(DRICH_num_px-1)*DRICH_pixel_pitch"
      />
    <id>system:8,sector:3,module:12,x:32:-16,y:-16</id>
  </readout>
</readouts>
</lccdd><|MERGE_RESOLUTION|>--- conflicted
+++ resolved
@@ -16,14 +16,8 @@
 <constant name="DRICH_num_sectors"        value="6"/>  <!-- number of azimuthal sectors -->
 <!-- snout geometry: cone with front radius rmax0 and back radius of rmax1 -->
 <constant name="DRICH_rmax0"              value="90.0*cm"/>
-<<<<<<< HEAD
-<constant name="DRICH_snout_length"       value="20*cm"/>
-<constant name="DRICH_snout_slope"        value="0.73"/>
-<constant name="DRICH_rmax1"              value="DRICH_rmax0 + DRICH_snout_length * DRICH_snout_slope"/>
-=======
 <constant name="DRICH_snout_length"       value="20.0*cm"/>
 <constant name="DRICH_rmax1"              value="DRICH_rmax0 + DRICH_snout_length * (tan(0.200+atan(DRICH_rmax0/DRICH_zmin))) "/>  <!--extra 0.200 takes into account the saturated cone of light from aerogel-->
->>>>>>> 9fab3a11
 <!-- tank geometry: cylinder, holding the majority of detector components -->
 <constant name="DRICH_rmax2"              value="ForwardPIDRegion_rmax"/>  <!-- cylinder radius -->
 <!-- aerogel+filter geometry -->
@@ -161,27 +155,18 @@
   material="Acrylic_DRICH"
   surface="MirrorSurface_DRICH"
   vis="DRICH_mirror_vis"
-<<<<<<< HEAD
-=======
-  backplane="DRICH_window_thickness + 1.0*cm"
->>>>>>> 9fab3a11
   rmin="DRICH_rmin1 + DRICH_wall_thickness - 1.0*cm"
   rmax="DRICH_rmax2 - DRICH_wall_thickness - 3.0*cm"
   phiw="59.5*degree"
   thickness="0.2*cm"
-<<<<<<< HEAD
   splice_mode="1"
   debug="DRICH_debug_mirror"
   >
   <mirror  backplane="DRICH_window_thickness+3.0*cm"  focus_tune_x="50.0*cm"  focus_tune_z="20.0*cm"  />
   <mirror  backplane="DRICH_window_thickness+1.0*cm"  focus_tune_x="30.0*cm"  focus_tune_z="35.0*cm"    />
 </mirrors>
-=======
-  focus_tune_x="3.60*cm"
-  focus_tune_z="-2.00*cm"
-  />
-
->>>>>>> 9fab3a11
+
+
 <!-- /detectors/detector/sensors -->
 <documentation level="10">
 #### Sensors
@@ -226,17 +211,6 @@
     - `zmin`: z-plane cut
 </documentation>
 <sphere
-<<<<<<< HEAD
-  centerz="-80.0*cm"
-  centerx="140.0*cm"
-  radius="120.0*cm"
-  />
-<sphericalpatch
-  phiw="12*degree"
-  rmin="DRICH_rmax1 + 1.0*cm"
-  rmax="DRICH_rmax2 - 1.0*cm"
-  zmin="DRICH_snout_length + 3.0*cm"
-=======
   centerz="-50.0*cm"
   centerx="180.0*cm"
   radius="110.0*cm"
@@ -246,7 +220,6 @@
   rmin="DRICH_rmax1 + 3.0*cm"
   rmax="DRICH_rmax2 - 3.0*cm"
   zmin="DRICH_snout_length + 5.0*cm"
->>>>>>> 9fab3a11
   />
 
 
