  <define>
    <constant name="world_side" value="30*m"/>
    <constant name="world_x" value="world_side"/>
    <constant name="world_y" value="world_side"/>
    <constant name="world_z" value="100*m"/>

    <constant name="Pi" value="3.14159265359"/>
    <constant name="mil" value="0.0254*mm"/>
    <constant name="inch" value="2.54*cm"/>

    <documentation>
      ## Detector IDs

      ### Note about ACTS tracking geometry construction

The tracking surfaces need to be structured in a barrel + endcapP + endcapN where
endcapP/endcapN are the endcaps at positive/negative z values.
See https://acts.readthedocs.io/en/latest/plugins/dd4hep.html for more details.

The tracking geometry needs to be constructed from cylinders from the inside out. For this reason
each layer needs its own subsystem assembly. This increases the number of top level system IDs.
For example the silicon tracker needs 3 IDs for each area (endcap+barrel+endcap) and a subassembly for each
layer. Therefore it needs a minimum of 20 IDs. Therefore we will allocate blocks of ~25 for each major subsystem.
Note, future improvements will likely include a more sophisticated ACTS-dd4hep plugin,
eliminating the need for so many system IDs at construction time.

This barrel/endcap structure needs IDs to be in increasing order going outward.
The space of IDs for the subassemblies starts at (Subassembly_ID*10+101).

The unused IDs below are saved for future use.
    </documentation>


    <documentation>

      ### Allocated IDs

      #### (1-9) Reserved IDs

      - Unused IDs: 1-9

      #### (10-24) Interaction region beamline

      - Beampipe ID : 10
      - Unused   IDs: 11-24

    </documentation>
    <constant name="BeamPipe_ID" value="10"/>
    <constant name="BeamPipeB0_ID" value="11"/>


    <documentation>
      #### (25-39) Silicon Vertex Tracker

       - Vertex subassemblies: 25-27
       - Vertex barrel and endcaps: 28-30
       - Unused: 28-30
    </documentation>
    <constant name="VertexSubAssembly_0_ID"   value="25"/>
    <constant name="VertexSubAssembly_1_ID"   value="26"/>
    <constant name="VertexSubAssembly_2_ID"   value="27"/>

    <constant name="VertexBarrel_0_ID"          value="31"/>
    <constant name="VertexBarrel_1_ID"          value="32"/>
    <constant name="VertexBarrel_2_ID"          value="33"/>
    <constant name="VertexEndcapN_0_ID"         value="34"/>
    <constant name="VertexEndcapN_1_ID"         value="35"/>
    <constant name="VertexEndcapN_2_ID"         value="36"/>
    <constant name="VertexEndcapP_0_ID"         value="37"/>
    <constant name="VertexEndcapP_1_ID"         value="38"/>
    <constant name="VertexEndcapP_2_ID"         value="39"/>

    <documentation>
       - Unused IDs: 31-39
    </documentation>

    <documentation>
      #### (40-84) Tracker System

      - Tracker subassemblies: 40-45
      - Composite tracker systems: 46-57
      - Tracker detectors: 56-84
      Unused IDs: (77-79)

    </documentation>

    <comment>
      SubAssembly IDs should increment from inner to outer
      (it's not the definition order but rather the ID order that's used
      for construction order in the ACTS geometry conversion)
    </comment>
    <constant name="TrackerSubAssembly_0_ID"      value="40"/>
    <constant name="TrackerSubAssembly_1_ID"      value="41"/>
    <constant name="TrackerSubAssembly_2_ID"      value="42"/>
    <constant name="TrackerSubAssembly_3_ID"      value="43"/>
    <constant name="TrackerSubAssembly_4_ID"      value="44"/>
    <constant name="TrackerSubAssembly_5_ID"      value="45"/>
    <constant name="TrackerSubAssembly_6_ID"      value="46"/>

    <constant name="TrackerCompositeBarrel_0_ID"  value="47"/>
    <constant name="TrackerCompositeBarrel_1_ID"  value="48"/>
    <constant name="TrackerCompositeBarrel_2_ID"  value="49"/>
    <constant name="TrackerCompositeBarrel_3_ID"  value="50"/>
    <constant name="TrackerCompositeEndcapN_0_ID" value="51"/>
    <constant name="TrackerCompositeEndcapN_1_ID" value="52"/>
    <constant name="TrackerCompositeEndcapN_2_ID" value="53"/>
    <constant name="TrackerCompositeEndcapN_3_ID" value="54"/>
    <constant name="TrackerCompositeEndcapP_0_ID" value="55"/>
    <constant name="TrackerCompositeEndcapP_1_ID" value="56"/>
    <constant name="TrackerCompositeEndcapP_2_ID" value="57"/>
    <constant name="TrackerCompositeEndcapP_3_ID" value="58"/>

    <constant name="TrackerBarrel_0_ID"           value="59"/>
    <constant name="TrackerBarrel_1_ID"           value="60"/>
    <constant name="TrackerBarrel_2_ID"           value="61"/>
    <constant name="TrackerBarrel_3_ID"           value="62"/>
    <constant name="TrackerBarrel_4_ID"           value="63"/>
    <constant name="TrackerBarrel_5_ID"           value="64"/>
    <constant name="TrackerBarrel_6_ID"           value="65"/>
    <constant name="TrackerBarrel_7_ID"           value="66"/>
    <constant name="TrackerBarrel_8_ID"           value="67"/>
    <constant name="TrackerEndcapN_0_ID"          value="68"/>
    <constant name="TrackerEndcapN_1_ID"          value="69"/>
    <constant name="TrackerEndcapN_2_ID"          value="70"/>
    <constant name="TrackerEndcapN_3_ID"          value="71"/>
    <constant name="TrackerEndcapN_4_ID"          value="72"/>
    <constant name="TrackerEndcapN_5_ID"          value="73"/>
    <constant name="TrackerEndcapN_6_ID"          value="74"/>
    <constant name="TrackerEndcapN_7_ID"          value="75"/>
    <constant name="TrackerEndcapN_8_ID"          value="76"/>
    <constant name="TrackerEndcapP_0_ID"          value="77"/>
    <constant name="TrackerEndcapP_1_ID"          value="78"/>
    <constant name="TrackerEndcapP_2_ID"          value="79"/>
    <constant name="TrackerEndcapP_3_ID"          value="80"/>
    <constant name="TrackerEndcapP_4_ID"          value="81"/>
    <constant name="TrackerEndcapP_5_ID"          value="82"/>
    <constant name="TrackerEndcapP_6_ID"          value="83"/>
    <constant name="TrackerEndcapP_7_ID"          value="84"/>
    <constant name="TrackerEndcapP_8_ID"          value="85"/>
    <constant name="MPGDDIRC_0_ID"                value="86"/>

    <documentation>
    #### (87-99) Reserved IDs

    - Unused IDs: 87-89
    TBD
    </documentation>
    <documentation>
    #### (90-99) Barrel PID IDs

    - DIRC subsystem       ID: 90
    - Barrel TRD subsystem ID: 91
    - Barrel TOF subsystem ID: 92
    - Unused IDs: 93-99
    </documentation>
    <constant name="BarrelDIRC_ID" value="90"/>
    <constant name="BarrelTRD_ID"  value="91"/>
    <constant name="BarrelTOF_ID"  value="92"/>
    <constant name="TOFSubAssembly_ID" value="93"/>

    <documentation>
      #### (100-109) Electromagnetic Calorimeter

      ECal     subsystem  ID:  100
      Barrel   subassembly ID: 101
      EndcapP  subassembly ID: 102
      EndcapN  subassembly ID: 103
      Crystal  subassembly ID: 104
      Barrel2  subassembly ID: 105

      Unused IDs: 107-109

    </documentation>
    <constant name="ECalSubAssembly_ID"   value="100"/>
    <constant name="ECalBarrel_ID"        value="101"/>
    <constant name="ECalEndcapP_ID"       value="102"/>
    <constant name="ECalEndcapN_ID"       value="103"/>
    <constant name="CrystalEndcap_ID"     value="104"/>
    <constant name="ECalBarrel2_ID"       value="105"/>
    <constant name="ECalEndcapPInsert_ID" value="106"/>

    <documentation>
      #### (110-119) Hadronic Calorimeter

      - HCal     subsystem  ID:  110
      - Barrel   subassembly ID: 111
      - EndcapP  subassembly ID: 112
      - EndcapN  subassembly ID: 113

      - Unused IDs: 116-119
    </documentation>
    <constant name="HCalSubAssembly_ID" value="110"/>
    <constant name="HCalBarrel_ID"      value="111"/>
    <constant name="HCalEndcapP_ID"     value="112"/>
    <constant name="HCalEndcapN_ID"     value="113"/>
    <constant name="PassiveSteelRingEndcapP_ID" value="114"/>
    <constant name="HCalEndcapPInsert_ID" value="115"/>
    <documentation>
      #### (120-129) (near) Forward reserved

      - Forward RICH    ID: 120
      - Forward TRD     ID: 121
      - Forward TOF     ID: 122
      - Unused IDs: 124-129
    </documentation>
    <constant name="ForwardRICH_ID"     value="120"/>
    <constant name="ForwardTRD_ID"      value="121"/>
    <constant name="ForwardTOF_ID"      value="122"/>

    <documentation>
      #### (130-139) Backward reserved

      - Modular RICH ID: 130
      - Backward RICH ID: 131
      - Backward TOD ID: 132
      - Unused IDs: 133-139

    </documentation>
    <constant name="MRICH_ID"           value="130"/>
    <constant name="BackwardRICH_ID"    value="131"/>
    <constant name="BackwardTOF_ID"     value="132"/>

    <documentation>
      #### (140-149) Central Magnet

      - Solenoid         ID: 140
      - Solenoid support ID: 141
      - Solenoid Yoke    ID: 142

      - Unused IDs: 143-149

    </documentation>
    <constant name="Solenoid_ID"             value="140"/>
    <constant name="SolenoidSupport_ID"      value="141"/>
    <constant name="SolenoidYoke_ID"         value="142"/>

    <documentation>
      #### (150-169) Far Forward Detectors

      - Forward Roman Pot     ID: 150
      - Forward B0 Tracker    ID: 151
      - Zero Degree Cal. Ecal ID: 160
      - Zero Degree Cal. Hcal ID: 161

      TODO: A lot of the repeated ID's below should be pushed into a single detector
    </documentation>
    <constant name="B0Tracker_Station_1_ID"   value="150"/>
    <constant name="B0Tracker_Station_2_ID"   value="151"/>
    <constant name="B0Tracker_Station_3_ID"   value="152"/>
    <constant name="B0Tracker_Station_4_ID"   value="153"/>
    <constant name="B0Preshower_Station_1_ID" value="154"/>
    <constant name="ForwardRomanPot_Station_1_ID"    value="155"/>
    <constant name="ForwardRomanPot_Station_2_ID"    value="156"/>
    <constant name="ForwardOffMTracker_station_1_ID" value="159"/>
    <constant name="ForwardOffMTracker_station_2_ID" value="160"/>
    <constant name="ForwardOffMTracker_station_3_ID" value="161"/>
    <constant name="ForwardOffMTracker_station_4_ID" value="162"/>
    <constant name="ZDC_1stSilicon_ID"           value="163"/>
    <constant name="ZDC_Crystal_ID"              value="164"/>
    <constant name="ZDC_WSi_ID"                  value="165"/>
    <constant name="ZDC_PbSi_ID"                 value="166"/>
    <constant name="ZDC_PbSci_ID"                value="167"/>
    <constant name="VacuumMagnetElement_1_ID"        value="168"/>
    <constant name="B0ECal_ID" value="169"/>

    <documentation>
      #### (170-189) Far Forward Beamline Magnets
    </documentation>
    <constant name="B0PF_ID"  value="170"/>
    <constant name="B0APF_ID" value="171"/>
    <constant name="Q1APF_ID" value="172"/>
    <constant name="Q1BPF_ID" value="173"/>
    <constant name="Q2PF_ID"  value="174"/>
    <constant name="B1PF_ID"  value="175"/>
    <constant name="B1APF_ID" value="176"/>
    <constant name="B2PF_ID"  value="177"/>
    <constant name="Q0EF_ID"  value="180"/>
    <constant name="Q1EF_ID"  value="181"/>

    <documentation>
      #### (190-199) Far Backward Beamline Detectors

      - Low-Q2 Tagger 1 Tracker      ID: 195
      - Low-Q2 Tagger 1 Calorimeter  ID: 196
      - Low-Q2 Tagger 2 Tracker      ID: 198
      - Low-Q2 Tagger 2 Calorimeter  ID: 199

      TODO: A lot of the repeated ID's below should be pushed into a single detector
    </documentation>
    <constant name="LumiCollimator_ID"       value="190"/>
    <constant name="LumiDipole_ID"           value="191"/>
    <constant name="TaggerTracker_1_ID"      value="195"/>
    <constant name="TaggerCalorimeter_1_ID"  value="196"/>
    <constant name="TaggerTracker_2_ID"      value="198"/>
    <constant name="TaggerCalorimeter_2_ID"  value="199"/>

    <documentation>
      #### (200-219) Far Backward Beamline Magnets
    </documentation>
    <constant name="Pipe_to_Q1eR_ID"        value="200"/>
    <constant name="Magnet_Q1eR_ID"         value="201"/>
    <constant name="Pipe_in_Q1eR_ID"        value="202"/>
    <constant name="Pipe_Q1eR_to_Q2eR_ID"   value="203"/>
    <constant name="Magnet_Q2eR_ID"         value="204"/>
    <constant name="Pipe_in_Q2eR_ID"        value="205"/>
    <constant name="Pipe_Q2eR_to_B2AeR_ID"  value="206"/>
    <constant name="Magnet_B2AeR_ID"        value="207"/>
    <constant name="Pipe_in_B2AeR_ID"       value="208"/>
    <constant name="Pipe_B2AeR_to_B2BeR_ID" value="209"/>
    <constant name="Magnet_B2BeR_ID"        value="210"/>
    <constant name="Pipe_in_B2BeR_ID"       value="211"/>
    <constant name="Magnet_Q3eR_ID"         value="212"/>
    <constant name="Vacuum_in_Q3eR_ID"      value="213"/>

    <documentation>
## Detector Definition Parameters

## Constant naming convention

SubSystemNameFurtherDescriptor_quantity

Examples:
 - TrackerBarrelInside_length
 - EcalEndcapP_rmin
 - MRichFresnelLens_thickness

### Naming Barrel and Endcaps

 - **Barrel**
 - **EndcapP**
   - Postive Endcap (+z direction)
   - This is the ion beam side
 - **EndcapN**
   - Negative Endcap (-z direction)
   - This is the electron beam side

## Parameter nomenclature

 - "rmin", "rmax", "thickness" all refer to the radial direction.
 - "zmin", "zmax", "length", "offset" all refer to the z direction.
 - Positive and Negative are  "EndcapP" and "EndcapN", respectively.
 - All values are positive (except offsets, which are positive in the hadron direction, i.e. towards EndCapP).
     When refering to a negative endcap z position, the values are
     also positive then negated when required. (Many endcap constructions are mirrored,
     hence a postive value.)
 - We will try to keep the subsystem component name first and the parameter after an "_" (eg, EcalBarrel_length").

    </documentation>

    <documentation>
      ## Rapidity constants
    </documentation>
    <constant name="Eta1_1_tan"       value="tan(2*atan(exp(-1.1)))" />
    <constant name="Eta1_4_tan"       value="tan(2*atan(exp(-1.4)))" />
    <constant name="Eta3_5_tan"       value="tan(2*atan(exp(-3.5)))" />
    <constant name="Eta3_6_tan"       value="tan(2*atan(exp(-3.6)))" />
    <constant name="Eta3_7_tan"       value="tan(2*atan(exp(-3.7)))" />
    <constant name="Eta3_8_tan"       value="tan(2*atan(exp(-3.8)))" />
    <constant name="Eta3_9_tan"       value="tan(2*atan(exp(-3.9)))" />
    <constant name="Eta4_0_tan"       value="tan(2*atan(exp(-4.0)))" />
    <constant name="Eta4_1_tan"       value="tan(2*atan(exp(-4.1)))" />
    <constant name="Eta4_2_tan"       value="tan(2*atan(exp(-4.2)))" />
    <constant name="Eta4_3_tan"       value="tan(2*atan(exp(-4.3)))" />
    <constant name="Eta4_4_tan"       value="tan(2*atan(exp(-4.4)))" />
    <constant name="Eta4_5_tan"       value="tan(2*atan(exp(-4.5)))" />
    <constant name="Eta4_6_tan"       value="tan(2*atan(exp(-4.6)))" />
    <constant name="Eta4_7_tan"       value="tan(2*atan(exp(-4.7)))" />
    <constant name="Eta4_8_tan"       value="tan(2*atan(exp(-4.8)))" />

    <comment>Solenoid option</comment>

    <documentation>
      ## Solenoid Magnet Parameters

      When changing here, also change the include file in athena.xml.
    </documentation>

    <comment>Solenoid option (BaBar magnet)</comment>
    <constant name="Solenoid_length"           value="3840.0*mm"/>
    <constant name="Solenoid_rmin"             value="1420.0*mm"/>
    <constant name="Solenoid_thickness"        value="350*mm"/>
    <constant name="Solenoid_offset"           value="-100*mm"/>

    <comment>Solenoid option (ATHENA design)</comment>
    <comment>
    <constant name="Solenoid_length"           value="3840.0*mm"/>
    <constant name="Solenoid_rmin"             value="1600.0*mm"/>
    <constant name="Solenoid_thickness"        value="455*mm"/>
    <constant name="Solenoid_offset"           value="-240*mm"/>
    </comment>

    <comment>Helmholtz option</comment>
    <comment>
    <constant name="Solenoid_length"           value="3840.0*mm"/>
    <constant name="Solenoid_rmin"             value="1655.0*mm"/> <comment> Larger inner bore radius </comment>
    <constant name="Solenoid_thickness"        value="640*mm"/>
    <constant name="Solenoid_offset"           value="10*mm"/>
    </comment>

    <constant name="Solenoid_rmax"             value="Solenoid_rmin + Solenoid_thickness"/>
    <constant name="SolenoidForward_zmax"      value="Solenoid_length/2. + Solenoid_offset"/>
    <constant name="SolenoidBackward_zmax"     value="Solenoid_length/2. - Solenoid_offset"/>
    <constant name="SolenoidBarrel_rmin"       value="Solenoid_rmin"/>
    <constant name="SolenoidBarrel_length"     value="Solenoid_length"/>

    <documentation>
      ## Tracking Detector Parameters
    </documentation>

    <documentation>
      ### Vertex Tracking Region
    </documentation>
    <constant name="VertexTrackingRegion_rmin"    value="Beampipe_rmax + 1.0*mm" />
    <constant name="VertexTrackingRegion_rmax"    value="100.0*mm" />
    <constant name="VertexTrackingRegionP_zmax"   value="240.0*mm" />
    <constant name="VertexTrackingRegionN_zmax"   value="240.0*mm" />
    <constant name="VertexTrackingRegion_length"  value="VertexTrackingRegionP_zmax + VertexTrackingRegionN_zmax" />

    <documentation>
      ### Central Tracking Region
      TrackerBarrel_rmax: also the rmin for the barrel PID system (DIRC)
      Note: The barrel rmax and endcap lengths are the maximum extent allowed for
      the barrel and endcap layers, not the position of the final layer.


    </documentation>

    <constant name="CentralTrackingRegion_rmax"   value="700.0*mm" />
    <constant name="CentralTrackingRegionP_zmax"  value="1730.0*mm" />
    <constant name="CentralTrackingRegionN_zmax"  value="1474.7*mm" />
    <constant name="CentralTrackingRegion_length" value="CentralTrackingRegionP_zmax + CentralTrackingRegionN_zmax" />
    <comment>
      tan(theta) to determine rmin in the outer tracking region (due to tapered beampipe)
    </comment>
    <constant name="CentralTrackingBarrel_tan"    value="Eta1_1_tan" />
    <constant name="CentralTrackingRegionP_tan"   value="Eta3_7_tan * 1.00" />
    <constant name="CentralTrackingRegionN_tan"   value="Eta4_0_tan * 0.99" />

    <documentation level="0">
### PID Detector Region Parameters
    </documentation>

    <comment> Global PID regions with suballocations for TOF and RICH detectors </comment>
    <constant name="ForwardPIDRegion_zmin"        value="CentralTrackingRegionP_zmax" />
    <constant name="ForwardPIDRegion_length"      value="142.0*cm" />
    <constant name="ForwardPIDRegion_rmax"        value="185.0*cm" />

    <comment> Forward TOF region currenlty empty for future upgrades </comment>
    <constant name="ForwardTOFRegion_zmin"        value="ForwardPIDRegion_zmin" />
    <constant name="ForwardTOFRegion_length"      value="22.0*cm" />
    <constant name="ForwardTOFRegion_tan"         value="CentralTrackingRegionP_tan" />
    <constant name="ForwardTOFRegion_minR"            value="8*cm" />
    <constant name="ForwardTOFRegion_maxR"            value="67*cm" />
    <constant name="ForwardTOF_xOffset"         value="-2.75*cm" />
    <constant name="ForwardTOF_det_height"      value="2.0*cm" />

    <comment> Forward RICH region </comment>
    <constant name="ForwardRICHRegion_zmin"       value="ForwardTOFRegion_zmin + ForwardTOFRegion_length" />
    <constant name="ForwardRICHRegion_length"     value="ForwardPIDRegion_length - ForwardTOFRegion_length" />
    <comment> tangent of the opening angle at the front and back of the RICH </comment>
    <constant name="ForwardRICHRegion_tan1"        value="CentralTrackingRegionP_tan * 0.88" />
    <constant name="ForwardRICHRegion_tan2"        value="Eta3_6_tan * 0.89" />

    <constant name="BackwardPIDRegion_length"     value="25.0*cm" />
    <constant name="BackwardPIDRegion_zmin"       value="CentralTrackingRegionN_zmax" />
    <constant name="BackwardPIDRegion_zmax"       value="BackwardPIDRegion_zmin+BackwardPIDRegion_length" />
    <constant name="BackwardPIDRegion_rmax"       value="64.0*cm" /> <!-- FIXME hardcoded, was CentralTrackingRegion_rmax -->
    <constant name="BackwardPIDRegion_tan"        value="CentralTrackingRegionN_tan * 0.92" />

    <comment> Backward RICH region </comment>
    <constant name="BackwardRICHRegion_zmin"       value="BackwardPIDRegion_zmin" />
    <constant name="BackwardRICHRegion_length"     value="25.0*cm" />

    <comment> Backward TOF region, currently empty for upgrades </comment>
    <constant name="BackwardTOFRegion_zmin"        value="BackwardRICHRegion_zmin + BackwardRICHRegion_length" />
    <constant name="BackwardTOFRegion_length"      value="BackwardPIDRegion_length - BackwardRICHRegion_length" />

    <comment> Note: PID has space for DIRC, ExtraSpace sits past the PID</comment>
    <constant name="BarrelPIDRegion_thickness"    value="7.0 * cm" />
    <constant name="BarrelExtraSpace_thickness"   value="2.5 * cm" />

    <documentation>
    ## Forward/backward tracking region behind the PID detectors
    </documentation>

    <constant name="BackwardTrackingRegion_tan"     value="CentralTrackingRegionN_tan" />
    <constant name="BackwardTrackingRegion_zmin"    value="BackwardPIDRegion_zmin + BackwardPIDRegion_length" />
    <constant name="ForwardTrackingRegion_tan"      value="ForwardRICHRegion_tan2" />
    <constant name="ForwardTrackingRegion_zmin"     value="ForwardPIDRegion_zmin + ForwardPIDRegion_length" />
    <constant name="ForwardTrackingRegion_length"   value="10.0*cm" />
    <constant name="BackwardTrackingRegion_length"  value="15.0*cm" />

    <comment> Total length of the endcap detectors in front of the calorimeter</comment>
    <constant name="BackwardInnerEndcapRegion_length"    value="BackwardPIDRegion_length + BackwardTrackingRegion_length"/>
    <constant name="ForwardInnerEndcapRegion_length"     value="ForwardPIDRegion_length + ForwardTrackingRegion_length"/>

    <documentation>
## Service gaps

Service gaps in FW direction (before endcapP ECAL) and BW direction (before endcapN HCAL)
    </documentation>
    <constant name="ForwardServiceGap_length"     value="8.0*cm"/>
    <constant name="ForwardServiceGap_zmin"       value="ForwardPIDRegion_zmin + ForwardInnerEndcapRegion_length"/>
    <constant name="ForwardServiceGap_zmax"       value="ForwardServiceGap_zmin + ForwardServiceGap_length"/>

    <comment> Radial service gap between dRICH and HcalBarrel </comment>
    <constant name="ForwardServiceGap_thickness"  value="10.0*cm"/>
    <constant name="ForwardServiceGap_rmin"       value="ForwardPIDRegion_rmax"/>
    <constant name="ForwardServiceGap_rmax"       value="ForwardServiceGap_rmin + ForwardServiceGap_thickness"/>

    <constant name="BackwardServiceGap_length"    value="10.0 * cm"/>
    <constant name="BackwardServiceGap_zmin"      value="320.0 * cm"/> <!-- FIXME hardcoded -->
    <constant name="BackwardServiceGap_zmax"      value="BackwardServiceGap_zmin + BackwardServiceGap_length"/>


  <documentation level="3">
## Calorimeter Parameters
  </documentation>
    <constant name="EcalBarrelStavesN"              value="24"/>

    <constant name="EcalEndcapP_zmin"               value="ForwardServiceGap_zmax" />
    <constant name="EcalEndcapP_length"             value="30*cm" />
    <constant name="EcalEndcapP_zmax"               value="EcalEndcapP_zmin + EcalEndcapP_length"/>
    <constant name="EcalEndcapP_rmin"               value="200.0*mm" />
    <comment> extra 50cm rmax that "protrudes" into the HCAL</comment>
    <constant name="EcalEndcapP_rmax"               value="floor(Eta1_1_tan * EcalEndcapP_zmin)"/>
    <constant name="EcalEndcapP_numLayers"          value="1"/>

    <constant name="EcalEndcapPInsert_zmin"           value="EcalEndcapP_zmin"/>
    <constant name="EcalEndcapPInsert_length"         value="EcalEndcapP_length"/>
    <constant name="EcalEndcapPInsert_zmax"           value="EcalEndcapPInsert_zmin + EcalEndcapPInsert_length"/>
    <constant name="EcalEndcapPInsert_width"          value="60.0*cm"/>
    <constant name="EcalEndcapPInsert_height"         value="60.0*cm"/>
    <constant name="EcalEndcapPInsert_xposition"      value="-10.0*cm"/>
    <constant name="EcalEndcapPInsert_yposition"      value="0.0*cm"/>
    <constant name="EcalEndcapPInsert_hole_radius"    value="14.67*cm"/>
    <constant name="EcalEndcapPInsert_hole_xposition" value="-7.29*cm"/>
    <constant name="EcalEndcapPInsert_hole_yposition" value="0.0*cm"/>

    <!-- <constant name="EcalEndcapN_zmin"               value="BackwardPIDRegion_zmin + BackwardInnerEndcapRegion_length"/> -->
    <constant name="EcalEndcapN_zmin"               value="174*cm"/>   <!-- Currently fix value hardcoded -->
    <constant name="EcalEndcapN_length"             value="60*cm" />   <!-- Currently fix value hardcoded -->
    <constant name="EcalEndcapN_zmax"               value="EcalEndcapN_zmin + EcalEndcapN_length"/>

    <comment>
      rmin1: rmin round electron pipe (ignoring the hadron pipe)
      rmin2: rmin around both beam pipes
    </comment>
    <constant name="EcalEndcapN_rmin1"              value="Eta4_6_tan * EcalEndcapN_zmin"/>
    <constant name="EcalEndcapN_rmin2"              value="Eta3_9_tan * EcalEndcapN_zmin"/>
    <constant name="EcalEndcapN_rmin"               value="9.*cm"/>    <!-- Currently fix value hardcoded -->
    <constant name="EcalEndcapN_rmax"               value="63.*cm"/>   <!-- Currently fix value hardcoded -->

    <constant name="EcalBarrelRegion_thickness"     value="54.0*cm"/>
    <constant name="EcalBarrel_rmin"                value="CentralTrackingRegion_rmax + BarrelPIDRegion_thickness + BarrelExtraSpace_thickness"/>
    <constant name="EcalBarrel_inner_margin"        value="1*cm"/>
    <constant name="EcalBarrel_rmax"                value="EcalBarrel_rmin + EcalBarrelRegion_thickness"/>
    <constant name="EcalBarrelForward_zmax"         value="ForwardRICHRegion_zmin"/> <!-- FIXME currently unable to accommodate actual position -->
    <constant name="EcalBarrelBackward_zmax"        value="BackwardServiceGap_zmax"/> <!-- FIXME should be -389 cm -->
    <constant name="EcalBarrel_length"              value="EcalBarrelForward_zmax + EcalBarrelBackward_zmax"/>
    <constant name="EcalBarrel_offset"              value="(EcalBarrelForward_zmax - EcalBarrelBackward_zmax)/2.0"/>
    <constant name="EcalBarrelReadout_length"       value="20*cm"/>

<<<<<<< HEAD

  <documentation level="3">
    ## Special DIRC parameters (depend on the ECAL setup)
  </documentation>
=======
    <documentation level="3">
      ## Special DIRC parameters (depend on the ECAL setup)
    </documentation>
>>>>>>> da5ab0dc
    <constant name="DIRCReadout_length"         value="30*cm"/>
    <constant name="DIRCForward_length"         value="0*cm"/>
    <constant name="DIRCForward_zmax"           value="CentralTrackingRegionP_zmax + 5*cm"/>
    <constant name="DIRCBackward_zmax"          value="287*cm"/>
    <constant name="DIRC_thickness"             value="3*cm"/>
    <constant name="DIRC_length"                value="DIRCForward_zmax + DIRCBackward_zmax"/>
    <constant name="DIRC_offset"                value="(DIRCForward_zmax - DIRCBackward_zmax)/2"/>
    <comment>
      The DIRC_rmin/rmax values are defined at the center of each stave, such that
      the DIRC_rmax can also be used as the OuterBarrelMPGD_rmin value. 
    </comment>
    <constant name="DIRC_rmin"                  value="CentralTrackingRegion_rmax"/>
    <constant name="DIRC_rmax"                  value="DIRC_rmin + DIRC_thickness"/>

    <documentation>
      ## Hadronic Calorimeter Parameters
    </documentation>

    <constant name="HcalBarrelStavesN"          value="12"/>
    <constant name="HcalEndcapP_zmin"     value="EcalEndcapP_zmin + EcalEndcapP_length"/>
    <comment> HCalEndcapP is 140 cm total, but current implementation leaves the final 10 cm empty </comment>
    <constant name="HcalEndcapP_length"   value="140.0*cm"/>
    <constant name="HcalEndcapP_zmax"     value="HcalEndcapP_zmin + HcalEndcapP_length"/>

    <constant name="HcalEndcapPInsert_zmin"     value="HcalEndcapP_zmin"/>
    <constant name="HcalEndcapPInsert_length"   value="127.97*cm"/>
    <constant name="HcalEndcapPInsert_zmax"     value="HcalEndcapPInsert_zmin + HcalEndcapPInsert_length"/>
    <constant name="HcalEndcapPInsert_width"    value="59.6*cm"/>
    <constant name="HcalEndcapPInsert_height"    value="59.7485*cm"/>
    <constant name="HcalEndcapPInsert_xposition" value="EcalEndcapPInsert_xposition"/>
    <constant name="HcalEndcapPInsert_yposition" value="EcalEndcapPInsert_yposition"/>

    <constant name="HcalEndcapN_CaloSides"	value="60"/>
    <constant name="HcalEndcapN_zmin"     value="BackwardServiceGap_zmax"/>
    <constant name="HcalEndcapN_length"   value="44.0*cm"/>
    <constant name="HcalEndcapN_zmax"     value="HcalEndcapN_zmin + HcalEndcapN_length"/>
    <comment> HcalEndcapN needs to clear the straight beampipe with 1 * crossing angle + its radius of 22.25 mm </comment>
    <constant name="HcalEndcapN_rmin"     value="max((HcalEndcapN_zmin + HcalEndcapN_length) * tan(abs(CrossingAngle)) + 22.25 * mm, 11 * cm)"/>

    <constant name="HcalBarrel_thickness" value="88.0*cm"/> <!-- ref: ECCE proposal -->
    <constant name="HcalBarrel_rmin"      value="ForwardServiceGap_rmax"/>
    <constant name="HcalBarrel_rmax"      value="HcalBarrel_rmin + HcalBarrel_thickness"/>
    <constant name="HcalBarrelForward_zmax"  value="ForwardServiceGap_zmin"/>
    <constant name="HcalBarrelBackward_zmax" value="BackwardServiceGap_zmin"/>
    <constant name="HcalBarrel_length"    value="HcalBarrelForward_zmax + HcalBarrelBackward_zmax"/>
    <constant name="HcalBarrel_offset"    value="(HcalBarrelForward_zmax - HcalBarrelBackward_zmax)/2"/>

    <constant name="HcalEndcapN_rmax"     value="HcalBarrel_rmax"/>
    <constant name="HcalEndcapP_rmax"     value="HcalBarrel_rmax"/>

    <comment>
      These are used by ddsim, the region where we store all secondaries

      For now they are forced to be symmetric, and we cover up to the start of the backward ECAL.
      (this means in the forward region we stop in the middle of the RICH).
    </comment>

    <constant name="tracker_region_rmax"   value="EcalBarrel_rmin"/>
    <constant name="tracker_region_zmax"   value="EcalEndcapN_zmin"/>

  </define><|MERGE_RESOLUTION|>--- conflicted
+++ resolved
@@ -561,16 +561,9 @@
     <constant name="EcalBarrel_offset"              value="(EcalBarrelForward_zmax - EcalBarrelBackward_zmax)/2.0"/>
     <constant name="EcalBarrelReadout_length"       value="20*cm"/>
 
-<<<<<<< HEAD
-
-  <documentation level="3">
-    ## Special DIRC parameters (depend on the ECAL setup)
-  </documentation>
-=======
     <documentation level="3">
       ## Special DIRC parameters (depend on the ECAL setup)
     </documentation>
->>>>>>> da5ab0dc
     <constant name="DIRCReadout_length"         value="30*cm"/>
     <constant name="DIRCForward_length"         value="0*cm"/>
     <constant name="DIRCForward_zmax"           value="CentralTrackingRegionP_zmax + 5*cm"/>
