<!-- SPDX-License-Identifier: LGPL-3.0-or-later -->
<!-- Copyright (C) 2022 Whitney Armstrong, Sylvester Joosten, Wouter Deconinck, Zhenyu Ye -->

  <define>
    <constant name="Pi" value="3.14159265359"/>
    <constant name="mil" value="0.0254*mm"/>
    <constant name="inch" value="2.54*cm"/>

    <documentation>
      ## World volume
    </documentation>
    <constant name="world_side" value="30*m"/>
    <constant name="world_dx" value="world_side"/>
    <constant name="world_dy" value="world_side"/>
    <constant name="world_dz" value="100*m"/>

    <documentation>
      ## Detector IDs

      ### Note about ACTS tracking geometry construction

The tracking surfaces need to be structured in a barrel + endcapP + endcapN where
endcapP/endcapN are the endcaps at positive/negative z values.
See https://acts.readthedocs.io/en/latest/plugins/dd4hep.html for more details.

The tracking geometry needs to be constructed from cylinders from the inside out. For this reason
each layer needs its own subsystem assembly. This increases the number of top level system IDs.
For example the silicon tracker needs 3 IDs for each area (endcap+barrel+endcap) and a subassembly for each
layer. Therefore it needs a minimum of 20 IDs. Therefore we will allocate blocks of ~25 for each major subsystem.
Note, future improvements will likely include a more sophisticated ACTS-dd4hep plugin,
eliminating the need for so many system IDs at construction time.

This barrel/endcap structure needs IDs to be in increasing order going outward.
The space of IDs for the subassemblies starts at (Subassembly_ID*10+101).

The unused IDs below are saved for future use.
    </documentation>

    <documentation>

      ### Allocated IDs

      #### (1-9) Reserved IDs

      - Unused IDs: 1-9

      #### (10-24) Interaction region beamline

      - Beampipe ID : 10
      - Unused   IDs: 11-24

    </documentation>
    <constant name="BeamPipe_ID" value="10"/>
    <constant name="BeamPipeB0_ID" value="11"/>


    <documentation>
      #### (25-39) Silicon Vertex Tracker

       - Vertex subassemblies: 25-27
       - Vertex barrel and endcaps: 28-30
       - Unused: 28-30
    </documentation>
    <constant name="VertexSubAssembly_0_ID"   value="25"/>
    <constant name="VertexSubAssembly_1_ID"   value="26"/>
    <constant name="VertexSubAssembly_2_ID"   value="27"/>

    <constant name="VertexBarrel_0_ID"          value="31"/>
    <constant name="VertexBarrel_1_ID"          value="32"/>
    <constant name="VertexBarrel_2_ID"          value="33"/>
    <constant name="VertexEndcapN_0_ID"         value="34"/>
    <constant name="VertexEndcapN_1_ID"         value="35"/>
    <constant name="VertexEndcapN_2_ID"         value="36"/>
    <constant name="VertexEndcapP_0_ID"         value="37"/>
    <constant name="VertexEndcapP_1_ID"         value="38"/>
    <constant name="VertexEndcapP_2_ID"         value="39"/>

    <documentation>
       - Unused IDs: 31-39
    </documentation>

    <documentation>
      #### (40-84) Tracker System

      - Tracker subassemblies: 40-45
      - Composite tracker systems: 46-57
      - Tracker detectors: 56-84
      Unused IDs: (77-79)

    </documentation>

    <comment>
      SubAssembly IDs should increment from inner to outer
      (it's not the definition order but rather the ID order that's used
      for construction order in the ACTS geometry conversion)
    </comment>
    <constant name="TrackerSubAssembly_0_ID"      value="40"/>
    <constant name="TrackerSubAssembly_1_ID"      value="41"/>
    <constant name="TrackerSubAssembly_2_ID"      value="42"/>
    <constant name="TrackerSubAssembly_3_ID"      value="43"/>
    <constant name="TrackerSubAssembly_4_ID"      value="44"/>
    <constant name="TrackerSubAssembly_5_ID"      value="45"/>
    <constant name="TrackerSubAssembly_6_ID"      value="46"/>
    <constant name="TrackerSubAssembly_7_ID"      value="47"/>
    <constant name="TrackerSubAssembly_8_ID"      value="48"/>
    <constant name="TrackerSubAssembly_9_ID"      value="49"/>

    <constant name="TrackerCompositeBarrel_0_ID"  value="50"/>
    <constant name="TrackerCompositeEndcapN_0_ID" value="51"/>
    <constant name="TrackerCompositeEndcapN_1_ID" value="52"/>
    <constant name="TrackerCompositeEndcapN_2_ID" value="53"/>
    <constant name="TrackerCompositeEndcapN_3_ID" value="54"/>
    <constant name="TrackerCompositeEndcapP_0_ID" value="55"/>
    <constant name="TrackerCompositeEndcapP_1_ID" value="56"/>
    <constant name="TrackerCompositeEndcapP_2_ID" value="57"/>
    <constant name="TrackerCompositeEndcapP_3_ID" value="58"/>

    <constant name="TrackerBarrel_0_ID"           value="59"/>
    <constant name="TrackerBarrel_1_ID"           value="60"/>
    <constant name="TrackerBarrel_2_ID"           value="61"/>
    <constant name="TrackerBarrel_3_ID"           value="62"/>
    <constant name="TrackerBarrel_4_ID"           value="63"/>
    <constant name="TrackerBarrel_5_ID"           value="64"/>
    <constant name="TrackerBarrel_6_ID"           value="65"/>
    <constant name="TrackerBarrel_7_ID"           value="66"/>
    <constant name="TrackerBarrel_8_ID"           value="67"/>
    <constant name="TrackerEndcapN_0_ID"          value="68"/>
    <constant name="TrackerEndcapN_1_ID"          value="69"/>
    <constant name="TrackerEndcapN_2_ID"          value="70"/>
    <constant name="TrackerEndcapN_3_ID"          value="71"/>
    <constant name="TrackerEndcapN_4_ID"          value="72"/>
    <constant name="TrackerEndcapN_5_ID"          value="73"/>
    <constant name="TrackerEndcapN_6_ID"          value="74"/>
    <constant name="TrackerEndcapN_7_ID"          value="75"/>
    <constant name="TrackerEndcapN_8_ID"          value="76"/>
    <constant name="TrackerEndcapP_0_ID"          value="77"/>
    <constant name="TrackerEndcapP_1_ID"          value="78"/>
    <constant name="TrackerEndcapP_2_ID"          value="79"/>
    <constant name="TrackerEndcapP_3_ID"          value="80"/>
    <constant name="TrackerEndcapP_4_ID"          value="81"/>
    <constant name="TrackerEndcapP_5_ID"          value="82"/>
    <constant name="TrackerEndcapP_6_ID"          value="83"/>
    <constant name="TrackerSupport_0_ID"          value="84"/>
    <constant name="TrackerSupport_1_ID"          value="85"/>
    <constant name="MPGDDIRC_0_ID"                value="86"/>

    <documentation>
    #### (87-99) Reserved IDs

    - Unused IDs: 87-89
    TBD
    </documentation>
    <documentation>
    #### (90-99) Barrel PID IDs

    - DIRC subsystem       ID: 90
    - Barrel TRD subsystem ID: 91
    - Barrel TOF subsystem ID: 92
    - Unused IDs: 93-99
    </documentation>
    <constant name="BarrelDIRC_ID" value="90"/>
    <constant name="BarrelTRD_ID"  value="91"/>
    <constant name="BarrelTOF_ID"  value="92"/>
    <constant name="TOFSubAssembly_ID" value="93"/>

    <documentation>
      #### (100-109) Electromagnetic Calorimeter

      ECal     subsystem  ID:  100
      Barrel   subassembly ID: 101
      EndcapP  subassembly ID: 102
      EndcapN  subassembly ID: 103
      Crystal  subassembly ID: 104
      Barrel2  subassembly ID: 105

      Unused IDs: 107-109

    </documentation>
    <constant name="ECalSubAssembly_ID"   value="100"/>
    <constant name="ECalBarrel_ID"        value="101"/>
    <constant name="ECalEndcapP_ID"       value="102"/>
    <constant name="ECalEndcapN_ID"       value="103"/>
    <constant name="CrystalEndcap_ID"     value="104"/>
    <constant name="ECalBarrel2_ID"       value="105"/>
    <constant name="ECalEndcapPInsert_ID" value="106"/>

    <documentation>
      #### (110-119) Hadronic Calorimeter

      - HCal     subsystem  ID:  110
      - Barrel   subassembly ID: 111
      - EndcapP  subassembly ID: 112
      - EndcapN  subassembly ID: 113

      - Unused IDs: 117-119
    </documentation>
    <constant name="HCalSubAssembly_ID" value="110"/>
    <constant name="HCalBarrel_ID"      value="111"/>
    <constant name="HCalEndcapP_ID"     value="112"/>
    <constant name="HCalEndcapN_ID"     value="113"/>
    <constant name="PassiveSteelRingEndcapP_ID" value="114"/>
    <constant name="HCalEndcapPInsert_ID" value="115"/>
    <constant name="LFHCAL_ID"     value="116"/>
    <documentation>
      #### (120-129) (near) Forward reserved

      - Forward RICH    ID: 120
      - Forward TRD     ID: 121
      - Forward TOF     ID: 122
      - Unused IDs: 124-129
    </documentation>
    <constant name="ForwardRICH_ID"     value="120"/>
    <constant name="ForwardTRD_ID"      value="121"/>
    <constant name="ForwardTOF_ID"      value="122"/>

    <documentation>
      #### (130-139) Backward reserved

      - Modular RICH ID: 130
      - Backward RICH ID: 131
      - Backward TOD ID: 132
      - Unused IDs: 133-139

    </documentation>
    <constant name="MRICH_ID"           value="130"/>
    <constant name="BackwardRICH_ID"    value="131"/>
    <constant name="BackwardTOF_ID"     value="132"/>

    <documentation>
      #### (140-149) Central Magnet

      - Solenoid         ID: 140
      - Solenoid support ID: 141
      - Solenoid Yoke    ID: 142

      - Unused IDs: 143-149

    </documentation>
    <constant name="Solenoid_ID"             value="140"/>
    <constant name="SolenoidSupport_ID"      value="141"/>
    <constant name="SolenoidYoke_ID"         value="142"/>

    <documentation>
      #### (150-169) Far Forward Detectors

      - Forward Roman Pot     ID: 150
      - Forward B0 Tracker    ID: 151
      - Zero Degree Cal. Ecal ID: 160
      - Zero Degree Cal. Hcal ID: 161

      TODO: A lot of the repeated ID's below should be pushed into a single detector
    </documentation>
    <constant name="B0Tracker_Station_1_ID"   value="150"/>
    <constant name="B0Tracker_Station_2_ID"   value="151"/>
    <constant name="B0Tracker_Station_3_ID"   value="152"/>
    <constant name="B0Tracker_Station_4_ID"   value="153"/>
    <constant name="B0Preshower_Station_1_ID" value="154"/>
    <constant name="ForwardRomanPot_Station_1_ID"    value="155"/>
    <constant name="ForwardRomanPot_Station_2_ID"    value="156"/>
    <constant name="B0TrackerCompanion_ID"           value="157"/>
    <constant name="B0TrackerSubAssembly_ID"         value="158"/>
    <constant name="ForwardOffMTracker_station_1_ID" value="159"/>
    <constant name="ForwardOffMTracker_station_2_ID" value="160"/>
    <constant name="ForwardOffMTracker_station_3_ID" value="161"/>
    <constant name="ForwardOffMTracker_station_4_ID" value="162"/>

    <constant name="ZDC_1stSilicon_ID"           value="163"/>
    <constant name="ZDC_Crystal_ID"              value="164"/>
    <constant name="ZDC_WSi_ID"                  value="165"/>
    <constant name="ZDC_PbSi_ID"                 value="166"/>
    <constant name="ZDC_PbSci_ID"                value="167"/>
    <!--
    <constant name="ZDCEcal_ID"              value="163"/>
    <constant name="ZDCHcal_ID"              value="164"/>
    -->
    <constant name="HcalFarForwardZDC_SiPMonTile_ID"                value="167"/>

    <constant name="VacuumMagnetElement_1_ID"        value="168"/>
    <constant name="B0ECal_ID" value="169"/>

    <documentation>
      #### (170-189) Far Forward Beamline Magnets
    </documentation>
    <constant name="B0PF_ID"  value="170"/>
    <constant name="B0APF_ID" value="171"/>
    <constant name="Q1APF_ID" value="172"/>
    <constant name="Q1BPF_ID" value="173"/>
    <constant name="Q2PF_ID"  value="174"/>
    <constant name="B1PF_ID"  value="175"/>
    <constant name="B1APF_ID" value="176"/>
    <constant name="B2PF_ID"  value="177"/>
    <constant name="Q0EF_ID"  value="180"/>
    <constant name="Q1EF_ID"  value="181"/>

    <documentation>
      #### (190-199) Far Backward Beamline Detectors

      - Low-Q2 Tagger 1       ID: 195
      - Low-Q2 Tagger 2       ID: 196
      - Low-Q2 Tagger Vacuum  ID: 199

      TODO: A lot of the repeated ID's below should be pushed into a single detector
    </documentation>
    <constant name="LumiCollimator_ID"       value="190"/>
    <constant name="LumiDipole_ID"           value="191"/>
    <constant name="LumiWindow_ID"           value="192"/>
    <constant name="LumiSpecTracker_ID"      value="193"/>
    <constant name="LumiSpecCAL_ID"          value="194"/>
    <constant name="LumiDirectPCAL_ID"       value="195"/>

    <constant name="TaggerTracker_ID"        value="198"/>
    <constant name="TaggerCalorimeter_ID"    value="199"/>

    <documentation>
## Detector Definition Parameters

## Constant naming convention

SubSystemNameFurtherDescriptor_quantity

Examples:
 - TrackerBarrelInside_length
 - EcalEndcapP_rmin
 - MRichFresnelLens_thickness

### Naming Barrel and Endcaps

 - **Barrel**
 - **EndcapP**
   - Postive Endcap (+z direction)
   - This is the ion beam side
 - **EndcapN**
   - Negative Endcap (-z direction)
   - This is the electron beam side

## Parameter nomenclature

 - "rmin", "rmax", "thickness" all refer to the radial direction.
 - "zmin", "zmax", "length", "offset" all refer to the z direction.
 - Positive and Negative are  "EndcapP" and "EndcapN", respectively.
 - All values are positive (except offsets, which are positive in the hadron direction, i.e. towards EndCapP).
     When refering to a negative endcap z position, the values are
     also positive then negated when required. (Many endcap constructions are mirrored,
     hence a postive value.)
 - We will try to keep the subsystem component name first and the parameter after an "_" (eg, EcalBarrel_length").

    </documentation>

    <documentation>
      ## Rapidity constants
    </documentation>
    <constant name="Eta1_1_tan"       value="tan(2*atan(exp(-1.1)))" />
    <constant name="Eta1_4_tan"       value="tan(2*atan(exp(-1.4)))" />
    <constant name="Eta3_5_tan"       value="tan(2*atan(exp(-3.5)))" />
    <constant name="Eta3_6_tan"       value="tan(2*atan(exp(-3.6)))" />
    <constant name="Eta3_7_tan"       value="tan(2*atan(exp(-3.7)))" />
    <constant name="Eta3_8_tan"       value="tan(2*atan(exp(-3.8)))" />
    <constant name="Eta3_9_tan"       value="tan(2*atan(exp(-3.9)))" />
    <constant name="Eta4_0_tan"       value="tan(2*atan(exp(-4.0)))" />
    <constant name="Eta4_1_tan"       value="tan(2*atan(exp(-4.1)))" />
    <constant name="Eta4_2_tan"       value="tan(2*atan(exp(-4.2)))" />
    <constant name="Eta4_3_tan"       value="tan(2*atan(exp(-4.3)))" />
    <constant name="Eta4_4_tan"       value="tan(2*atan(exp(-4.4)))" />
    <constant name="Eta4_5_tan"       value="tan(2*atan(exp(-4.5)))" />
    <constant name="Eta4_6_tan"       value="tan(2*atan(exp(-4.6)))" />
    <constant name="Eta4_7_tan"       value="tan(2*atan(exp(-4.7)))" />
    <constant name="Eta4_8_tan"       value="tan(2*atan(exp(-4.8)))" />

    <comment>Solenoid option</comment>

    <documentation>
      ## Solenoid Magnet Parameters

      When changing here, also change the include file in athena.xml.
    </documentation>

    <comment>Solenoid option (BaBar magnet)</comment>
    <constant name="Solenoid_length"           value="3840.0*mm"/>
    <constant name="Solenoid_rmin"             value="1420.0*mm"/>
    <constant name="Solenoid_thickness"        value="350*mm"/>
    <constant name="Solenoid_offset"           value="-100*mm"/>

    <comment>Solenoid option (ATHENA design)</comment>
    <comment>
    <constant name="Solenoid_length"           value="3840.0*mm"/>
    <constant name="Solenoid_rmin"             value="1600.0*mm"/>
    <constant name="Solenoid_thickness"        value="455*mm"/>
    <constant name="Solenoid_offset"           value="-240*mm"/>
    </comment>

    <comment>Helmholtz option</comment>
    <comment>
    <constant name="Solenoid_length"           value="3840.0*mm"/>
    <constant name="Solenoid_rmin"             value="1655.0*mm"/> <comment> Larger inner bore radius </comment>
    <constant name="Solenoid_thickness"        value="640*mm"/>
    <constant name="Solenoid_offset"           value="10*mm"/>
    </comment>

    <constant name="Solenoid_rmax"             value="Solenoid_rmin + Solenoid_thickness"/>
    <constant name="SolenoidForward_zmax"      value="Solenoid_length/2. + Solenoid_offset"/>
    <constant name="SolenoidBackward_zmax"     value="Solenoid_length/2. - Solenoid_offset"/>
    <constant name="SolenoidBarrel_rmin"       value="Solenoid_rmin"/>
    <constant name="SolenoidBarrel_length"     value="Solenoid_length"/>

    <documentation>
      ## Tracking Detector Parameters
    </documentation>

    <documentation>
      ### Vertex Tracking Region
    </documentation>
    <constant name="VertexTrackingRegion_rmin"    value="Beampipe_rmax + 1.0*mm" />
    <constant name="VertexTrackingRegion_rmax"    value="100.0*mm" />
    <constant name="VertexTrackingRegionP_zmax"   value="240.0*mm" />
    <constant name="VertexTrackingRegionN_zmax"   value="240.0*mm" />
    <constant name="VertexTrackingRegion_length"  value="VertexTrackingRegionP_zmax + VertexTrackingRegionN_zmax" />

    <documentation>
      ### Central Tracking Region
      TrackerBarrel_rmax: also the rmin for the barrel PID system (DIRC)
      Note: The barrel rmax and endcap lengths are the maximum extent allowed for
      the barrel and endcap layers, not the position of the final layer.


    </documentation>

    <constant name="CentralTrackingRegion_rmax"   value="755.0*mm" />
    <constant name="CentralTrackingRegionP_zmax"  value="1800.0*mm" />
    <constant name="CentralTrackingRegionN_zmax"  value="1235.0*mm" />
    <constant name="CentralTrackingRegion_length" value="CentralTrackingRegionP_zmax + CentralTrackingRegionN_zmax" />
    <comment>
      tan(theta) to determine rmin in the outer tracking region (due to tapered beampipe)
    </comment>
    <constant name="CentralTrackingBarrel_tan"    value="Eta1_1_tan" />
    <constant name="CentralTrackingRegionP_tan"   value="Eta3_7_tan * 1.00" />
    <constant name="CentralTrackingRegionN_tan"   value="Eta4_0_tan * 0.99" />

    <documentation level="0">
### PID Detector Region Parameters
    </documentation>

    <comment> Global PID regions with suballocations for TOF and RICH detectors </comment>
    <constant name="ForwardPIDRegion_zmin"        value="CentralTrackingRegionP_zmax" />
    <constant name="ForwardPIDRegion_length"      value="135.0*cm" />
    <constant name="ForwardPIDRegion_rmax"        value="180.0*cm" />
    <constant name="ForwardTOFRegion_length"      value="15.0*cm" />

    <comment> Forward RICH region </comment>
    <constant name="ForwardRICHRegion_zmin"       value="ForwardPIDRegion_zmin + ForwardTOFRegion_length" />
    <constant name="ForwardRICHRegion_length"     value="ForwardPIDRegion_length - ForwardTOFRegion_length" />
     <comment> Tangent of the opening angle at the front and back of the RICH </comment>
    <constant name="ForwardRICHRegion_tan1"        value="CentralTrackingRegionP_tan * 0.88" />
    <constant name="ForwardRICHRegion_tan2"        value="Eta3_6_tan * 0.89" />

    <comment> Backward PID region, TOF + pfRICH </comment>
    <comment> Important: CentralTrackingRegionN_zmax is positive, we treat it like that here as well. Inside pfrich.xml it gets correctly assigned  </comment>
    <constant name="BackwardPIDRegion_length"     value="45.0*cm" />
    <constant name="BackwardPIDRegion_zmin"       value="CentralTrackingRegionN_zmax" />
    <constant name="BackwardPIDRegion_zmax"       value="BackwardPIDRegion_zmin + BackwardPIDRegion_length" />
    <constant name="BackwardPIDRegion_rmax"       value="63.0*cm" /> <!-- FIXME hardcoded, was CentralTrackingRegion_rmax -->
    <constant name="BackwardPIDRegion_tan"        value="CentralTrackingRegionN_tan * 0.92" />

    <comment> Backward RICH region </comment>
    <constant name="BackwardRICHRegion_zmax"       value="BackwardPIDRegion_zmax" />
    <constant name="BackwardRICHRegion_length"     value="BackwardPIDRegion_length" />

    <comment> Backward TOF region, currently empty for upgrades </comment>
    <constant name="BackwardTOFRegion_zmin"        value="BackwardRICHRegion_zmax" />
    <constant name="BackwardTOFRegion_length"      value="BackwardPIDRegion_length - BackwardRICHRegion_length" />

    <comment> Note: PID has space for DIRC, ExtraSpace sits past the PID</comment>
    <constant name="BarrelPIDRegion_thickness"    value="7.0 * cm" />
    <constant name="BarrelExtraSpace_thickness"   value="1.5 * cm" />

    <documentation>
    ## Forward/backward tracking region behind the PID detectors
    </documentation>

    <constant name="BackwardTrackingRegion_tan"     value="CentralTrackingRegionN_tan" />
    <constant name="BackwardTrackingRegion_zmin"    value="BackwardPIDRegion_zmin + BackwardPIDRegion_length" />
    <constant name="ForwardTrackingRegion_tan"      value="ForwardRICHRegion_tan2" />
    <constant name="ForwardTrackingRegion_zmin"     value="ForwardPIDRegion_zmin + ForwardPIDRegion_length" />
    <constant name="ForwardTrackingRegion_length"   value="0.0*cm" />
    <constant name="BackwardTrackingRegion_length"  value="15.0*cm" />

    <comment> Total length of the endcap detectors in front of the calorimeter</comment>
    <constant name="BackwardInnerEndcapRegion_length"    value="BackwardPIDRegion_length + BackwardTrackingRegion_length"/>
    <constant name="ForwardInnerEndcapRegion_length"     value="ForwardPIDRegion_length + ForwardTrackingRegion_length"/>

    <documentation>
## Service gaps

Service gaps in FW direction (before endcapP ECAL) and BW direction (before endcapN HCAL)
    </documentation>
    <constant name="ForwardInnerEndcapRegionExtraSpace_length" value="4.6*cm"/>
    <constant name="ForwardServiceGap_length"     value="9.6*cm"/>
    <constant name="ForwardServiceGap_zmin"       value="ForwardPIDRegion_zmin + ForwardInnerEndcapRegion_length + ForwardInnerEndcapRegionExtraSpace_length"/>
    <constant name="ForwardServiceGap_zmax"       value="ForwardServiceGap_zmin + ForwardServiceGap_length"/>

    <comment> Radial service gap between dRICH and HcalBarrel </comment>
    <constant name="ForwardServiceGap_thickness"  value="10.0*cm"/>
    <constant name="ForwardServiceGap_rmin"       value="ForwardPIDRegion_rmax"/>
    <constant name="ForwardServiceGap_rmax"       value="ForwardServiceGap_rmin + ForwardServiceGap_thickness"/>

    <constant name="BackwardServiceGap_length"    value="15.0 * cm"/>
    <constant name="BackwardServiceGap_zmin"      value="316.0 * cm"/> <!-- FIXME hardcoded -->
    <constant name="BackwardServiceGap_zmax"      value="BackwardServiceGap_zmin + BackwardServiceGap_length"/>


  <documentation level="3">
## Calorimeter Parameters
  </documentation>
    <constant name="EcalBarrelSectorsN"             value="48"/>
    <constant name="EcalEndcapP_zmin"               value="ForwardServiceGap_zmax" />
    <constant name="EcalEndcapP_length"             value="30*cm" />
    <constant name="EcalEndcapP_zmax"               value="EcalEndcapP_zmin + EcalEndcapP_length"/>
    <constant name="EcalEndcapP_rmin"               value="200.0*mm" />
    <comment> extra 50cm rmax that "protrudes" into the HCAL</comment>
    <constant name="EcalEndcapP_rmax"               value="195.0*cm"/>
    <constant name="EcalEndcapP_numLayers"          value="1"/>

    <constant name="EcalEndcapPInsert_zmin"           value="EcalEndcapP_zmin"/>
    <constant name="EcalEndcapPInsert_length"         value="EcalEndcapP_length"/>
    <constant name="EcalEndcapPInsert_zmax"           value="EcalEndcapPInsert_zmin + EcalEndcapPInsert_length"/>
    <constant name="EcalEndcapPInsert_width"          value="60.0*cm"/>
    <constant name="EcalEndcapPInsert_height"         value="60.0*cm"/>
    <constant name="EcalEndcapPInsert_xposition"      value="-10.0*cm"/>
    <constant name="EcalEndcapPInsert_yposition"      value="0.0*cm"/>
    <constant name="EcalEndcapPInsert_hole_radius"    value="14.61*cm"/>
    <constant name="EcalEndcapPInsert_hole_xposition" value="-7.20*cm"/>
    <constant name="EcalEndcapPInsert_hole_yposition" value="0.0*cm"/>

    <!-- <constant name="EcalEndcapN_zmin"               value="BackwardPIDRegion_zmin + BackwardInnerEndcapRegion_length"/> -->
    <constant name="EcalEndcapN_zmin"               value="175*cm"/>   <!-- Currently fix value hardcoded -->
    <constant name="EcalEndcapN_length"             value="60*cm" />   <!-- Currently fix value hardcoded -->
    <constant name="EcalEndcapN_zmax"               value="EcalEndcapN_zmin + EcalEndcapN_length"/>

    <comment>
      rmin1: rmin round electron pipe (ignoring the hadron pipe)
      rmin2: rmin around both beam pipes
    </comment>
    <constant name="EcalEndcapN_rmin1"              value="Eta4_6_tan * EcalEndcapN_zmin"/>
    <constant name="EcalEndcapN_rmin2"              value="Eta3_9_tan * EcalEndcapN_zmin"/>
    <constant name="EcalEndcapN_rmin"               value="9.*cm"/>    <!-- Currently fix value hardcoded -->
    <constant name="EcalEndcapN_rmax"               value="63.*cm"/>   <!-- Currently fix value hardcoded -->

    <constant name="EcalBarrelRegion_thickness"     value="38.*cm"/>
    <constant name="EcalBarrel_rmin"                value="max(81.*cm, CentralTrackingRegion_rmax + BarrelPIDRegion_thickness + BarrelExtraSpace_thickness)"/> <!-- FIXME hardcoded max -->
    <constant name="EcalBarrel_inner_margin"        value="2*cm"/>
    <constant name="EcalBarrel_rmax"                value="EcalBarrel_rmin + EcalBarrelRegion_thickness"/>
    <constant name="EcalBarrelForward_zmax"         value="ForwardRICHRegion_zmin"/> <!-- FIXME currently unable to accommodate actual position -->
    <constant name="EcalBarrelBackward_zmax"        value="BackwardServiceGap_zmax"/> <!-- FIXME should be -389 cm -->
    <constant name="EcalBarrel_length"              value="EcalBarrelForward_zmax + EcalBarrelBackward_zmax"/>
    <constant name="EcalBarrel_offset"              value="(EcalBarrelForward_zmax - EcalBarrelBackward_zmax)/2.0"/>
    <constant name="EcalBarrelReadout_length"       value="20*cm"/>

    <documentation level="3">
      ## Special DIRC parameters (depend on the ECAL setup)
    </documentation>
    <constant name="DIRCReadout_length"         value="30*cm"/>
    <comment> Leave 1.9 cm space from the end of mirror to the end of bar box in +z </comment>
    <constant name="DIRCMirror_thickness"       value="1 * mm"/>
    <constant name="DIRCBarbox_space_z"         value="1.9*cm"/>
    <constant name="DIRCLens_thickness"         value="12 * mm"/>
    <constant name="DIRCForward_length"         value="0*cm"/>
    <constant name="DIRCForward_zmax"           value="CentralTrackingRegionP_zmax + 5*cm"/>
    <constant name="DIRCBackward_zmax"          value="303*cm"/>
    <constant name="DIRC_thickness"             value="3.1*cm"/>
    <constant name="DIRC_length"                value="DIRCForward_zmax + DIRCBackward_zmax"/>
    <constant name="DIRC_offset"                value="(DIRCForward_zmax - DIRCBackward_zmax - DIRCMirror_thickness - DIRCBarbox_space_z + DIRCLens_thickness + DIRCReadout_length)/2"/>
    <comment>
      The DIRC_rmin/rmax values are defined at the center of each stave, such that
      the DIRC_rmax can also be used as the OuterBarrelMPGD_rmin value.
    </comment>
    <constant name="DIRC_rmin"                  value="CentralTrackingRegion_rmax"/>
    <constant name="DIRC_rmax"                  value="DIRC_rmin + DIRC_thickness"/>

    <documentation>
      ## Hadronic Calorimeter Parameters
    </documentation>

    <constant name="HcalBarrelStavesN"          value="12"/>

    <constant name="LFHCAL_zmin"          value="EcalEndcapP_zmin + EcalEndcapP_length"/>
    <comment> LFHCAL is 140 cm total, but current implementation leaves the final 10 cm empty </comment>
    <constant name="LFHCAL_length"        value="140.0*cm"/>
    <constant name="LFHCAL_zmax"          value="LFHCAL_zmin + LFHCAL_length"/>

    <constant name="HcalEndcapPInsert_zmin"     value="EcalEndcapP_zmin + EcalEndcapP_length"/>
    <constant name="HcalEndcapPInsert_length"   value="134.75*cm"/>
    <constant name="HcalEndcapPInsert_zmax"     value="HcalEndcapPInsert_zmin + HcalEndcapPInsert_length"/>
    <constant name="HcalEndcapPInsert_width"    value="59.6*cm"/>
    <constant name="HcalEndcapPInsert_height"    value="59.7485*cm"/>
    <constant name="HcalEndcapPInsert_xposition" value="EcalEndcapPInsert_xposition"/>
    <constant name="HcalEndcapPInsert_yposition" value="EcalEndcapPInsert_yposition"/>

    <constant name="HcalEndcapN_CaloSides"      value="60"/>
    <constant name="HcalEndcapN_zmin"     value="BackwardServiceGap_zmax + 64.0 * cm"/> <!-- 64 cm gap between service gap, includes 28.5 cm oculus -->
    <constant name="HcalEndcapN_length"   value="45.0*cm"/>
    <constant name="HcalEndcapN_zmax"     value="HcalEndcapN_zmin + HcalEndcapN_length"/>
    <comment> HcalEndcapN needs to clear the straight beampipe with 1 * crossing angle + its radius of 22.25 mm </comment>
    <constant name="HcalEndcapN_rmin"     value="max((HcalEndcapN_zmin + HcalEndcapN_length) * tan(abs(CrossingAngle)) + 22.25 * mm, 14.0 * cm)"/>

<<<<<<< HEAD
    <documentation>
      ## Barrel HCAL Parameters

      Hard-coded numbers are taken from the 3D model for the sPHENIX HCAL, see:

      https://github.com/eic/epic-data/tree/main/barrel_HCAL_gdml

      for 3D model files and FreeCAD projects.
    </documentation>

    <constant name="HcalBarrel_thickness"     value="86.18*cm"/>
    <constant name="HcalBarrel_rmin1"         value="183.85*cm"/>
    <constant name="HcalBarrel_rmin2"         value="HcalBarrel_rmin1 + 10.4*cm"/>
    <constant name="HcalBarrel_rmax"          value="HcalBarrel_rmin1 + HcalBarrel_thickness"/>
    <constant name="HcalBarrelForward_zmax"   value="319.625*cm"/>
    <constant name="HcalBarrelBackward_zmax"  value="HcalBarrelForward_zmax"/>
    <constant name="HcalBarrel_length2"       value="HcalBarrelForward_zmax + HcalBarrelBackward_zmax"/>
    <constant name="HcalBarrel_length1"       value="319.0*cm"/>
    <constant name="HcalBarrel_offset"        value="(HcalBarrelForward_zmax - HcalBarrelBackward_zmax)/2"/>

    <constant name="HcalEndcapN_rmax"     value="HcalBarrel_rmax"/>

=======
    <constant name="HcalBarrel_thickness" value="93.0*cm"/> <!-- ref: as-built CAD, plus a little room for the longer half-plates -->
    <constant name="HcalBarrel_rmin"      value="Solenoid_rmax"/>
    <constant name="HcalBarrel_rmax"      value="HcalBarrel_rmin + HcalBarrel_thickness"/>
    <constant name="HcalBarrelForward_zmax"  value="ForwardServiceGap_zmin"/>
    <constant name="HcalBarrelBackward_zmax" value="BackwardServiceGap_zmin"/>
    <constant name="HcalBarrel_length"    value="HcalBarrelForward_zmax + HcalBarrelBackward_zmax"/>
    <constant name="HcalBarrel_offset"    value="(HcalBarrelForward_zmax - HcalBarrelBackward_zmax)/2"/>
    <constant name="HcalEndcapN_rmax"     value="min(HcalBarrel_rmax, 267.0 * cm)"/>
>>>>>>> eaf7f808
    <constant name="LFHCAL_rmax"          value="HcalBarrel_rmax"/>

    <constant name="FluxEndcapN_collar_rmax" value="326.2*cm"/>
    <constant name="FluxEndcapN_collar_rmin" value="269.0*cm"/>
    <constant name="FluxEndcapN_collar_thickness" value="120.4*cm"/>
    <constant name="FluxEndcapN_oculus_rmax" value="267.0*cm"/>
    <constant name="FluxEndcapN_oculus_rmin" value="213.6*cm"/>
    <constant name="FluxEndcapN_oculus_thickness" value="28.5*cm"/>
    <constant name="FluxEndcapN_rmax" value="267.0*cm"/>
    <constant name="FluxEndcapN_rmin" value="14*cm"/>
    <constant name="FluxEndcapN_thickness" value="10*cm"/>

    <comment>
      These are used by ddsim, the region where we store all secondaries

      For now they are forced to be symmetric, and we cover up to the start of the backward ECAL.
      (this means in the forward region we stop in the middle of the RICH).
    </comment>

    <constant name="tracker_region_rmax"   value="EcalBarrel_rmin"/>
    <constant name="tracker_region_zmax"   value="+EcalEndcapP_zmin"/>
    <constant name="tracker_region_zmin"   value="-EcalEndcapN_zmin"/>

  </define><|MERGE_RESOLUTION|>--- conflicted
+++ resolved
@@ -601,7 +601,6 @@
     <comment> HcalEndcapN needs to clear the straight beampipe with 1 * crossing angle + its radius of 22.25 mm </comment>
     <constant name="HcalEndcapN_rmin"     value="max((HcalEndcapN_zmin + HcalEndcapN_length) * tan(abs(CrossingAngle)) + 22.25 * mm, 14.0 * cm)"/>
 
-<<<<<<< HEAD
     <documentation>
       ## Barrel HCAL Parameters
 
@@ -624,16 +623,6 @@
 
     <constant name="HcalEndcapN_rmax"     value="HcalBarrel_rmax"/>
 
-=======
-    <constant name="HcalBarrel_thickness" value="93.0*cm"/> <!-- ref: as-built CAD, plus a little room for the longer half-plates -->
-    <constant name="HcalBarrel_rmin"      value="Solenoid_rmax"/>
-    <constant name="HcalBarrel_rmax"      value="HcalBarrel_rmin + HcalBarrel_thickness"/>
-    <constant name="HcalBarrelForward_zmax"  value="ForwardServiceGap_zmin"/>
-    <constant name="HcalBarrelBackward_zmax" value="BackwardServiceGap_zmin"/>
-    <constant name="HcalBarrel_length"    value="HcalBarrelForward_zmax + HcalBarrelBackward_zmax"/>
-    <constant name="HcalBarrel_offset"    value="(HcalBarrelForward_zmax - HcalBarrelBackward_zmax)/2"/>
-    <constant name="HcalEndcapN_rmax"     value="min(HcalBarrel_rmax, 267.0 * cm)"/>
->>>>>>> eaf7f808
     <constant name="LFHCAL_rmax"          value="HcalBarrel_rmax"/>
 
     <constant name="FluxEndcapN_collar_rmax" value="326.2*cm"/>
