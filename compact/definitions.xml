<!-- SPDX-License-Identifier: LGPL-3.0-or-later -->
<!-- Copyright (C) 2022 Whitney Armstrong, Sylvester Joosten, Wouter Deconinck, Zhenyu Ye -->

  <define>
    <constant name="Pi" value="3.14159265359"/>
    <constant name="mil" value="0.0254*mm"/>
    <constant name="inch" value="2.54*cm"/>

    <documentation>
      ## World volume
    </documentation>
    <constant name="world_side" value="30*m"/>
    <constant name="world_dx" value="world_side"/>
    <constant name="world_dy" value="world_side"/>
    <constant name="world_dz" value="100*m"/>

    <documentation>
      ## Detector IDs

      ### Note about ACTS tracking geometry construction

The tracking surfaces need to be structured in a barrel + endcapP + endcapN where
endcapP/endcapN are the endcaps at positive/negative z values.
See https://acts.readthedocs.io/en/latest/plugins/dd4hep.html for more details.

The tracking geometry needs to be constructed from cylinders from the inside out. For this reason
each layer needs its own subsystem assembly. This increases the number of top level system IDs.
For example the silicon tracker needs 3 IDs for each area (endcap+barrel+endcap) and a subassembly for each
layer. Therefore it needs a minimum of 20 IDs. Therefore we will allocate blocks of ~25 for each major subsystem.
Note, future improvements will likely include a more sophisticated ACTS-dd4hep plugin,
eliminating the need for so many system IDs at construction time.

This barrel/endcap structure needs IDs to be in increasing order going outward.
The space of IDs for the subassemblies starts at (Subassembly_ID*10+101).

The unused IDs below are saved for future use.
    </documentation>

    <documentation>

      ### Allocated IDs

      #### (1-9) Reserved IDs

      - Unused IDs: 1-9

      #### (10-24) Interaction region beamline

      - Beampipe ID : 10
      - Unused   IDs: 11-24

    </documentation>
    <constant name="BeamPipe_ID" value="10"/>
    <constant name="BeamPipeB0_ID" value="11"/>


    <documentation>
      #### (25-39) Silicon Vertex Tracker

       - Vertex subassemblies: 25-27
       - Vertex barrel and endcaps: 28-30
       - Unused: 28-30
    </documentation>
    <constant name="VertexSubAssembly_0_ID"   value="25"/>
    <constant name="VertexSubAssembly_1_ID"   value="26"/>
    <constant name="VertexSubAssembly_2_ID"   value="27"/>

    <constant name="VertexBarrel_0_ID"          value="31"/>
    <constant name="VertexBarrel_1_ID"          value="32"/>
    <constant name="VertexBarrel_2_ID"          value="33"/>
    <constant name="VertexEndcapN_0_ID"         value="34"/>
    <constant name="VertexEndcapN_1_ID"         value="35"/>
    <constant name="VertexEndcapN_2_ID"         value="36"/>
    <constant name="VertexEndcapP_0_ID"         value="37"/>
    <constant name="VertexEndcapP_1_ID"         value="38"/>
    <constant name="VertexEndcapP_2_ID"         value="39"/>

    <documentation>
       - Unused IDs: 31-39
    </documentation>

    <documentation>
      #### (40-84) Tracker System

      - Tracker subassemblies: 40-45
      - Composite tracker systems: 46-57
      - Tracker detectors: 56-84
      Unused IDs: (77-79)

    </documentation>

    <comment>
      SubAssembly IDs should increment from inner to outer
      (it's not the definition order but rather the ID order that's used
      for construction order in the ACTS geometry conversion)
    </comment>
    <constant name="TrackerSubAssembly_0_ID"      value="40"/>
    <constant name="TrackerSubAssembly_1_ID"      value="41"/>
    <constant name="TrackerSubAssembly_2_ID"      value="42"/>
    <constant name="TrackerSubAssembly_3_ID"      value="43"/>
    <constant name="TrackerSubAssembly_4_ID"      value="44"/>
    <constant name="TrackerSubAssembly_5_ID"      value="45"/>
    <constant name="TrackerSubAssembly_6_ID"      value="46"/>
    <constant name="TrackerSubAssembly_7_ID"      value="47"/>
    <constant name="TrackerSubAssembly_8_ID"      value="48"/>
    <constant name="TrackerSubAssembly_9_ID"      value="49"/>

    <constant name="TrackerCompositeBarrel_0_ID"  value="50"/>
    <constant name="TrackerCompositeEndcapN_0_ID" value="51"/>
    <constant name="TrackerCompositeEndcapN_1_ID" value="52"/>
    <constant name="TrackerCompositeEndcapN_2_ID" value="53"/>
    <constant name="TrackerCompositeEndcapN_3_ID" value="54"/>
    <constant name="TrackerCompositeEndcapP_0_ID" value="55"/>
    <constant name="TrackerCompositeEndcapP_1_ID" value="56"/>
    <constant name="TrackerCompositeEndcapP_2_ID" value="57"/>
    <constant name="TrackerCompositeEndcapP_3_ID" value="58"/>

    <constant name="TrackerBarrel_0_ID"           value="59"/>
    <constant name="TrackerBarrel_1_ID"           value="60"/>
    <constant name="TrackerBarrel_2_ID"           value="61"/>
    <constant name="TrackerBarrel_3_ID"           value="62"/>
    <constant name="TrackerBarrel_4_ID"           value="63"/>
    <constant name="TrackerBarrel_5_ID"           value="64"/>
    <constant name="TrackerBarrel_6_ID"           value="65"/>
    <constant name="TrackerBarrel_7_ID"           value="66"/>
    <constant name="TrackerBarrel_8_ID"           value="67"/>
    <constant name="TrackerEndcapN_0_ID"          value="68"/>
    <constant name="TrackerEndcapN_1_ID"          value="69"/>
    <constant name="TrackerEndcapN_2_ID"          value="70"/>
    <constant name="TrackerEndcapN_3_ID"          value="71"/>
    <constant name="TrackerEndcapN_4_ID"          value="72"/>
    <constant name="TrackerEndcapN_5_ID"          value="73"/>
    <constant name="TrackerEndcapN_6_ID"          value="74"/>
    <constant name="TrackerEndcapN_7_ID"          value="75"/>
    <constant name="TrackerEndcapN_8_ID"          value="76"/>
    <constant name="TrackerEndcapP_0_ID"          value="77"/>
    <constant name="TrackerEndcapP_1_ID"          value="78"/>
    <constant name="TrackerEndcapP_2_ID"          value="79"/>
    <constant name="TrackerEndcapP_3_ID"          value="80"/>
    <constant name="TrackerEndcapP_4_ID"          value="81"/>
    <constant name="TrackerEndcapP_5_ID"          value="82"/>
    <constant name="TrackerEndcapP_6_ID"          value="83"/>
    <constant name="TrackerSupport_0_ID"          value="84"/>
    <constant name="TrackerSupport_1_ID"          value="85"/>
    <constant name="MPGDDIRC_0_ID"                value="86"/>

    <documentation>
    #### (87-99) Reserved IDs

    - Unused IDs: 87-89
    TBD
    </documentation>
    <documentation>
    #### (90-99) Barrel PID IDs

    - DIRC subsystem       ID: 90
    - Barrel TRD subsystem ID: 91
    - Barrel TOF subsystem ID: 92
    - Unused IDs: 93-99
    </documentation>
    <constant name="BarrelDIRC_ID" value="90"/>
    <constant name="BarrelTRD_ID"  value="91"/>
    <constant name="BarrelTOF_ID"  value="92"/>
    <constant name="TOFSubAssembly_ID" value="93"/>

    <documentation>
      #### (100-109) Electromagnetic Calorimeter

      ECal     subsystem  ID:  100
      Barrel   subassembly ID: 101
      EndcapP  subassembly ID: 102
      EndcapN  subassembly ID: 103
      Crystal  subassembly ID: 104
      Barrel2  subassembly ID: 105

      Unused IDs: 107-109

    </documentation>
    <constant name="ECalSubAssembly_ID"   value="100"/>
    <constant name="ECalBarrel_ID"        value="101"/>
    <constant name="ECalEndcapP_ID"       value="102"/>
    <constant name="ECalEndcapN_ID"       value="103"/>
    <constant name="CrystalEndcap_ID"     value="104"/>
    <constant name="ECalBarrel2_ID"       value="105"/>
    <constant name="ECalEndcapPInsert_ID" value="106"/>

    <documentation>
      #### (110-119) Hadronic Calorimeter

      - HCal     subsystem  ID:  110
      - Barrel   subassembly ID: 111
      - EndcapP  subassembly ID: 112
      - EndcapN  subassembly ID: 113

      - Unused IDs: 117-119
    </documentation>
    <constant name="HCalSubAssembly_ID" value="110"/>
    <constant name="HCalBarrel_ID"      value="111"/>
    <constant name="HCalEndcapP_ID"     value="112"/>
    <constant name="HCalEndcapN_ID"     value="113"/>
    <constant name="PassiveSteelRingEndcapP_ID" value="114"/>
    <constant name="HCalEndcapPInsert_ID" value="115"/>
    <constant name="LFHCAL_ID"     value="116"/>
    <documentation>
      #### (120-129) (near) Forward reserved

      - Forward RICH    ID: 120
      - Forward TRD     ID: 121
      - Forward TOF     ID: 122
      - Unused IDs: 124-129
    </documentation>
    <constant name="ForwardRICH_ID"     value="120"/>
    <constant name="ForwardTRD_ID"      value="121"/>
    <constant name="ForwardTOF_ID"      value="122"/>

    <documentation>
      #### (130-139) Backward reserved

      - Modular RICH ID: 130
      - Backward RICH ID: 131
      - Backward TOD ID: 132
      - Unused IDs: 133-139

    </documentation>
    <constant name="MRICH_ID"           value="130"/>
    <constant name="BackwardRICH_ID"    value="131"/>
    <constant name="BackwardTOF_ID"     value="132"/>

    <documentation>
      #### (140-149) Central Magnet

      - Solenoid         ID: 140
      - Solenoid support ID: 141
      - Solenoid Yoke    ID: 142

      - Unused IDs: 143-149

    </documentation>
    <constant name="Solenoid_ID"             value="140"/>
    <constant name="SolenoidSupport_ID"      value="141"/>
    <constant name="SolenoidYoke_ID"         value="142"/>

    <documentation>
      #### (150-169) Far Forward Detectors

      - Forward Roman Pot     ID: 150
      - Forward B0 Tracker    ID: 151
      - Zero Degree Cal. Ecal ID: 160
      - Zero Degree Cal. Hcal ID: 161

      TODO: A lot of the repeated ID's below should be pushed into a single detector
    </documentation>
    <constant name="B0Tracker_Station_1_ID"   value="150"/>
    <constant name="B0Tracker_Station_2_ID"   value="151"/>
    <constant name="B0Tracker_Station_3_ID"   value="152"/>
    <constant name="B0Tracker_Station_4_ID"   value="153"/>
    <constant name="B0Preshower_Station_1_ID" value="154"/>
    <constant name="ForwardRomanPot_Station_1_ID"    value="155"/>
    <constant name="ForwardRomanPot_Station_2_ID"    value="156"/>
    <constant name="B0TrackerCompanion_ID"           value="157"/>
    <constant name="B0TrackerSubAssembly_ID"         value="158"/>
    <constant name="ForwardOffMTracker_station_1_ID" value="159"/>
    <constant name="ForwardOffMTracker_station_2_ID" value="160"/>
    <constant name="ForwardOffMTracker_station_3_ID" value="161"/>
    <constant name="ForwardOffMTracker_station_4_ID" value="162"/>

    <constant name="ZDC_1stSilicon_ID"           value="163"/>
    <constant name="ZDC_Crystal_ID"              value="164"/>
    <constant name="ZDC_WSi_ID"                  value="165"/>
    <constant name="ZDC_PbSi_ID"                 value="166"/>
    <constant name="ZDC_PbSci_ID"                value="167"/>
    <!--
    <constant name="ZDCEcal_ID"              value="163"/>
    <constant name="ZDCHcal_ID"              value="164"/>
    -->
    <constant name="HcalFarForwardZDC_SiPMonTile_ID"                value="167"/>

    <constant name="VacuumMagnetElement_1_ID"        value="168"/>
    <constant name="B0ECal_ID" value="169"/>

    <documentation>
      #### (170-189) Far Forward Beamline Magnets
    </documentation>
    <constant name="B0PF_ID"  value="170"/>
    <constant name="B0APF_ID" value="171"/>
    <constant name="Q1APF_ID" value="172"/>
    <constant name="Q1BPF_ID" value="173"/>
    <constant name="Q2PF_ID"  value="174"/>
    <constant name="B1PF_ID"  value="175"/>
    <constant name="B1APF_ID" value="176"/>
    <constant name="B2PF_ID"  value="177"/>
    <constant name="Q0EF_ID"  value="180"/>
    <constant name="Q1EF_ID"  value="181"/>

    <documentation>
      #### (190-199) Far Backward Beamline Detectors

      - Low-Q2 Tagger 1       ID: 195
      - Low-Q2 Tagger 2       ID: 196
      - Low-Q2 Tagger Vacuum  ID: 199

      TODO: A lot of the repeated ID's below should be pushed into a single detector
    </documentation>
    <constant name="LumiCollimator_ID"       value="190"/>
    <constant name="LumiDipole_ID"           value="191"/>
    <constant name="LumiWindow_ID"           value="192"/>
    <constant name="LumiSpecTracker_ID"      value="193"/>
    <constant name="LumiSpecCAL_ID"          value="194"/>
    <constant name="LumiDirectPCAL_ID"       value="195"/>

    <constant name="TaggerTracker_ID"        value="198"/>
    <constant name="TaggerCalorimeter_ID"    value="199"/>

    <documentation>
## Detector Definition Parameters

## Constant naming convention

SubSystemNameFurtherDescriptor_quantity

Examples:
 - TrackerBarrelInside_length
 - EcalEndcapP_rmin
 - MRichFresnelLens_thickness

### Naming Barrel and Endcaps

 - **Barrel**
 - **EndcapP**
   - Postive Endcap (+z direction)
   - This is the ion beam side
 - **EndcapN**
   - Negative Endcap (-z direction)
   - This is the electron beam side

## Parameter nomenclature

 - "rmin", "rmax", "thickness" all refer to the radial direction.
 - "zmin", "zmax", "length", "offset" all refer to the z direction.
 - Positive and Negative are  "EndcapP" and "EndcapN", respectively.
 - All values are positive (except offsets, which are positive in the hadron direction, i.e. towards EndCapP).
     When refering to a negative endcap z position, the values are
     also positive then negated when required. (Many endcap constructions are mirrored,
     hence a postive value.)
 - We will try to keep the subsystem component name first and the parameter after an "_" (eg, EcalBarrel_length").

    </documentation>

    <documentation>
      ## Rapidity constants
    </documentation>
    <constant name="Eta1_1_tan"       value="tan(2*atan(exp(-1.1)))" />
    <constant name="Eta1_4_tan"       value="tan(2*atan(exp(-1.4)))" />
    <constant name="Eta3_5_tan"       value="tan(2*atan(exp(-3.5)))" />
    <constant name="Eta3_6_tan"       value="tan(2*atan(exp(-3.6)))" />
    <constant name="Eta3_7_tan"       value="tan(2*atan(exp(-3.7)))" />
    <constant name="Eta3_8_tan"       value="tan(2*atan(exp(-3.8)))" />
    <constant name="Eta3_9_tan"       value="tan(2*atan(exp(-3.9)))" />
    <constant name="Eta4_0_tan"       value="tan(2*atan(exp(-4.0)))" />
    <constant name="Eta4_1_tan"       value="tan(2*atan(exp(-4.1)))" />
    <constant name="Eta4_2_tan"       value="tan(2*atan(exp(-4.2)))" />
    <constant name="Eta4_3_tan"       value="tan(2*atan(exp(-4.3)))" />
    <constant name="Eta4_4_tan"       value="tan(2*atan(exp(-4.4)))" />
    <constant name="Eta4_5_tan"       value="tan(2*atan(exp(-4.5)))" />
    <constant name="Eta4_6_tan"       value="tan(2*atan(exp(-4.6)))" />
    <constant name="Eta4_7_tan"       value="tan(2*atan(exp(-4.7)))" />
    <constant name="Eta4_8_tan"       value="tan(2*atan(exp(-4.8)))" />

    <comment>Solenoid option</comment>

    <documentation>
      ## Solenoid Magnet Parameters

      When changing here, also change the include file in athena.xml.
    </documentation>

    <comment>Solenoid option (BaBar magnet)</comment>
    <constant name="Solenoid_length"           value="3840.0*mm"/>
    <constant name="Solenoid_rmin"             value="1420.0*mm"/>
    <constant name="Solenoid_thickness"        value="350*mm"/>
    <constant name="Solenoid_offset"           value="-100*mm"/>

    <comment>Solenoid option (ATHENA design)</comment>
    <comment>
    <constant name="Solenoid_length"           value="3840.0*mm"/>
    <constant name="Solenoid_rmin"             value="1600.0*mm"/>
    <constant name="Solenoid_thickness"        value="455*mm"/>
    <constant name="Solenoid_offset"           value="-240*mm"/>
    </comment>

    <comment>Helmholtz option</comment>
    <comment>
    <constant name="Solenoid_length"           value="3840.0*mm"/>
    <constant name="Solenoid_rmin"             value="1655.0*mm"/> <comment> Larger inner bore radius </comment>
    <constant name="Solenoid_thickness"        value="640*mm"/>
    <constant name="Solenoid_offset"           value="10*mm"/>
    </comment>

    <constant name="Solenoid_rmax"             value="Solenoid_rmin + Solenoid_thickness"/>
    <constant name="SolenoidForward_zmax"      value="Solenoid_length/2. + Solenoid_offset"/>
    <constant name="SolenoidBackward_zmax"     value="Solenoid_length/2. - Solenoid_offset"/>
    <constant name="SolenoidBarrel_rmin"       value="Solenoid_rmin"/>
    <constant name="SolenoidBarrel_length"     value="Solenoid_length"/>

    <documentation>
      ## Tracking Detector Parameters
    </documentation>

    <documentation>
      ### Vertex Tracking Region
    </documentation>
    <constant name="VertexTrackingRegion_rmin"    value="Beampipe_rmax + 1.0*mm" />
    <constant name="VertexTrackingRegion_rmax"    value="100.0*mm" />
    <constant name="VertexTrackingRegionP_zmax"   value="240.0*mm" />
    <constant name="VertexTrackingRegionN_zmax"   value="240.0*mm" />
    <constant name="VertexTrackingRegion_length"  value="VertexTrackingRegionP_zmax + VertexTrackingRegionN_zmax" />

    <documentation>
      ### Central Tracking Region
      TrackerBarrel_rmax: also the rmin for the barrel PID system (DIRC)
      Note: The barrel rmax and endcap lengths are the maximum extent allowed for
      the barrel and endcap layers, not the position of the final layer.


    </documentation>

    <constant name="CentralTrackingRegion_rmax"   value="700.0*mm" />
    <constant name="CentralTrackingRegionP_zmax"  value="1800.0*mm" />
    <constant name="CentralTrackingRegionN_zmax"  value="1236.0*mm" />
    <constant name="CentralTrackingRegion_length" value="CentralTrackingRegionP_zmax + CentralTrackingRegionN_zmax" />
    <comment>
      tan(theta) to determine rmin in the outer tracking region (due to tapered beampipe)
    </comment>
    <constant name="CentralTrackingBarrel_tan"    value="Eta1_1_tan" />
    <constant name="CentralTrackingRegionP_tan"   value="Eta3_7_tan * 1.00" />
    <constant name="CentralTrackingRegionN_tan"   value="Eta4_0_tan * 0.99" />

    <documentation level="0">
### PID Detector Region Parameters
    </documentation>

    <comment> Global PID regions with suballocations for TOF and RICH detectors </comment>
    <constant name="ForwardPIDRegion_zmin"        value="CentralTrackingRegionP_zmax" />
    <constant name="ForwardPIDRegion_length"      value="135.0*cm" />
    <constant name="ForwardPIDRegion_rmax"        value="185.0*cm" />
    <constant name="ForwardTOFRegion_length"      value="15.0*cm" />

    <comment> Forward RICH region </comment>
    <constant name="ForwardRICHRegion_zmin"       value="ForwardPIDRegion_zmin + ForwardTOFRegion_length" />
    <constant name="ForwardRICHRegion_length"     value="ForwardPIDRegion_length - ForwardTOFRegion_length" />
     <comment> Tangent of the opening angle at the front and back of the RICH </comment>
    <constant name="ForwardRICHRegion_tan1"        value="CentralTrackingRegionP_tan * 0.88" />
    <constant name="ForwardRICHRegion_tan2"        value="Eta3_6_tan * 0.89" />

    <constant name="BackwardPIDRegion_length"     value="49.1*cm" />
    <constant name="BackwardPIDRegion_zmin"       value="CentralTrackingRegionN_zmax" />
    <constant name="BackwardPIDRegion_zmax"       value="BackwardPIDRegion_zmin + BackwardPIDRegion_length" />
    <constant name="BackwardPIDRegion_rmax"       value="63.0*cm" /> <!-- FIXME hardcoded, was CentralTrackingRegion_rmax -->
    <constant name="BackwardPIDRegion_tan"        value="CentralTrackingRegionN_tan * 0.92" />

    <comment> Backward RICH region </comment>
    <constant name="BackwardRICHRegion_zmax"       value="BackwardPIDRegion_zmax" />
    <constant name="BackwardRICHRegion_length"     value="BackwardPIDRegion_length" />

    <comment> Backward TOF region, currently empty for upgrades </comment>
    <constant name="BackwardTOFRegion_zmin"        value="BackwardRICHRegion_zmax" />
    <constant name="BackwardTOFRegion_length"      value="BackwardPIDRegion_length - BackwardRICHRegion_length" />

    <comment> Note: PID has space for DIRC, ExtraSpace sits past the PID</comment>
    <constant name="BarrelPIDRegion_thickness"    value="7.0 * cm" />
    <constant name="BarrelExtraSpace_thickness"   value="1.5 * cm" />

    <documentation>
    ## Forward/backward tracking region behind the PID detectors
    </documentation>

    <constant name="BackwardTrackingRegion_tan"     value="CentralTrackingRegionN_tan" />
    <constant name="BackwardTrackingRegion_zmin"    value="BackwardPIDRegion_zmin + BackwardPIDRegion_length" />
    <constant name="ForwardTrackingRegion_tan"      value="ForwardRICHRegion_tan2" />
    <constant name="ForwardTrackingRegion_zmin"     value="ForwardPIDRegion_zmin + ForwardPIDRegion_length" />
    <constant name="ForwardTrackingRegion_length"   value="0.0*cm" />
    <constant name="BackwardTrackingRegion_length"  value="15.0*cm" />

    <comment> Total length of the endcap detectors in front of the calorimeter</comment>
    <constant name="BackwardInnerEndcapRegion_length"    value="BackwardPIDRegion_length + BackwardTrackingRegion_length"/>
    <constant name="ForwardInnerEndcapRegion_length"     value="ForwardPIDRegion_length + ForwardTrackingRegion_length"/>

    <documentation>
## Service gaps

Service gaps in FW direction (before endcapP ECAL) and BW direction (before endcapN HCAL)
    </documentation>
    <constant name="ForwardInnerEndcapRegionExtraSpace_length" value="4.6*cm"/>
    <constant name="ForwardServiceGap_length"     value="9.6*cm"/>
    <constant name="ForwardServiceGap_zmin"       value="ForwardPIDRegion_zmin + ForwardInnerEndcapRegion_length + ForwardInnerEndcapRegionExtraSpace_length"/>
    <constant name="ForwardServiceGap_zmax"       value="ForwardServiceGap_zmin + ForwardServiceGap_length"/>

    <comment> Radial service gap between dRICH and HcalBarrel </comment>
    <constant name="ForwardServiceGap_thickness"  value="10.0*cm"/>
    <constant name="ForwardServiceGap_rmin"       value="ForwardPIDRegion_rmax"/>
    <constant name="ForwardServiceGap_rmax"       value="ForwardServiceGap_rmin + ForwardServiceGap_thickness"/>

    <constant name="BackwardServiceGap_length"    value="15.0 * cm"/>
    <constant name="BackwardServiceGap_zmin"      value="316.0 * cm"/> <!-- FIXME hardcoded -->
    <constant name="BackwardServiceGap_zmax"      value="BackwardServiceGap_zmin + BackwardServiceGap_length"/>


  <documentation level="3">
## Calorimeter Parameters
  </documentation>
    <constant name="EcalBarrelSectorsN"             value="48"/>
    <constant name="EcalEndcapP_zmin"               value="ForwardServiceGap_zmax" />
    <constant name="EcalEndcapP_length"             value="30*cm" />
    <constant name="EcalEndcapP_zmax"               value="EcalEndcapP_zmin + EcalEndcapP_length"/>
    <constant name="EcalEndcapP_rmin"               value="200.0*mm" />
    <comment> extra 50cm rmax that "protrudes" into the HCAL</comment>
    <constant name="EcalEndcapP_rmax"               value="195.0*cm"/>
    <constant name="EcalEndcapP_numLayers"          value="1"/>

    <constant name="EcalEndcapPInsert_zmin"           value="EcalEndcapP_zmin"/>
    <constant name="EcalEndcapPInsert_length"         value="EcalEndcapP_length"/>
    <constant name="EcalEndcapPInsert_zmax"           value="EcalEndcapPInsert_zmin + EcalEndcapPInsert_length"/>
    <constant name="EcalEndcapPInsert_width"          value="60.0*cm"/>
    <constant name="EcalEndcapPInsert_height"         value="60.0*cm"/>
    <constant name="EcalEndcapPInsert_xposition"      value="-10.0*cm"/>
    <constant name="EcalEndcapPInsert_yposition"      value="0.0*cm"/>
    <constant name="EcalEndcapPInsert_hole_radius"    value="14.61*cm"/>
    <constant name="EcalEndcapPInsert_hole_xposition" value="-7.20*cm"/>
    <constant name="EcalEndcapPInsert_hole_yposition" value="0.0*cm"/>

    <!-- <constant name="EcalEndcapN_zmin"               value="BackwardPIDRegion_zmin + BackwardInnerEndcapRegion_length"/> -->
    <constant name="EcalEndcapN_zmin"               value="175*cm"/>   <!-- Currently fix value hardcoded -->
    <constant name="EcalEndcapN_length"             value="60*cm" />   <!-- Currently fix value hardcoded -->
    <constant name="EcalEndcapN_zmax"               value="EcalEndcapN_zmin + EcalEndcapN_length"/>

    <comment>
      rmin1: rmin round electron pipe (ignoring the hadron pipe)
      rmin2: rmin around both beam pipes
    </comment>
    <constant name="EcalEndcapN_rmin1"              value="Eta4_6_tan * EcalEndcapN_zmin"/>
    <constant name="EcalEndcapN_rmin2"              value="Eta3_9_tan * EcalEndcapN_zmin"/>
    <constant name="EcalEndcapN_rmin"               value="9.*cm"/>    <!-- Currently fix value hardcoded -->
    <constant name="EcalEndcapN_rmax"               value="63.*cm"/>   <!-- Currently fix value hardcoded -->

    <constant name="EcalBarrelRegion_thickness"     value="35.*cm"/>
    <constant name="EcalBarrel_rmin"                value="max(81.*cm, CentralTrackingRegion_rmax + BarrelPIDRegion_thickness + BarrelExtraSpace_thickness)"/> <!-- FIXME hardcoded max -->
    <constant name="EcalBarrel_inner_margin"        value="2*cm"/>
    <constant name="EcalBarrel_rmax"                value="EcalBarrel_rmin + EcalBarrelRegion_thickness"/>
    <constant name="EcalBarrelForward_zmax"         value="ForwardRICHRegion_zmin"/> <!-- FIXME currently unable to accommodate actual position -->
    <constant name="EcalBarrelBackward_zmax"        value="BackwardServiceGap_zmax"/> <!-- FIXME should be -389 cm -->
    <constant name="EcalBarrel_length"              value="EcalBarrelForward_zmax + EcalBarrelBackward_zmax"/>
    <constant name="EcalBarrel_offset"              value="(EcalBarrelForward_zmax - EcalBarrelBackward_zmax)/2.0"/>
    <constant name="EcalBarrelReadout_length"       value="20*cm"/>

    <documentation level="3">
      ## Special DIRC parameters (depend on the ECAL setup)
    </documentation>
    <constant name="DIRCReadout_length"         value="30*cm"/>
    <constant name="DIRCForward_length"         value="0*cm"/>
    <constant name="DIRCForward_zmax"           value="CentralTrackingRegionP_zmax + 5*cm"/>
    <constant name="DIRCBackward_zmax"          value="287*cm"/>
    <constant name="DIRC_thickness"             value="3*cm"/>
    <constant name="DIRC_length"                value="DIRCForward_zmax + DIRCBackward_zmax"/>
    <constant name="DIRC_offset"                value="(DIRCForward_zmax - DIRCBackward_zmax)/2"/>
    <comment>
      The DIRC_rmin/rmax values are defined at the center of each stave, such that
      the DIRC_rmax can also be used as the OuterBarrelMPGD_rmin value.
    </comment>
    <constant name="DIRC_rmin"                  value="CentralTrackingRegion_rmax"/>
    <constant name="DIRC_rmax"                  value="DIRC_rmin + DIRC_thickness"/>

    <documentation>
      ## Hadronic Calorimeter Parameters
    </documentation>

    <constant name="HcalBarrelStavesN"          value="12"/>

    <constant name="LFHCAL_zmin"          value="EcalEndcapP_zmin + EcalEndcapP_length"/>
    <comment> LFHCAL is 140 cm total, but current implementation leaves the final 10 cm empty </comment>
    <constant name="LFHCAL_length"        value="140.0*cm"/>
    <constant name="LFHCAL_zmax"          value="LFHCAL_zmin + LFHCAL_length"/>

    <constant name="HcalEndcapPInsert_zmin"     value="EcalEndcapP_zmin + EcalEndcapP_length"/>
    <constant name="HcalEndcapPInsert_length"   value="134.75*cm"/>
    <constant name="HcalEndcapPInsert_zmax"     value="HcalEndcapPInsert_zmin + HcalEndcapPInsert_length"/>
    <constant name="HcalEndcapPInsert_width"    value="59.6*cm"/>
    <constant name="HcalEndcapPInsert_height"    value="59.7485*cm"/>
    <constant name="HcalEndcapPInsert_xposition" value="EcalEndcapPInsert_xposition"/>
    <constant name="HcalEndcapPInsert_yposition" value="EcalEndcapPInsert_yposition"/>

    <constant name="HcalEndcapN_CaloSides"      value="60"/>
    <constant name="HcalEndcapN_zmin"     value="BackwardServiceGap_zmax"/>
    <constant name="HcalEndcapN_length"   value="45.0*cm"/>
    <constant name="HcalEndcapN_zmax"     value="HcalEndcapN_zmin + HcalEndcapN_length"/>
    <comment> HcalEndcapN needs to clear the straight beampipe with 1 * crossing angle + its radius of 22.25 mm </comment>
<<<<<<< HEAD
    <constant name="HcalEndcapN_rmin"     value="max((HcalEndcapN_zmin + HcalEndcapN_length) * tan(abs(CrossingAngle)) + 22.25 * mm, 14 * cm)"/>

=======
    <constant name="HcalEndcapN_rmin"     value="max((HcalEndcapN_zmin + HcalEndcapN_length) * tan(abs(CrossingAngle)) + 22.25 * mm, 14.0 * cm)"/>
>>>>>>> 0746c079

    <constant name="HcalBarrel_thickness" value="93.0*cm"/> <!-- ref: as-built CAD, plus a little room for the longer half-plates -->
    <constant name="HcalBarrel_rmin"      value="Solenoid_rmax"/>
    <constant name="HcalBarrel_rmax"      value="HcalBarrel_rmin + HcalBarrel_thickness"/>
    <constant name="HcalBarrelForward_zmax"  value="ForwardServiceGap_zmin"/>
    <constant name="HcalBarrelBackward_zmax" value="BackwardServiceGap_zmin"/>
    <constant name="HcalBarrel_length"    value="HcalBarrelForward_zmax + HcalBarrelBackward_zmax"/>
    <constant name="HcalBarrel_offset"    value="(HcalBarrelForward_zmax - HcalBarrelBackward_zmax)/2"/>

    <constant name="HcalEndcapN_rmax"     value="HcalBarrel_rmax"/>
    <constant name="LFHCAL_rmax"          value="HcalBarrel_rmax"/>
    <comment>
      These are used by ddsim, the region where we store all secondaries

      For now they are forced to be symmetric, and we cover up to the start of the backward ECAL.
      (this means in the forward region we stop in the middle of the RICH).
    </comment>

    <constant name="tracker_region_rmax"   value="EcalBarrel_rmin"/>
    <constant name="tracker_region_zmax"   value="+EcalEndcapP_zmin"/>
    <constant name="tracker_region_zmin"   value="-EcalEndcapN_zmin"/>

  </define><|MERGE_RESOLUTION|>--- conflicted
+++ resolved
@@ -593,12 +593,7 @@
     <constant name="HcalEndcapN_length"   value="45.0*cm"/>
     <constant name="HcalEndcapN_zmax"     value="HcalEndcapN_zmin + HcalEndcapN_length"/>
     <comment> HcalEndcapN needs to clear the straight beampipe with 1 * crossing angle + its radius of 22.25 mm </comment>
-<<<<<<< HEAD
-    <constant name="HcalEndcapN_rmin"     value="max((HcalEndcapN_zmin + HcalEndcapN_length) * tan(abs(CrossingAngle)) + 22.25 * mm, 14 * cm)"/>
-
-=======
     <constant name="HcalEndcapN_rmin"     value="max((HcalEndcapN_zmin + HcalEndcapN_length) * tan(abs(CrossingAngle)) + 22.25 * mm, 14.0 * cm)"/>
->>>>>>> 0746c079
 
     <constant name="HcalBarrel_thickness" value="93.0*cm"/> <!-- ref: as-built CAD, plus a little room for the longer half-plates -->
     <constant name="HcalBarrel_rmin"      value="Solenoid_rmax"/>
@@ -607,7 +602,6 @@
     <constant name="HcalBarrelBackward_zmax" value="BackwardServiceGap_zmin"/>
     <constant name="HcalBarrel_length"    value="HcalBarrelForward_zmax + HcalBarrelBackward_zmax"/>
     <constant name="HcalBarrel_offset"    value="(HcalBarrelForward_zmax - HcalBarrelBackward_zmax)/2"/>
-
     <constant name="HcalEndcapN_rmax"     value="HcalBarrel_rmax"/>
     <constant name="LFHCAL_rmax"          value="HcalBarrel_rmax"/>
     <comment>
