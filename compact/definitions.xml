<!-- SPDX-License-Identifier: LGPL-3.0-or-later -->
<!-- Copyright (C) 2022 Whitney Armstrong, Sylvester Joosten, Wouter Deconinck, Zhenyu Ye -->

  <define>
    <constant name="Pi" value="3.14159265359"/>
    <constant name="mil" value="0.0254*mm"/>
    <constant name="inch" value="2.54*cm"/>

    <documentation>
      ## World volume
    </documentation>
    <constant name="world_side" value="30*m"/>
    <constant name="world_dx" value="world_side"/>
    <constant name="world_dy" value="world_side"/>
    <constant name="world_dz" value="100*m"/>

    <documentation>
      ## Detector IDs

      ### Note about ACTS tracking geometry construction

The tracking surfaces need to be structured in a barrel + endcapP + endcapN where
endcapP/endcapN are the endcaps at positive/negative z values.
See https://acts.readthedocs.io/en/latest/plugins/dd4hep.html for more details.

The tracking geometry needs to be constructed from cylinders from the inside out. For this reason
each layer needs its own subsystem assembly. This increases the number of top level system IDs.
For example the silicon tracker needs 3 IDs for each area (endcap+barrel+endcap) and a subassembly for each
layer. Therefore it needs a minimum of 20 IDs. Therefore we will allocate blocks of ~25 for each major subsystem.
Note, future improvements will likely include a more sophisticated ACTS-dd4hep plugin,
eliminating the need for so many system IDs at construction time.

This barrel/endcap structure needs IDs to be in increasing order going outward.
The space of IDs for the subassemblies starts at (Subassembly_ID*10+101).

The unused IDs below are saved for future use.
    </documentation>

    <documentation>

      ### Allocated IDs

      #### (1-9) Reserved IDs

      - Unused IDs: 1-9

      #### (10-24) Interaction region beamline

      - Beampipe ID : 10
      - Unused   IDs: 11-24

    </documentation>
    <constant name="BeamPipe_ID" value="10"/>
    <constant name="BeamPipeB0_ID" value="11"/>


    <documentation>
      #### (25-39) Silicon Vertex Tracker

       - Vertex subassemblies: 25-27
       - Vertex barrel and endcaps: 28-30
       - Unused: 28-30
    </documentation>
    <constant name="VertexSubAssembly_0_ID"   value="25"/>
    <constant name="VertexSubAssembly_1_ID"   value="26"/>
    <constant name="VertexSubAssembly_2_ID"   value="27"/>

    <constant name="VertexBarrel_0_ID"          value="31"/>
    <constant name="VertexBarrel_1_ID"          value="32"/>
    <constant name="VertexBarrel_2_ID"          value="33"/>
    <constant name="VertexEndcapN_0_ID"         value="34"/>
    <constant name="VertexEndcapN_1_ID"         value="35"/>
    <constant name="VertexEndcapN_2_ID"         value="36"/>
    <constant name="VertexEndcapP_0_ID"         value="37"/>
    <constant name="VertexEndcapP_1_ID"         value="38"/>
    <constant name="VertexEndcapP_2_ID"         value="39"/>

    <documentation>
       - Unused IDs: 31-39
    </documentation>

    <documentation>
      #### (40-84) Tracker System

      - Tracker subassemblies: 40-45
      - Composite tracker systems: 46-57
      - Tracker detectors: 56-84
      Unused IDs: (77-79)

    </documentation>

    <comment>
      SubAssembly IDs should increment from inner to outer
      (it's not the definition order but rather the ID order that's used
      for construction order in the ACTS geometry conversion)
    </comment>
    <constant name="TrackerSubAssembly_0_ID"      value="40"/>
    <constant name="TrackerSubAssembly_1_ID"      value="41"/>
    <constant name="TrackerSubAssembly_2_ID"      value="42"/>
    <constant name="TrackerSubAssembly_3_ID"      value="43"/>
    <constant name="TrackerSubAssembly_4_ID"      value="44"/>
    <constant name="TrackerSubAssembly_5_ID"      value="45"/>
    <constant name="TrackerSubAssembly_6_ID"      value="46"/>
    <constant name="TrackerSubAssembly_7_ID"      value="47"/>
    <constant name="TrackerSubAssembly_8_ID"      value="48"/>
    <constant name="TrackerSubAssembly_9_ID"      value="49"/>

    <constant name="TrackerCompositeBarrel_0_ID"  value="50"/>
    <constant name="TrackerCompositeEndcapN_0_ID" value="51"/>
    <constant name="TrackerCompositeEndcapN_1_ID" value="52"/>
    <constant name="TrackerCompositeEndcapN_2_ID" value="53"/>
    <constant name="TrackerCompositeEndcapN_3_ID" value="54"/>
    <constant name="TrackerCompositeEndcapP_0_ID" value="55"/>
    <constant name="TrackerCompositeEndcapP_1_ID" value="56"/>
    <constant name="TrackerCompositeEndcapP_2_ID" value="57"/>
    <constant name="TrackerCompositeEndcapP_3_ID" value="58"/>

    <constant name="TrackerBarrel_0_ID"           value="59"/>
    <constant name="TrackerBarrel_1_ID"           value="60"/>
    <constant name="TrackerBarrel_2_ID"           value="61"/>
    <constant name="TrackerBarrel_3_ID"           value="62"/>
    <constant name="TrackerBarrel_4_ID"           value="63"/>
    <constant name="TrackerBarrel_5_ID"           value="64"/>
    <constant name="TrackerBarrel_6_ID"           value="65"/>
    <constant name="TrackerBarrel_7_ID"           value="66"/>
    <constant name="TrackerBarrel_8_ID"           value="67"/>
    <constant name="TrackerEndcapN_0_ID"          value="68"/>
    <constant name="TrackerEndcapN_1_ID"          value="69"/>
    <constant name="TrackerEndcapN_2_ID"          value="70"/>
    <constant name="TrackerEndcapN_3_ID"          value="71"/>
    <constant name="TrackerEndcapN_4_ID"          value="72"/>
    <constant name="TrackerEndcapN_5_ID"          value="73"/>
    <constant name="TrackerEndcapN_6_ID"          value="74"/>
    <constant name="TrackerEndcapN_7_ID"          value="75"/>
    <constant name="TrackerEndcapN_8_ID"          value="76"/>
    <constant name="TrackerEndcapP_0_ID"          value="77"/>
    <constant name="TrackerEndcapP_1_ID"          value="78"/>
    <constant name="TrackerEndcapP_2_ID"          value="79"/>
    <constant name="TrackerEndcapP_3_ID"          value="80"/>
    <constant name="TrackerEndcapP_4_ID"          value="81"/>
    <constant name="TrackerEndcapP_5_ID"          value="82"/>
    <constant name="TrackerEndcapP_6_ID"          value="83"/>
    <constant name="TrackerSupport_0_ID"          value="84"/>
    <constant name="TrackerSupport_1_ID"          value="85"/>
    <constant name="MPGDDIRC_0_ID"                value="86"/>

    <documentation>
    #### (87-99) Reserved IDs

    - Unused IDs: 87-89
    TBD
    </documentation>
    <documentation>
    #### (90-99) Barrel PID IDs

    - DIRC subsystem       ID: 90
    - Barrel TRD subsystem ID: 91
    - Barrel TOF subsystem ID: 92
    - Unused IDs: 93-99
    </documentation>
    <constant name="BarrelDIRC_ID" value="90"/>
    <constant name="BarrelTRD_ID"  value="91"/>
    <constant name="BarrelTOF_ID"  value="92"/>
    <constant name="TOFSubAssembly_ID" value="93"/>

    <documentation>
      #### (100-109) Electromagnetic Calorimeter

      ECal     subsystem  ID:  100
      Barrel   subassembly ID: 101
      EndcapP  subassembly ID: 102
      EndcapN  subassembly ID: 103
      Crystal  subassembly ID: 104
      Barrel2  subassembly ID: 105

      Unused IDs: 107-109

    </documentation>
    <constant name="ECalSubAssembly_ID"   value="100"/>
    <constant name="ECalBarrel_ID"        value="101"/>
    <constant name="ECalEndcapP_ID"       value="102"/>
    <constant name="ECalEndcapN_ID"       value="103"/>
    <constant name="CrystalEndcap_ID"     value="104"/>
    <constant name="ECalBarrel2_ID"       value="105"/>
    <constant name="ECalEndcapPInsert_ID" value="106"/>

    <documentation>
      #### (110-119) Hadronic Calorimeter

      - HCal     subsystem  ID:  110
      - Barrel   subassembly ID: 111
      - EndcapP  subassembly ID: 112
      - EndcapN  subassembly ID: 113

      - Unused IDs: 117-119
    </documentation>
    <constant name="HCalSubAssembly_ID" value="110"/>
    <constant name="HCalBarrel_ID"      value="111"/>
    <constant name="HCalEndcapP_ID"     value="112"/>
    <constant name="HCalEndcapN_ID"     value="113"/>
    <constant name="PassiveSteelRingEndcapP_ID" value="114"/>
    <constant name="HCalEndcapPInsert_ID" value="115"/>
    <constant name="LFHCAL_ID"     value="116"/>
    <documentation>
      #### (120-129) (near) Forward reserved

      - Forward RICH    ID: 120
      - Forward TRD     ID: 121
      - Forward TOF     ID: 122
      - Unused IDs: 124-129
    </documentation>
    <constant name="ForwardRICH_ID"     value="120"/>
    <constant name="ForwardTRD_ID"      value="121"/>
    <constant name="ForwardTOF_ID"      value="122"/>

    <documentation>
      #### (130-139) Backward reserved

      - Modular RICH ID: 130
      - Backward RICH ID: 131
      - Backward TOD ID: 132
      - Unused IDs: 133-139

    </documentation>
    <constant name="MRICH_ID"           value="130"/>
    <constant name="BackwardRICH_ID"    value="131"/>
    <constant name="BackwardTOF_ID"     value="132"/>

    <documentation>
      #### (140-149) Central Magnet

      - Solenoid         ID: 140
      - Solenoid support ID: 141
      - Solenoid Yoke    ID: 142

      - Unused IDs: 143-149

    </documentation>
    <constant name="Solenoid_ID"             value="140"/>
    <constant name="SolenoidSupport_ID"      value="141"/>
    <constant name="SolenoidYoke_ID"         value="142"/>

    <documentation>
      #### (150-169) Far Forward Detectors

      - Forward Roman Pot     ID: 150
      - Forward B0 Tracker    ID: 151
      - Zero Degree Cal. Ecal ID: 160
      - Zero Degree Cal. Hcal ID: 161

      TODO: A lot of the repeated ID's below should be pushed into a single detector
    </documentation>
    <constant name="B0Tracker_Station_1_ID"   value="150"/>
    <constant name="B0Tracker_Station_2_ID"   value="151"/>
    <constant name="B0Tracker_Station_3_ID"   value="152"/>
    <constant name="B0Tracker_Station_4_ID"   value="153"/>
    <constant name="B0Preshower_Station_1_ID" value="154"/>
    <constant name="ForwardRomanPot_Station_1_ID"    value="155"/>
    <constant name="ForwardRomanPot_Station_2_ID"    value="156"/>
    <constant name="B0TrackerCompanion_ID"           value="157"/>
    <constant name="B0TrackerSubAssembly_ID"         value="158"/>
    <constant name="ForwardOffMTracker_station_1_ID" value="159"/>
    <constant name="ForwardOffMTracker_station_2_ID" value="160"/>
    <constant name="ForwardOffMTracker_station_3_ID" value="161"/>
    <constant name="ForwardOffMTracker_station_4_ID" value="162"/>

    <constant name="ZDC_1stSilicon_ID"           value="163"/>
    <constant name="ZDC_Crystal_ID"              value="164"/>
    <constant name="ZDC_WSi_ID"                  value="165"/>
    <constant name="ZDC_PbSi_ID"                 value="166"/>
    <constant name="ZDC_PbSci_ID"                value="167"/>
    <!--
    <constant name="ZDCEcal_ID"              value="163"/>
    <constant name="ZDCHcal_ID"              value="164"/>
    -->
    <constant name="HcalFarForwardZDC_SiPMonTile_ID"                value="167"/>

    <constant name="VacuumMagnetElement_1_ID"        value="168"/>
    <constant name="B0ECal_ID" value="169"/>

    <documentation>
      #### (170-189) Far Forward Beamline Magnets
    </documentation>
    <constant name="B0PF_ID"  value="170"/>
    <constant name="B0APF_ID" value="171"/>
    <constant name="Q1APF_ID" value="172"/>
    <constant name="Q1BPF_ID" value="173"/>
    <constant name="Q2PF_ID"  value="174"/>
    <constant name="B1PF_ID"  value="175"/>
    <constant name="B1APF_ID" value="176"/>
    <constant name="B2PF_ID"  value="177"/>
    <constant name="Q0EF_ID"  value="180"/>
    <constant name="Q1EF_ID"  value="181"/>

    <documentation>
      #### (190-199) Far Backward Beamline Detectors

      - Low-Q2 Tagger 1       ID: 195
      - Low-Q2 Tagger 2       ID: 196
      - Low-Q2 Tagger Vacuum  ID: 199

      TODO: A lot of the repeated ID's below should be pushed into a single detector
    </documentation>
    <constant name="LumiCollimator_ID"       value="190"/>
    <constant name="LumiDipole_ID"           value="191"/>
    <constant name="LumiWindow_ID"           value="192"/>
    <constant name="LumiSpecTracker_ID"      value="193"/>
    <constant name="LumiSpecCAL_ID"          value="194"/>
    <constant name="LumiDirectPCAL_ID"       value="195"/>

    <constant name="TaggerTracker_ID"        value="198"/>
    <constant name="TaggerCalorimeter_ID"    value="199"/>

    <documentation>
## Detector Definition Parameters

## Constant naming convention

SubSystemNameFurtherDescriptor_quantity

Examples:
 - TrackerBarrelInside_length
 - EcalEndcapP_rmin
 - MRichFresnelLens_thickness

### Naming Barrel and Endcaps

 - **Barrel**
 - **EndcapP**
   - Postive Endcap (+z direction)
   - This is the ion beam side
 - **EndcapN**
   - Negative Endcap (-z direction)
   - This is the electron beam side

## Parameter nomenclature

 - "rmin", "rmax", "thickness" all refer to the radial direction.
 - "zmin", "zmax", "length", "offset" all refer to the z direction.
 - Positive and Negative are  "EndcapP" and "EndcapN", respectively.
 - All values are positive (except offsets, which are positive in the hadron direction, i.e. towards EndCapP).
     When refering to a negative endcap z position, the values are
     also positive then negated when required. (Many endcap constructions are mirrored,
     hence a postive value.)
 - We will try to keep the subsystem component name first and the parameter after an "_" (eg, EcalBarrel_length").

    </documentation>

    <documentation>
      ## Rapidity constants
    </documentation>
    <constant name="Eta1_1_tan"       value="tan(2*atan(exp(-1.1)))" />
    <constant name="Eta1_4_tan"       value="tan(2*atan(exp(-1.4)))" />
    <constant name="Eta3_5_tan"       value="tan(2*atan(exp(-3.5)))" />
    <constant name="Eta3_6_tan"       value="tan(2*atan(exp(-3.6)))" />
    <constant name="Eta3_7_tan"       value="tan(2*atan(exp(-3.7)))" />
    <constant name="Eta3_8_tan"       value="tan(2*atan(exp(-3.8)))" />
    <constant name="Eta3_9_tan"       value="tan(2*atan(exp(-3.9)))" />
    <constant name="Eta4_0_tan"       value="tan(2*atan(exp(-4.0)))" />
    <constant name="Eta4_1_tan"       value="tan(2*atan(exp(-4.1)))" />
    <constant name="Eta4_2_tan"       value="tan(2*atan(exp(-4.2)))" />
    <constant name="Eta4_3_tan"       value="tan(2*atan(exp(-4.3)))" />
    <constant name="Eta4_4_tan"       value="tan(2*atan(exp(-4.4)))" />
    <constant name="Eta4_5_tan"       value="tan(2*atan(exp(-4.5)))" />
    <constant name="Eta4_6_tan"       value="tan(2*atan(exp(-4.6)))" />
    <constant name="Eta4_7_tan"       value="tan(2*atan(exp(-4.7)))" />
    <constant name="Eta4_8_tan"       value="tan(2*atan(exp(-4.8)))" />

    <comment>Solenoid option</comment>

    <documentation>
      ## Solenoid Magnet Parameters

      When changing here, also change the include file in athena.xml.
    </documentation>

    <comment>Solenoid option (BaBar magnet)</comment>
    <constant name="Solenoid_length"           value="3840.0*mm"/>
    <constant name="Solenoid_rmin"             value="1420.0*mm"/>
    <constant name="Solenoid_thickness"        value="350*mm"/>
    <constant name="Solenoid_offset"           value="-100*mm"/>

    <comment>Solenoid option (ATHENA design)</comment>
    <comment>
    <constant name="Solenoid_length"           value="3840.0*mm"/>
    <constant name="Solenoid_rmin"             value="1600.0*mm"/>
    <constant name="Solenoid_thickness"        value="455*mm"/>
    <constant name="Solenoid_offset"           value="-240*mm"/>
    </comment>

    <comment>Helmholtz option</comment>
    <comment>
    <constant name="Solenoid_length"           value="3840.0*mm"/>
    <constant name="Solenoid_rmin"             value="1655.0*mm"/> <comment> Larger inner bore radius </comment>
    <constant name="Solenoid_thickness"        value="640*mm"/>
    <constant name="Solenoid_offset"           value="10*mm"/>
    </comment>

    <constant name="Solenoid_rmax"             value="Solenoid_rmin + Solenoid_thickness"/>
    <constant name="SolenoidForward_zmax"      value="Solenoid_length/2. + Solenoid_offset"/>
    <constant name="SolenoidBackward_zmax"     value="Solenoid_length/2. - Solenoid_offset"/>
    <constant name="SolenoidBarrel_rmin"       value="Solenoid_rmin"/>
    <constant name="SolenoidBarrel_length"     value="Solenoid_length"/>

    <documentation>
      ## Tracking Detector Parameters
    </documentation>

    <documentation>
      ### Vertex Tracking Region
    </documentation>
    <constant name="VertexTrackingRegion_rmin"    value="Beampipe_rmax + 1.0*mm" />
    <constant name="VertexTrackingRegion_rmax"    value="100.0*mm" />
    <constant name="VertexTrackingRegionP_zmax"   value="240.0*mm" />
    <constant name="VertexTrackingRegionN_zmax"   value="240.0*mm" />
    <constant name="VertexTrackingRegion_length"  value="VertexTrackingRegionP_zmax + VertexTrackingRegionN_zmax" />

    <documentation>
      ### Central Tracking Region
      TrackerBarrel_rmax: also the rmin for the barrel PID system (DIRC)
      Note: The barrel rmax and endcap lengths are the maximum extent allowed for
      the barrel and endcap layers, not the position of the final layer.


    </documentation>

    <constant name="CentralTrackingRegion_rmax"   value="700.0*mm" />
    <constant name="CentralTrackingRegionP_zmax"  value="1800.0*mm" />
    <constant name="CentralTrackingRegionN_zmax"  value="1236.0*mm" />
    <constant name="CentralTrackingRegion_length" value="CentralTrackingRegionP_zmax + CentralTrackingRegionN_zmax" />
    <comment>
      tan(theta) to determine rmin in the outer tracking region (due to tapered beampipe)
    </comment>
    <constant name="CentralTrackingBarrel_tan"    value="Eta1_1_tan" />
    <constant name="CentralTrackingRegionP_tan"   value="Eta3_7_tan * 1.00" />
    <constant name="CentralTrackingRegionN_tan"   value="Eta4_0_tan * 0.99" />

    <documentation level="0">
### PID Detector Region Parameters
    </documentation>

    <comment> Global PID regions with suballocations for TOF and RICH detectors </comment>
    <constant name="ForwardPIDRegion_zmin"        value="CentralTrackingRegionP_zmax" />
    <constant name="ForwardPIDRegion_length"      value="135.0*cm" />
    <constant name="ForwardPIDRegion_rmax"        value="185.0*cm" />
    <constant name="ForwardTOFRegion_length"      value="15.0*cm" />

    <comment> Forward RICH region </comment>
    <constant name="ForwardRICHRegion_zmin"       value="ForwardPIDRegion_zmin + ForwardTOFRegion_length" />
    <constant name="ForwardRICHRegion_length"     value="ForwardPIDRegion_length - ForwardTOFRegion_length" />
     <comment> Tangent of the opening angle at the front and back of the RICH </comment>
    <constant name="ForwardRICHRegion_tan1"        value="CentralTrackingRegionP_tan * 0.88" />
    <constant name="ForwardRICHRegion_tan2"        value="Eta3_6_tan * 0.89" />

    <constant name="BackwardPIDRegion_length"     value="49.1*cm" />
    <constant name="BackwardPIDRegion_zmin"       value="CentralTrackingRegionN_zmax" />
    <constant name="BackwardPIDRegion_zmax"       value="BackwardPIDRegion_zmin + BackwardPIDRegion_length" />
    <constant name="BackwardPIDRegion_rmax"       value="63.0*cm" /> <!-- FIXME hardcoded, was CentralTrackingRegion_rmax -->
    <constant name="BackwardPIDRegion_tan"        value="CentralTrackingRegionN_tan * 0.92" />

    <comment> Backward RICH region </comment>
    <constant name="BackwardRICHRegion_zmax"       value="BackwardPIDRegion_zmax" />
    <constant name="BackwardRICHRegion_length"     value="BackwardPIDRegion_length" />

    <comment> Backward TOF region, currently empty for upgrades </comment>
    <constant name="BackwardTOFRegion_zmin"        value="BackwardRICHRegion_zmax" />
    <constant name="BackwardTOFRegion_length"      value="BackwardPIDRegion_length - BackwardRICHRegion_length" />

    <comment> Note: PID has space for DIRC, ExtraSpace sits past the PID</comment>
    <constant name="BarrelPIDRegion_thickness"    value="7.0 * cm" />
    <constant name="BarrelExtraSpace_thickness"   value="1.5 * cm" />

    <documentation>
    ## Forward/backward tracking region behind the PID detectors
    </documentation>

    <constant name="BackwardTrackingRegion_tan"     value="CentralTrackingRegionN_tan" />
    <constant name="BackwardTrackingRegion_zmin"    value="BackwardPIDRegion_zmin + BackwardPIDRegion_length" />
    <constant name="ForwardTrackingRegion_tan"      value="ForwardRICHRegion_tan2" />
    <constant name="ForwardTrackingRegion_zmin"     value="ForwardPIDRegion_zmin + ForwardPIDRegion_length" />
    <constant name="ForwardTrackingRegion_length"   value="0.0*cm" />
    <constant name="BackwardTrackingRegion_length"  value="15.0*cm" />

    <comment> Total length of the endcap detectors in front of the calorimeter</comment>
    <constant name="BackwardInnerEndcapRegion_length"    value="BackwardPIDRegion_length + BackwardTrackingRegion_length"/>
    <constant name="ForwardInnerEndcapRegion_length"     value="ForwardPIDRegion_length + ForwardTrackingRegion_length"/>

    <documentation>
## Service gaps

Service gaps in FW direction (before endcapP ECAL) and BW direction (before endcapN HCAL)
    </documentation>
    <constant name="ForwardInnerEndcapRegionExtraSpace_length" value="4.6*cm"/>
    <constant name="ForwardServiceGap_length"     value="13.6*cm"/>
    <constant name="ForwardServiceGap_zmin"       value="ForwardPIDRegion_zmin + ForwardInnerEndcapRegion_length + ForwardInnerEndcapRegionExtraSpace_length"/>
    <constant name="ForwardServiceGap_zmax"       value="ForwardServiceGap_zmin + ForwardServiceGap_length"/>

    <comment> Radial service gap between dRICH and HcalBarrel </comment>
    <constant name="ForwardServiceGap_thickness"  value="10.0*cm"/>
    <constant name="ForwardServiceGap_rmin"       value="ForwardPIDRegion_rmax"/>
    <constant name="ForwardServiceGap_rmax"       value="ForwardServiceGap_rmin + ForwardServiceGap_thickness"/>

    <constant name="BackwardServiceGap_length"    value="15.0 * cm"/>
    <constant name="BackwardServiceGap_zmin"      value="316.0 * cm"/> <!-- FIXME hardcoded -->
    <constant name="BackwardServiceGap_zmax"      value="BackwardServiceGap_zmin + BackwardServiceGap_length"/>


  <documentation level="3">
## Calorimeter Parameters
  </documentation>
    <constant name="EcalBarrelSectorsN"             value="48"/>
    <constant name="EcalEndcapP_zmin"               value="ForwardServiceGap_zmax" />
    <constant name="EcalEndcapP_length"             value="30*cm" />
    <constant name="EcalEndcapP_zmax"               value="EcalEndcapP_zmin + EcalEndcapP_length"/>
    <constant name="EcalEndcapP_rmin"               value="200.0*mm" />
    <comment> extra 50cm rmax that "protrudes" into the HCAL</comment>
    <constant name="EcalEndcapP_rmax"               value="floor(Eta1_4_tan * EcalEndcapP_zmin)"/>
    <constant name="EcalEndcapP_numLayers"          value="1"/>

    <constant name="EcalEndcapPInsert_zmin"           value="EcalEndcapP_zmin"/>
    <constant name="EcalEndcapPInsert_length"         value="EcalEndcapP_length"/>
    <constant name="EcalEndcapPInsert_zmax"           value="EcalEndcapPInsert_zmin + EcalEndcapPInsert_length"/>
    <constant name="EcalEndcapPInsert_width"          value="60.0*cm"/>
    <constant name="EcalEndcapPInsert_height"         value="60.0*cm"/>
    <constant name="EcalEndcapPInsert_xposition"      value="-10.0*cm"/>
    <constant name="EcalEndcapPInsert_yposition"      value="0.0*cm"/>
    <constant name="EcalEndcapPInsert_hole_radius"    value="14.61*cm"/>
    <constant name="EcalEndcapPInsert_hole_xposition" value="-7.20*cm"/>
    <constant name="EcalEndcapPInsert_hole_yposition" value="0.0*cm"/>

    <!-- <constant name="EcalEndcapN_zmin"               value="BackwardPIDRegion_zmin + BackwardInnerEndcapRegion_length"/> -->
    <constant name="EcalEndcapN_zmin"               value="175*cm"/>   <!-- Currently fix value hardcoded -->
    <constant name="EcalEndcapN_length"             value="60*cm" />   <!-- Currently fix value hardcoded -->
    <constant name="EcalEndcapN_zmax"               value="EcalEndcapN_zmin + EcalEndcapN_length"/>

    <comment>
      rmin1: rmin round electron pipe (ignoring the hadron pipe)
      rmin2: rmin around both beam pipes
    </comment>
    <constant name="EcalEndcapN_rmin1"              value="Eta4_6_tan * EcalEndcapN_zmin"/>
    <constant name="EcalEndcapN_rmin2"              value="Eta3_9_tan * EcalEndcapN_zmin"/>
    <constant name="EcalEndcapN_rmin"               value="9.*cm"/>    <!-- Currently fix value hardcoded -->
    <constant name="EcalEndcapN_rmax"               value="63.*cm"/>   <!-- Currently fix value hardcoded -->

    <constant name="EcalBarrelRegion_thickness"     value="35.*cm"/>
    <constant name="EcalBarrel_rmin"                value="max(81.*cm, CentralTrackingRegion_rmax + BarrelPIDRegion_thickness + BarrelExtraSpace_thickness)"/> <!-- FIXME hardcoded max -->
    <constant name="EcalBarrel_inner_margin"        value="2*cm"/>
    <constant name="EcalBarrel_rmax"                value="EcalBarrel_rmin + EcalBarrelRegion_thickness"/>
    <constant name="EcalBarrelForward_zmax"         value="ForwardRICHRegion_zmin"/> <!-- FIXME currently unable to accommodate actual position -->
    <constant name="EcalBarrelBackward_zmax"        value="BackwardServiceGap_zmax"/> <!-- FIXME should be -389 cm -->
    <constant name="EcalBarrel_length"              value="EcalBarrelForward_zmax + EcalBarrelBackward_zmax"/>
    <constant name="EcalBarrel_offset"              value="(EcalBarrelForward_zmax - EcalBarrelBackward_zmax)/2.0"/>
    <constant name="EcalBarrelReadout_length"       value="20*cm"/>

    <documentation level="3">
      ## Special DIRC parameters (depend on the ECAL setup)
    </documentation>
    <constant name="DIRCReadout_length"         value="30*cm"/>
    <constant name="DIRCForward_length"         value="0*cm"/>
    <constant name="DIRCForward_zmax"           value="CentralTrackingRegionP_zmax + 5*cm"/>
    <constant name="DIRCBackward_zmax"          value="287*cm"/>
    <constant name="DIRC_thickness"             value="3*cm"/>
    <constant name="DIRC_length"                value="DIRCForward_zmax + DIRCBackward_zmax"/>
    <constant name="DIRC_offset"                value="(DIRCForward_zmax - DIRCBackward_zmax)/2"/>
    <comment>
      The DIRC_rmin/rmax values are defined at the center of each stave, such that
      the DIRC_rmax can also be used as the OuterBarrelMPGD_rmin value.
    </comment>
    <constant name="DIRC_rmin"                  value="CentralTrackingRegion_rmax"/>
    <constant name="DIRC_rmax"                  value="DIRC_rmin + DIRC_thickness"/>

    <documentation>
      ## Hadronic Calorimeter Parameters
    </documentation>

    <constant name="HcalBarrelStavesN"          value="12"/>

    <constant name="LFHCAL_zmin"          value="EcalEndcapP_zmin + EcalEndcapP_length"/>
    <comment> LFHCAL is 140 cm total, but current implementation leaves the final 10 cm empty </comment>
    <constant name="LFHCAL_length"        value="140.0*cm"/>
    <constant name="LFHCAL_zmax"          value="LFHCAL_zmin + LFHCAL_length"/>

    <constant name="HcalEndcapPInsert_zmin"     value="EcalEndcapP_zmin + EcalEndcapP_length"/>
    <constant name="HcalEndcapPInsert_length"   value="134.75*cm"/>
    <constant name="HcalEndcapPInsert_zmax"     value="HcalEndcapPInsert_zmin + HcalEndcapPInsert_length"/>
    <constant name="HcalEndcapPInsert_width"    value="59.6*cm"/>
    <constant name="HcalEndcapPInsert_height"    value="59.7485*cm"/>
    <constant name="HcalEndcapPInsert_xposition" value="EcalEndcapPInsert_xposition"/>
    <constant name="HcalEndcapPInsert_yposition" value="EcalEndcapPInsert_yposition"/>

    <constant name="HcalEndcapN_CaloSides"      value="60"/>
    <constant name="HcalEndcapN_zmin"     value="BackwardServiceGap_zmax"/>
    <constant name="HcalEndcapN_length"   value="45.0*cm"/>
    <constant name="HcalEndcapN_zmax"     value="HcalEndcapN_zmin + HcalEndcapN_length"/>
    <comment> HcalEndcapN needs to clear the straight beampipe with 1 * crossing angle + its radius of 22.25 mm </comment>
<<<<<<< HEAD
    <constant name="HcalEndcapN_rmin"     value="max((HcalEndcapN_zmin + HcalEndcapN_length) * tan(abs(CrossingAngle)) + 22.25 * mm, 14 * cm)"/>
=======
    <constant name="HcalEndcapN_rmin"     value="max((HcalEndcapN_zmin + HcalEndcapN_length) * tan(abs(CrossingAngle)) + 22.25 * mm, 12.4 * cm)"/>
>>>>>>> 623851dc

    <constant name="HcalBarrel_thickness" value="93.0*cm"/> <!-- ref: as-built CAD, plus a little room for the longer half-plates -->
    <constant name="HcalBarrel_rmin"      value="Solenoid_rmax"/>
    <constant name="HcalBarrel_rmax"      value="HcalBarrel_rmin + HcalBarrel_thickness"/>
    <constant name="HcalBarrelForward_zmax"  value="ForwardServiceGap_zmin"/>
    <constant name="HcalBarrelBackward_zmax" value="BackwardServiceGap_zmin"/>
    <constant name="HcalBarrel_length"    value="HcalBarrelForward_zmax + HcalBarrelBackward_zmax"/>
    <constant name="HcalBarrel_offset"    value="(HcalBarrelForward_zmax - HcalBarrelBackward_zmax)/2"/>

    <constant name="HcalEndcapN_rmax"     value="HcalBarrel_rmax"/>
    <constant name="LFHCAL_rmax"          value="HcalBarrel_rmax"/>
    <comment>
      These are used by ddsim, the region where we store all secondaries

      For now they are forced to be symmetric, and we cover up to the start of the backward ECAL.
      (this means in the forward region we stop in the middle of the RICH).
    </comment>

    <constant name="tracker_region_rmax"   value="EcalBarrel_rmin"/>
    <constant name="tracker_region_zmax"   value="+EcalEndcapP_zmin"/>
    <constant name="tracker_region_zmin"   value="-EcalEndcapN_zmin"/>

  </define><|MERGE_RESOLUTION|>--- conflicted
+++ resolved
@@ -593,11 +593,8 @@
     <constant name="HcalEndcapN_length"   value="45.0*cm"/>
     <constant name="HcalEndcapN_zmax"     value="HcalEndcapN_zmin + HcalEndcapN_length"/>
     <comment> HcalEndcapN needs to clear the straight beampipe with 1 * crossing angle + its radius of 22.25 mm </comment>
-<<<<<<< HEAD
     <constant name="HcalEndcapN_rmin"     value="max((HcalEndcapN_zmin + HcalEndcapN_length) * tan(abs(CrossingAngle)) + 22.25 * mm, 14 * cm)"/>
-=======
-    <constant name="HcalEndcapN_rmin"     value="max((HcalEndcapN_zmin + HcalEndcapN_length) * tan(abs(CrossingAngle)) + 22.25 * mm, 12.4 * cm)"/>
->>>>>>> 623851dc
+
 
     <constant name="HcalBarrel_thickness" value="93.0*cm"/> <!-- ref: as-built CAD, plus a little room for the longer half-plates -->
     <constant name="HcalBarrel_rmin"      value="Solenoid_rmax"/>
