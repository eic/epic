  <define>
    <constant name="world_side" value="30*m"/>
    <constant name="world_x" value="world_side"/>
    <constant name="world_y" value="world_side"/>
    <constant name="world_z" value="100*m"/>

    <constant name="Pi" value="3.14159265359"/>
    <constant name="mil" value="0.0254*mm"/>
    <constant name="inch" value="2.54*cm"/>

    <documentation>
      ## Detector IDs

      ### Note about ACTS tracking geometry construction

The tracking surfaces need to be structured in a barrel + endcapP + endcapN where
endcapP/endcapN are the endcaps at positive/negative z values.
See https://acts.readthedocs.io/en/latest/plugins/dd4hep.html for more details.

The tracking geometry needs to be constructed from cylinders from the inside out. For this reason
each layer needs its own subsystem assembly. This increases the number of top level system IDs.
For example the silicon tracker needs 3 IDs for each area (endcap+barrel+endcap) and a subassembly for each
layer. Therefore it needs a minimum of 20 IDs. Therefore we will allocate blocks of ~25 for each major subsystem.
Note, future improvements will likely include a more sophisticated ACTS-dd4hep plugin,
eliminating the need for so many system IDs at construction time.

This barrel/endcap structure needs IDs to be in increasing order going outward.
The space of IDs for the subassemblies starts at (Subassembly_ID*10+101).

The unused IDs below are saved for future use.
    </documentation>


    <documentation>

      ### Allocated IDs

      #### (1-9) Reserved IDs

      - Unused IDs: 1-9

      #### (10-24) Interaction region beamline

      - Beampipe ID : 10
      - Unused   IDs: 11-24

    </documentation>
    <constant name="BeamPipe_ID" value="10"/>
    <constant name="BeamPipeB0_ID" value="11"/>


    <documentation>
      #### (25-39) Silicon Vertex Tracker

       - Vertex subassemblies: 25-27
       - Vertex barrel and endcaps: 28-30
       - Unused: 28-30
    </documentation>
    <constant name="VertexSubAssembly_0_ID"   value="25"/>
    <constant name="VertexSubAssembly_1_ID"   value="26"/>
    <constant name="VertexSubAssembly_2_ID"   value="27"/>

    <constant name="VertexBarrel_0_ID"          value="31"/>
    <constant name="VertexBarrel_1_ID"          value="32"/>
    <constant name="VertexBarrel_2_ID"          value="33"/>
    <constant name="VertexEndcapN_0_ID"         value="34"/>
    <constant name="VertexEndcapN_1_ID"         value="35"/>
    <constant name="VertexEndcapN_2_ID"         value="36"/>
    <constant name="VertexEndcapP_0_ID"         value="37"/>
    <constant name="VertexEndcapP_1_ID"         value="38"/>
    <constant name="VertexEndcapP_2_ID"         value="39"/>

    <documentation>
       - Unused IDs: 31-39
    </documentation>

    <documentation>
      #### (40-84) Tracker System

      - Tracker subassemblies: 40-45
      - Composite tracker systems: 46-57
      - Tracker detectors: 56-84
      Unused IDs: (77-79)

    </documentation>

    <comment>
      SubAssembly IDs should increment from inner to outer
      (it's not the definition order but rather the ID order that's used
      for construction order in the ACTS geometry conversion)
    </comment>
    <constant name="TrackerSubAssembly_0_ID"      value="40"/>
    <constant name="TrackerSubAssembly_1_ID"      value="41"/>
    <constant name="TrackerSubAssembly_2_ID"      value="42"/>
    <constant name="TrackerSubAssembly_3_ID"      value="43"/>
    <constant name="TrackerSubAssembly_4_ID"      value="44"/>
    <constant name="TrackerSubAssembly_5_ID"      value="45"/>
    <constant name="TrackerSubAssembly_6_ID"      value="46"/>

    <constant name="TrackerCompositeBarrel_0_ID"  value="47"/>
    <constant name="TrackerCompositeBarrel_1_ID"  value="48"/>
    <constant name="TrackerCompositeBarrel_2_ID"  value="49"/>
    <constant name="TrackerCompositeBarrel_3_ID"  value="50"/>
    <constant name="TrackerCompositeEndcapN_0_ID" value="51"/>
    <constant name="TrackerCompositeEndcapN_1_ID" value="52"/>
    <constant name="TrackerCompositeEndcapN_2_ID" value="53"/>
    <constant name="TrackerCompositeEndcapN_3_ID" value="54"/>
    <constant name="TrackerCompositeEndcapP_0_ID" value="55"/>
    <constant name="TrackerCompositeEndcapP_1_ID" value="56"/>
    <constant name="TrackerCompositeEndcapP_2_ID" value="57"/>
    <constant name="TrackerCompositeEndcapP_3_ID" value="58"/>

    <constant name="TrackerBarrel_0_ID"           value="59"/>
    <constant name="TrackerBarrel_1_ID"           value="60"/>
    <constant name="TrackerBarrel_2_ID"           value="61"/>
    <constant name="TrackerBarrel_3_ID"           value="62"/>
    <constant name="TrackerBarrel_4_ID"           value="63"/>
    <constant name="TrackerBarrel_5_ID"           value="64"/>
    <constant name="TrackerBarrel_6_ID"           value="65"/>
    <constant name="TrackerBarrel_7_ID"           value="66"/>
    <constant name="TrackerBarrel_8_ID"           value="67"/>
    <constant name="TrackerEndcapN_0_ID"          value="68"/>
    <constant name="TrackerEndcapN_1_ID"          value="69"/>
    <constant name="TrackerEndcapN_2_ID"          value="70"/>
    <constant name="TrackerEndcapN_3_ID"          value="71"/>
    <constant name="TrackerEndcapN_4_ID"          value="72"/>
    <constant name="TrackerEndcapN_5_ID"          value="73"/>
    <constant name="TrackerEndcapN_6_ID"          value="74"/>
    <constant name="TrackerEndcapN_7_ID"          value="75"/>
    <constant name="TrackerEndcapN_8_ID"          value="76"/>
    <constant name="TrackerEndcapP_0_ID"          value="77"/>
    <constant name="TrackerEndcapP_1_ID"          value="78"/>
    <constant name="TrackerEndcapP_2_ID"          value="79"/>
    <constant name="TrackerEndcapP_3_ID"          value="80"/>
    <constant name="TrackerEndcapP_4_ID"          value="81"/>
    <constant name="TrackerEndcapP_5_ID"          value="82"/>
    <constant name="TrackerEndcapP_6_ID"          value="83"/>
    <constant name="TrackerEndcapP_7_ID"          value="84"/>
    <constant name="TrackerEndcapP_8_ID"          value="85"/>
    <constant name="MPGDDIRC_0_ID"                value="86"/>

    <documentation>
    #### (87-99) Reserved IDs

    - Unused IDs: 87-89
    TBD
    </documentation>
    <documentation>
    #### (90-99) Barrel PID IDs

    - DIRC subsystem       ID: 90
    - Barrel TRD subsystem ID: 91
    - Barrel TOF subsystem ID: 92
    - Unused IDs: 93-99
    </documentation>
    <constant name="BarrelDIRC_ID" value="90"/>
    <constant name="BarrelTRD_ID"  value="91"/>
    <constant name="BarrelTOF_ID"  value="92"/>
    <constant name="TOFSubAssembly_ID" value="93"/>

    <documentation>
      #### (100-109) Electromagnetic Calorimeter

      ECal     subsystem  ID:  100
      Barrel   subassembly ID: 101
      EndcapP  subassembly ID: 102
      EndcapN  subassembly ID: 103
      Crystal  subassembly ID: 104
      Barrel2  subassembly ID: 105

      Unused IDs: 107-109

    </documentation>
    <constant name="ECalSubAssembly_ID"   value="100"/>
    <constant name="ECalBarrel_ID"        value="101"/>
    <constant name="ECalEndcapP_ID"       value="102"/>
    <constant name="ECalEndcapN_ID"       value="103"/>
    <constant name="CrystalEndcap_ID"     value="104"/>
    <constant name="ECalBarrel2_ID"       value="105"/>
    <constant name="ECalEndcapPInsert_ID" value="106"/>

    <documentation>
      #### (110-119) Hadronic Calorimeter

      - HCal     subsystem  ID:  110
      - Barrel   subassembly ID: 111
      - EndcapP  subassembly ID: 112
      - EndcapN  subassembly ID: 113

      - Unused IDs: 116-119
    </documentation>
    <constant name="HCalSubAssembly_ID" value="110"/>
    <constant name="HCalBarrel_ID"      value="111"/>
    <constant name="HCalEndcapP_ID"     value="112"/>
    <constant name="HCalEndcapN_ID"     value="113"/>
    <constant name="PassiveSteelRingEndcapP_ID" value="114"/>
    <constant name="HCalEndcapPInsert_ID" value="115"/>
    <documentation>
      #### (120-129) (near) Forward reserved

      - Forward RICH    ID: 120
      - Forward TRD     ID: 121
      - Forward TOF     ID: 122
      - Unused IDs: 124-129
    </documentation>
    <constant name="ForwardRICH_ID"     value="120"/>
    <constant name="ForwardTRD_ID"      value="121"/>
    <constant name="ForwardTOF_ID"      value="122"/>

    <documentation>
      #### (130-139) Backward reserved

      - Modular RICH ID: 130
      - Backward RICH ID: 131
      - Backward TOD ID: 132
      - Unused IDs: 133-139

    </documentation>
    <constant name="MRICH_ID"           value="130"/>
    <constant name="BackwardRICH_ID"    value="131"/>
    <constant name="BackwardTOF_ID"     value="132"/>

    <documentation>
      #### (140-149) Central Magnet

      - Solenoid         ID: 140
      - Solenoid support ID: 141
      - Solenoid Yoke    ID: 142

      - Unused IDs: 143-149

    </documentation>
    <constant name="Solenoid_ID"             value="140"/>
    <constant name="SolenoidSupport_ID"      value="141"/>
    <constant name="SolenoidYoke_ID"         value="142"/>

    <documentation>
      #### (150-169) Far Forward Detectors

      - Forward Roman Pot     ID: 150
      - Forward B0 Tracker    ID: 151
      - Zero Degree Cal. Ecal ID: 160
      - Zero Degree Cal. Hcal ID: 161

      TODO: A lot of the repeated ID's below should be pushed into a single detector
    </documentation>
    <constant name="B0Tracker_Station_1_ID"   value="150"/>
    <constant name="B0Tracker_Station_2_ID"   value="151"/>
    <constant name="B0Tracker_Station_3_ID"   value="152"/>
    <constant name="B0Tracker_Station_4_ID"   value="153"/>
    <constant name="B0Preshower_Station_1_ID" value="154"/>
    <constant name="ForwardRomanPot_Station_1_ID"    value="155"/>
    <constant name="ForwardRomanPot_Station_2_ID"    value="156"/>
    <constant name="ForwardOffMTracker_station_1_ID" value="159"/>
    <constant name="ForwardOffMTracker_station_2_ID" value="160"/>
    <constant name="ForwardOffMTracker_station_3_ID" value="161"/>
    <constant name="ForwardOffMTracker_station_4_ID" value="162"/>
    <!--
    <constant name="ZDC_1stSilicon_ID"           value="163"/>
    <constant name="ZDC_Crystal_ID"              value="164"/>
    <constant name="ZDC_WSi_ID"                  value="165"/>
    <constant name="ZDC_PbSi_ID"                 value="166"/>
    <constant name="ZDC_PbSci_ID"                value="167"/>
    -->
    <constant name="ZDCEcal_ID"              value="163"/>
    <constant name="ZDCHcal_ID"              value="164"/>
    <constant name="VacuumMagnetElement_1_ID"        value="168"/>
    <constant name="B0ECal_ID" value="169"/>

    <documentation>
      #### (170-189) Far Forward Beamline Magnets
    </documentation>
    <constant name="B0PF_ID"  value="170"/>
    <constant name="B0APF_ID" value="171"/>
    <constant name="Q1APF_ID" value="172"/>
    <constant name="Q1BPF_ID" value="173"/>
    <constant name="Q2PF_ID"  value="174"/>
    <constant name="B1PF_ID"  value="175"/>
    <constant name="B1APF_ID" value="176"/>
    <constant name="B2PF_ID"  value="177"/>
    <constant name="Q0EF_ID"  value="180"/>
    <constant name="Q1EF_ID"  value="181"/>

    <documentation>
      #### (190-199) Far Backward Beamline Detectors

      - Low-Q2 Tagger 1 Tracker      ID: 195
      - Low-Q2 Tagger 1 Calorimeter  ID: 196
      - Low-Q2 Tagger 2 Tracker      ID: 198
      - Low-Q2 Tagger 2 Calorimeter  ID: 199

      TODO: A lot of the repeated ID's below should be pushed into a single detector
    </documentation>
    <constant name="LumiCollimator_ID"       value="190"/>
    <constant name="LumiDipole_ID"           value="191"/>
    <constant name="TaggerTracker_1_ID"      value="195"/>
    <constant name="TaggerCalorimeter_1_ID"  value="196"/>
    <constant name="TaggerTracker_2_ID"      value="198"/>
    <constant name="TaggerCalorimeter_2_ID"  value="199"/>

    <documentation>
      #### (200-219) Far Backward Beamline Magnets
    </documentation>
    <constant name="Pipe_to_Q1eR_ID"        value="200"/>
    <constant name="Magnet_Q1eR_ID"         value="201"/>
    <constant name="Pipe_in_Q1eR_ID"        value="202"/>
    <constant name="Pipe_Q1eR_to_Q2eR_ID"   value="203"/>
    <constant name="Magnet_Q2eR_ID"         value="204"/>
    <constant name="Pipe_in_Q2eR_ID"        value="205"/>
    <constant name="Pipe_Q2eR_to_B2AeR_ID"  value="206"/>
    <constant name="Magnet_B2AeR_ID"        value="207"/>
    <constant name="Pipe_in_B2AeR_ID"       value="208"/>
    <constant name="Pipe_B2AeR_to_B2BeR_ID" value="209"/>
    <constant name="Magnet_B2BeR_ID"        value="210"/>
    <constant name="Pipe_in_B2BeR_ID"       value="211"/>
    <constant name="Magnet_Q3eR_ID"         value="212"/>
    <constant name="Vacuum_in_Q3eR_ID"      value="213"/>

    <documentation>
## Detector Definition Parameters

## Constant naming convention

SubSystemNameFurtherDescriptor_quantity

Examples:
 - TrackerBarrelInside_length
 - EcalEndcapP_rmin
 - MRichFresnelLens_thickness

### Naming Barrel and Endcaps

 - **Barrel**
 - **EndcapP**
   - Postive Endcap (+z direction)
   - This is the ion beam side
 - **EndcapN**
   - Negative Endcap (-z direction)
   - This is the electron beam side

## Parameter nomenclature

 - "rmin", "rmax", "thickness" all refer to the radial direction.
 - "zmin", "zmax", "length", "offset" all refer to the z direction.
 - Positive and Negative are  "EndcapP" and "EndcapN", respectively.
 - All values are positive (except offsets, which are positive in the hadron direction, i.e. towards EndCapP).
     When refering to a negative endcap z position, the values are
     also positive then negated when required. (Many endcap constructions are mirrored,
     hence a postive value.)
 - We will try to keep the subsystem component name first and the parameter after an "_" (eg, EcalBarrel_length").

    </documentation>

    <documentation>
      ## Rapidity constants
    </documentation>
    <constant name="Eta1_1_tan"       value="tan(2*atan(exp(-1.1)))" />
    <constant name="Eta1_4_tan"       value="tan(2*atan(exp(-1.4)))" />
    <constant name="Eta3_5_tan"       value="tan(2*atan(exp(-3.5)))" />
    <constant name="Eta3_6_tan"       value="tan(2*atan(exp(-3.6)))" />
    <constant name="Eta3_7_tan"       value="tan(2*atan(exp(-3.7)))" />
    <constant name="Eta3_8_tan"       value="tan(2*atan(exp(-3.8)))" />
    <constant name="Eta3_9_tan"       value="tan(2*atan(exp(-3.9)))" />
    <constant name="Eta4_0_tan"       value="tan(2*atan(exp(-4.0)))" />
    <constant name="Eta4_1_tan"       value="tan(2*atan(exp(-4.1)))" />
    <constant name="Eta4_2_tan"       value="tan(2*atan(exp(-4.2)))" />
    <constant name="Eta4_3_tan"       value="tan(2*atan(exp(-4.3)))" />
    <constant name="Eta4_4_tan"       value="tan(2*atan(exp(-4.4)))" />
    <constant name="Eta4_5_tan"       value="tan(2*atan(exp(-4.5)))" />
    <constant name="Eta4_6_tan"       value="tan(2*atan(exp(-4.6)))" />
    <constant name="Eta4_7_tan"       value="tan(2*atan(exp(-4.7)))" />
    <constant name="Eta4_8_tan"       value="tan(2*atan(exp(-4.8)))" />

    <comment>Solenoid option</comment>

    <documentation>
      ## Solenoid Magnet Parameters

      When changing here, also change the include file in athena.xml.
    </documentation>

    <comment>Solenoid option (BaBar magnet)</comment>
    <constant name="Solenoid_length"           value="3840.0*mm"/>
    <constant name="Solenoid_rmin"             value="1420.0*mm"/>
    <constant name="Solenoid_thickness"        value="350*mm"/>
    <constant name="Solenoid_offset"           value="-100*mm"/>

    <comment>Solenoid option (ATHENA design)</comment>
    <comment>
    <constant name="Solenoid_length"           value="3840.0*mm"/>
    <constant name="Solenoid_rmin"             value="1600.0*mm"/>
    <constant name="Solenoid_thickness"        value="455*mm"/>
    <constant name="Solenoid_offset"           value="-240*mm"/>
    </comment>

    <comment>Helmholtz option</comment>
    <comment>
    <constant name="Solenoid_length"           value="3840.0*mm"/>
    <constant name="Solenoid_rmin"             value="1655.0*mm"/> <comment> Larger inner bore radius </comment>
    <constant name="Solenoid_thickness"        value="640*mm"/>
    <constant name="Solenoid_offset"           value="10*mm"/>
    </comment>

    <constant name="Solenoid_rmax"             value="Solenoid_rmin + Solenoid_thickness"/>
    <constant name="SolenoidForward_zmax"      value="Solenoid_length/2. + Solenoid_offset"/>
    <constant name="SolenoidBackward_zmax"     value="Solenoid_length/2. - Solenoid_offset"/>
    <constant name="SolenoidBarrel_rmin"       value="Solenoid_rmin"/>
    <constant name="SolenoidBarrel_length"     value="Solenoid_length"/>

    <documentation>
      ## Tracking Detector Parameters
    </documentation>

    <documentation>
      ### Vertex Tracking Region
    </documentation>
    <constant name="VertexTrackingRegion_rmin"    value="Beampipe_rmax + 1.0*mm" />
    <constant name="VertexTrackingRegion_rmax"    value="100.0*mm" />
    <constant name="VertexTrackingRegionP_zmax"   value="240.0*mm" />
    <constant name="VertexTrackingRegionN_zmax"   value="240.0*mm" />
    <constant name="VertexTrackingRegion_length"  value="VertexTrackingRegionP_zmax + VertexTrackingRegionN_zmax" />

    <documentation>
      ### Central Tracking Region
      TrackerBarrel_rmax: also the rmin for the barrel PID system (DIRC)
      Note: The barrel rmax and endcap lengths are the maximum extent allowed for
      the barrel and endcap layers, not the position of the final layer.


    </documentation>

    <constant name="CentralTrackingRegion_rmax"   value="700.0*mm" />
<<<<<<< HEAD
    <constant name="CentralTrackingRegionP_zmax"  value="1730.0*mm" />
=======
    <constant name="CentralTrackingRegionP_zmax"  value="1800.0*mm" />
>>>>>>> 56a130f5
    <constant name="CentralTrackingRegionN_zmax"  value="1186.0*mm" />
    <constant name="CentralTrackingRegion_length" value="CentralTrackingRegionP_zmax + CentralTrackingRegionN_zmax" />
    <comment>
      tan(theta) to determine rmin in the outer tracking region (due to tapered beampipe)
    </comment>
    <constant name="CentralTrackingBarrel_tan"    value="Eta1_1_tan" />
    <constant name="CentralTrackingRegionP_tan"   value="Eta3_7_tan * 1.00" />
    <constant name="CentralTrackingRegionN_tan"   value="Eta4_0_tan * 0.99" />

    <documentation level="0">
### PID Detector Region Parameters
    </documentation>

    <comment> Global PID regions with suballocations for TOF and RICH detectors </comment>
    <constant name="ForwardPIDRegion_zmin"        value="CentralTrackingRegionP_zmax" />
    <constant name="ForwardPIDRegion_length"      value="135.0*cm" />
    <constant name="ForwardPIDRegion_rmax"        value="185.0*cm" />

    <comment> Forward TOF region currenlty empty for future upgrades </comment>
    <constant name="ForwardTOFRegion_zmin"        value="ForwardPIDRegion_zmin" />
    <constant name="ForwardTOFRegion_length"      value="15.0*cm" />
    <constant name="ForwardTOFRegion_tan"         value="CentralTrackingRegionP_tan" />
    <constant name="ForwardTOFRegion_minR"            value="8*cm" />
    <constant name="ForwardTOFRegion_maxR"            value="67*cm" />
    <constant name="ForwardTOF_xOffset"         value="-2.75*cm" />
    <constant name="ForwardTOF_det_height"      value="2.0*cm" />

    <comment> Forward RICH region </comment>
    <constant name="ForwardRICHRegion_zmin"       value="ForwardTOFRegion_zmin + ForwardTOFRegion_length" />
    <constant name="ForwardRICHRegion_length"     value="ForwardPIDRegion_length - ForwardTOFRegion_length" />
    <comment> tangent of the opening angle at the front and back of the RICH </comment>
    <constant name="ForwardRICHRegion_tan1"        value="CentralTrackingRegionP_tan * 0.88" />
    <constant name="ForwardRICHRegion_tan2"        value="Eta3_6_tan * 0.89" />

    <constant name="BackwardPIDRegion_length"     value="54.1*cm" />
    <constant name="BackwardPIDRegion_zmin"       value="CentralTrackingRegionN_zmax" />
    <constant name="BackwardPIDRegion_zmax"       value="BackwardPIDRegion_zmin+BackwardPIDRegion_length" />
    <constant name="BackwardPIDRegion_rmax"       value="63.0*cm" /> <!-- FIXME hardcoded, was CentralTrackingRegion_rmax -->
    <constant name="BackwardPIDRegion_tan"        value="CentralTrackingRegionN_tan * 0.92" />

    <comment> Backward RICH region </comment>
    <constant name="BackwardRICHRegion_zmax"       value="BackwardPIDRegion_zmax" />
    <constant name="BackwardRICHRegion_length"     value="BackwardPIDRegion_length" />

    <comment> Backward TOF region, currently empty for upgrades </comment>
    <constant name="BackwardTOFRegion_zmin"        value="BackwardRICHRegion_zmax" />
    <constant name="BackwardTOFRegion_length"      value="BackwardPIDRegion_length - BackwardRICHRegion_length" />

    <comment> Note: PID has space for DIRC, ExtraSpace sits past the PID</comment>
    <constant name="BarrelPIDRegion_thickness"    value="7.0 * cm" />
    <constant name="BarrelExtraSpace_thickness"   value="1.5 * cm" />

    <documentation>
    ## Forward/backward tracking region behind the PID detectors
    </documentation>

    <constant name="BackwardTrackingRegion_tan"     value="CentralTrackingRegionN_tan" />
    <constant name="BackwardTrackingRegion_zmin"    value="BackwardPIDRegion_zmin + BackwardPIDRegion_length" />
    <constant name="ForwardTrackingRegion_tan"      value="ForwardRICHRegion_tan2" />
    <constant name="ForwardTrackingRegion_zmin"     value="ForwardPIDRegion_zmin + ForwardPIDRegion_length" />
    <constant name="ForwardTrackingRegion_length"   value="10.0*cm" />
    <constant name="BackwardTrackingRegion_length"  value="15.0*cm" />

    <comment> Total length of the endcap detectors in front of the calorimeter</comment>
    <constant name="BackwardInnerEndcapRegion_length"    value="BackwardPIDRegion_length + BackwardTrackingRegion_length"/>
    <constant name="ForwardInnerEndcapRegion_length"     value="ForwardPIDRegion_length + ForwardTrackingRegion_length"/>

    <documentation>
## Service gaps

Service gaps in FW direction (before endcapP ECAL) and BW direction (before endcapN HCAL)
    </documentation>
    <constant name="ForwardServiceGap_length"     value="8.0*cm"/>
    <constant name="ForwardServiceGap_zmin"       value="ForwardPIDRegion_zmin + ForwardInnerEndcapRegion_length"/>
    <constant name="ForwardServiceGap_zmax"       value="ForwardServiceGap_zmin + ForwardServiceGap_length"/>

    <comment> Radial service gap between dRICH and HcalBarrel </comment>
    <constant name="ForwardServiceGap_thickness"  value="10.0*cm"/>
    <constant name="ForwardServiceGap_rmin"       value="ForwardPIDRegion_rmax"/>
    <constant name="ForwardServiceGap_rmax"       value="ForwardServiceGap_rmin + ForwardServiceGap_thickness"/>

    <constant name="BackwardServiceGap_length"    value="10.0 * cm"/>
    <constant name="BackwardServiceGap_zmin"      value="320.0 * cm"/> <!-- FIXME hardcoded -->
    <constant name="BackwardServiceGap_zmax"      value="BackwardServiceGap_zmin + BackwardServiceGap_length"/>


  <documentation level="3">
## Calorimeter Parameters
  </documentation>
    <constant name="EcalBarrelStavesN"              value="24"/>

    <constant name="EcalEndcapP_zmin"               value="ForwardServiceGap_zmax" />
    <constant name="EcalEndcapP_length"             value="30*cm" />
    <constant name="EcalEndcapP_zmax"               value="EcalEndcapP_zmin + EcalEndcapP_length"/>
    <constant name="EcalEndcapP_rmin"               value="200.0*mm" />
    <comment> extra 50cm rmax that "protrudes" into the HCAL</comment>
    <constant name="EcalEndcapP_rmax"               value="floor(Eta1_1_tan * EcalEndcapP_zmin)"/>
    <constant name="EcalEndcapP_numLayers"          value="1"/>

    <constant name="EcalEndcapPInsert_zmin"           value="EcalEndcapP_zmin"/>
    <constant name="EcalEndcapPInsert_length"         value="EcalEndcapP_length"/>
    <constant name="EcalEndcapPInsert_zmax"           value="EcalEndcapPInsert_zmin + EcalEndcapPInsert_length"/>
    <constant name="EcalEndcapPInsert_width"          value="60.0*cm"/>
    <constant name="EcalEndcapPInsert_height"         value="60.0*cm"/>
    <constant name="EcalEndcapPInsert_xposition"      value="-10.0*cm"/>
    <constant name="EcalEndcapPInsert_yposition"      value="0.0*cm"/>
    <constant name="EcalEndcapPInsert_hole_radius"    value="14.67*cm"/>
    <constant name="EcalEndcapPInsert_hole_xposition" value="-7.29*cm"/>
    <constant name="EcalEndcapPInsert_hole_yposition" value="0.0*cm"/>

    <!-- <constant name="EcalEndcapN_zmin"               value="BackwardPIDRegion_zmin + BackwardInnerEndcapRegion_length"/> -->
    <constant name="EcalEndcapN_zmin"               value="174*cm"/>   <!-- Currently fix value hardcoded -->
    <constant name="EcalEndcapN_length"             value="60*cm" />   <!-- Currently fix value hardcoded -->
    <constant name="EcalEndcapN_zmax"               value="EcalEndcapN_zmin + EcalEndcapN_length"/>

    <comment>
      rmin1: rmin round electron pipe (ignoring the hadron pipe)
      rmin2: rmin around both beam pipes
    </comment>
    <constant name="EcalEndcapN_rmin1"              value="Eta4_6_tan * EcalEndcapN_zmin"/>
    <constant name="EcalEndcapN_rmin2"              value="Eta3_9_tan * EcalEndcapN_zmin"/>
    <constant name="EcalEndcapN_rmin"               value="9.*cm"/>    <!-- Currently fix value hardcoded -->
    <constant name="EcalEndcapN_rmax"               value="63.*cm"/>   <!-- Currently fix value hardcoded -->

    <constant name="EcalBarrelRegion_thickness"     value="54.0*cm"/>
    <constant name="EcalBarrel_rmin"                value="CentralTrackingRegion_rmax + BarrelPIDRegion_thickness + BarrelExtraSpace_thickness"/>
    <constant name="EcalBarrel_inner_margin"        value="2*cm"/>
    <constant name="EcalBarrel_rmax"                value="EcalBarrel_rmin + EcalBarrelRegion_thickness"/>
    <constant name="EcalBarrelForward_zmax"         value="ForwardRICHRegion_zmin"/> <!-- FIXME currently unable to accommodate actual position -->
    <constant name="EcalBarrelBackward_zmax"        value="BackwardServiceGap_zmax"/> <!-- FIXME should be -389 cm -->
    <constant name="EcalBarrel_length"              value="EcalBarrelForward_zmax + EcalBarrelBackward_zmax"/>
    <constant name="EcalBarrel_offset"              value="(EcalBarrelForward_zmax - EcalBarrelBackward_zmax)/2.0"/>
    <constant name="EcalBarrelReadout_length"       value="20*cm"/>

    <documentation level="3">
      ## Special DIRC parameters (depend on the ECAL setup)
    </documentation>
    <constant name="DIRCReadout_length"         value="30*cm"/>
    <constant name="DIRCForward_length"         value="0*cm"/>
    <constant name="DIRCForward_zmax"           value="CentralTrackingRegionP_zmax + 5*cm"/>
    <constant name="DIRCBackward_zmax"          value="287*cm"/>
    <constant name="DIRC_thickness"             value="3*cm"/>
    <constant name="DIRC_length"                value="DIRCForward_zmax + DIRCBackward_zmax"/>
    <constant name="DIRC_offset"                value="(DIRCForward_zmax - DIRCBackward_zmax)/2"/>
    <comment>
      The DIRC_rmin/rmax values are defined at the center of each stave, such that
      the DIRC_rmax can also be used as the OuterBarrelMPGD_rmin value. 
    </comment>
    <constant name="DIRC_rmin"                  value="CentralTrackingRegion_rmax"/>
    <constant name="DIRC_rmax"                  value="DIRC_rmin + DIRC_thickness"/>

    <documentation>
      ## Hadronic Calorimeter Parameters
    </documentation>

    <constant name="HcalBarrelStavesN"          value="12"/>
    <constant name="HcalEndcapP_zmin"     value="EcalEndcapP_zmin + EcalEndcapP_length"/>
    <comment> HCalEndcapP is 140 cm total, but current implementation leaves the final 10 cm empty </comment>
    <constant name="HcalEndcapP_length"   value="140.0*cm"/>
    <constant name="HcalEndcapP_zmax"     value="HcalEndcapP_zmin + HcalEndcapP_length"/>

    <constant name="HcalEndcapPInsert_zmin"     value="HcalEndcapP_zmin"/>
    <constant name="HcalEndcapPInsert_length"   value="127.97*cm"/>
    <constant name="HcalEndcapPInsert_zmax"     value="HcalEndcapPInsert_zmin + HcalEndcapPInsert_length"/>
    <constant name="HcalEndcapPInsert_width"    value="59.6*cm"/>
    <constant name="HcalEndcapPInsert_height"    value="59.7485*cm"/>
    <constant name="HcalEndcapPInsert_xposition" value="EcalEndcapPInsert_xposition"/>
    <constant name="HcalEndcapPInsert_yposition" value="EcalEndcapPInsert_yposition"/>

    <constant name="HcalEndcapN_CaloSides"	value="60"/>
    <constant name="HcalEndcapN_zmin"     value="BackwardServiceGap_zmax"/>
    <constant name="HcalEndcapN_length"   value="44.0*cm"/>
    <constant name="HcalEndcapN_zmax"     value="HcalEndcapN_zmin + HcalEndcapN_length"/>
    <comment> HcalEndcapN needs to clear the straight beampipe with 1 * crossing angle + its radius of 22.25 mm </comment>
    <constant name="HcalEndcapN_rmin"     value="max((HcalEndcapN_zmin + HcalEndcapN_length) * tan(abs(CrossingAngle)) + 22.25 * mm, 11 * cm)"/>

    <constant name="HcalBarrel_thickness" value="88.0*cm"/> <!-- ref: ECCE proposal -->
    <constant name="HcalBarrel_rmin"      value="ForwardServiceGap_rmax"/>
    <constant name="HcalBarrel_rmax"      value="HcalBarrel_rmin + HcalBarrel_thickness"/>
    <constant name="HcalBarrelForward_zmax"  value="ForwardServiceGap_zmin"/>
    <constant name="HcalBarrelBackward_zmax" value="BackwardServiceGap_zmin"/>
    <constant name="HcalBarrel_length"    value="HcalBarrelForward_zmax + HcalBarrelBackward_zmax"/>
    <constant name="HcalBarrel_offset"    value="(HcalBarrelForward_zmax - HcalBarrelBackward_zmax)/2"/>

    <constant name="HcalEndcapN_rmax"     value="HcalBarrel_rmax"/>
    <constant name="HcalEndcapP_rmax"     value="HcalBarrel_rmax"/>

    <comment>
      These are used by ddsim, the region where we store all secondaries

      For now they are forced to be symmetric, and we cover up to the start of the backward ECAL.
      (this means in the forward region we stop in the middle of the RICH).
    </comment>

    <constant name="tracker_region_rmax"   value="EcalBarrel_rmin"/>
    <constant name="tracker_region_zmax"   value="EcalEndcapN_zmin"/>

  </define><|MERGE_RESOLUTION|>--- conflicted
+++ resolved
@@ -430,11 +430,7 @@
     </documentation>
 
     <constant name="CentralTrackingRegion_rmax"   value="700.0*mm" />
-<<<<<<< HEAD
-    <constant name="CentralTrackingRegionP_zmax"  value="1730.0*mm" />
-=======
     <constant name="CentralTrackingRegionP_zmax"  value="1800.0*mm" />
->>>>>>> 56a130f5
     <constant name="CentralTrackingRegionN_zmax"  value="1186.0*mm" />
     <constant name="CentralTrackingRegion_length" value="CentralTrackingRegionP_zmax + CentralTrackingRegionN_zmax" />
     <comment>
