  <define>
    <constant name="world_side" value="30*m"/>
    <constant name="world_x" value="world_side"/>
    <constant name="world_y" value="world_side"/>
    <constant name="world_z" value="100*m"/>

    <constant name="Pi" value="3.14159265359"/>
    <constant name="mil" value="0.0254*mm"/>
    <constant name="inch" value="2.54*cm"/>

    <documentation>
      ## Detector IDs

      ### Note about ACTS tracking geometry construction

The tracking surfaces need to be structured in a barrel + endcapP + endcapN where
endcapP/endcapN are the endcaps at positive/negative z values.
See https://acts.readthedocs.io/en/latest/plugins/dd4hep.html for more details.

The tracking geometry needs to be constructed from cylinders from the inside out. For this reason
each layer needs its own subsystem assembly. This increases the number of top level system IDs.
For example the silicon tracker needs 3 IDs for each area (endcap+barrel+endcap) and a subassembly for each
layer. Therefore it needs a minimum of 20 IDs. Therefore we will allocate blocks of ~25 for each major subsystem.
Note, future improvements will likely include a more sophisticated ACTS-dd4hep plugin,
eliminating the need for so many system IDs at construction time.

This barrel/endcap structure needs IDs to be in increasing order going outward.
The space of IDs for the subassemblies starts at (Subassembly_ID*10+101).

The unused IDs below are saved for future use.
    </documentation>


    <documentation>

      ### Allocated IDs

      #### (1-9) Reserved IDs

      - Unused IDs: 1-9

      #### (10-24) Interaction region beamline

      - Beampipe ID : 10
      - Unused   IDs: 11-24

    </documentation>
    <constant name="BeamPipe_ID" value="10"/>
    <constant name="BeamPipeB0_ID" value="11"/>


    <documentation>
      #### (25-39) Silicon Vertex Tracker

       - Vertex subassemblies: 25-27
       - Vertex barrel and endcaps: 28-30
       - Unused: 28-30
    </documentation>
    <constant name="VertexSubAssembly_0_ID"   value="25"/>
    <constant name="VertexSubAssembly_1_ID"   value="26"/>
    <constant name="VertexSubAssembly_2_ID"   value="27"/>

    <constant name="VertexBarrel_0_ID"          value="31"/>
    <constant name="VertexBarrel_1_ID"          value="32"/>
    <constant name="VertexBarrel_2_ID"          value="33"/>
    <constant name="VertexEndcapN_0_ID"         value="34"/>
    <constant name="VertexEndcapN_1_ID"         value="35"/>
    <constant name="VertexEndcapN_2_ID"         value="36"/>
    <constant name="VertexEndcapP_0_ID"         value="37"/>
    <constant name="VertexEndcapP_1_ID"         value="38"/>
    <constant name="VertexEndcapP_2_ID"         value="39"/>

    <documentation>
       - Unused IDs: 31-39
    </documentation>

    <documentation>
      #### (40-84) Tracker System

      - Tracker subassemblies: 40-45
      - Composite tracker systems: 46-57
      - Tracker detectors: 56-84
      Unused IDs: (77-79)

    </documentation>

    <comment>
      SubAssembly IDs should increment from inner to outer
      (it's not the definition order but rather the ID order that's used
      for construction order in the ACTS geometry conversion)
    </comment>
    <constant name="TrackerSubAssembly_0_ID"      value="40"/>
    <constant name="TrackerSubAssembly_1_ID"      value="41"/>
    <constant name="TrackerSubAssembly_2_ID"      value="42"/>
    <constant name="TrackerSubAssembly_3_ID"      value="43"/>
    <constant name="TrackerSubAssembly_4_ID"      value="44"/>
    <constant name="TrackerSubAssembly_5_ID"      value="45"/>
    <constant name="TrackerSubAssembly_6_ID"      value="46"/>

    <constant name="TrackerCompositeBarrel_0_ID"  value="47"/>
    <constant name="TrackerCompositeBarrel_1_ID"  value="48"/>
    <constant name="TrackerCompositeBarrel_2_ID"  value="49"/>
    <constant name="TrackerCompositeBarrel_3_ID"  value="50"/>
    <constant name="TrackerCompositeEndcapN_0_ID" value="51"/>
    <constant name="TrackerCompositeEndcapN_1_ID" value="52"/>
    <constant name="TrackerCompositeEndcapN_2_ID" value="53"/>
    <constant name="TrackerCompositeEndcapN_3_ID" value="54"/>
    <constant name="TrackerCompositeEndcapP_0_ID" value="55"/>
    <constant name="TrackerCompositeEndcapP_1_ID" value="56"/>
    <constant name="TrackerCompositeEndcapP_2_ID" value="57"/>
    <constant name="TrackerCompositeEndcapP_3_ID" value="58"/>

    <constant name="TrackerBarrel_0_ID"           value="59"/>
    <constant name="TrackerBarrel_1_ID"           value="60"/>
    <constant name="TrackerBarrel_2_ID"           value="61"/>
    <constant name="TrackerBarrel_3_ID"           value="62"/>
    <constant name="TrackerBarrel_4_ID"           value="63"/>
    <constant name="TrackerBarrel_5_ID"           value="64"/>
    <constant name="TrackerBarrel_6_ID"           value="65"/>
    <constant name="TrackerBarrel_7_ID"           value="66"/>
    <constant name="TrackerBarrel_8_ID"           value="67"/>
    <constant name="TrackerEndcapN_0_ID"          value="68"/>
    <constant name="TrackerEndcapN_1_ID"          value="69"/>
    <constant name="TrackerEndcapN_2_ID"          value="70"/>
    <constant name="TrackerEndcapN_3_ID"          value="71"/>
    <constant name="TrackerEndcapN_4_ID"          value="72"/>
    <constant name="TrackerEndcapN_5_ID"          value="73"/>
    <constant name="TrackerEndcapN_6_ID"          value="74"/>
    <constant name="TrackerEndcapN_7_ID"          value="75"/>
    <constant name="TrackerEndcapN_8_ID"          value="76"/>
    <constant name="TrackerEndcapP_0_ID"          value="77"/>
    <constant name="TrackerEndcapP_1_ID"          value="78"/>
    <constant name="TrackerEndcapP_2_ID"          value="79"/>
    <constant name="TrackerEndcapP_3_ID"          value="80"/>
    <constant name="TrackerEndcapP_4_ID"          value="81"/>
    <constant name="TrackerEndcapP_5_ID"          value="82"/>
    <constant name="TrackerEndcapP_6_ID"          value="83"/>
    <constant name="TrackerEndcapP_7_ID"          value="84"/>
    <constant name="TrackerEndcapP_8_ID"          value="85"/>
    <constant name="MPGDDIRC_0_ID"                value="86"/>

    <documentation>
    #### (87-99) Reserved IDs

    - Unused IDs: 87-89
    TBD
    </documentation>
    <documentation>
    #### (90-99) Barrel PID IDs

    - DIRC subsystem       ID: 90
    - Barrel TRD subsystem ID: 91
    - Barrel TOF subsystem ID: 92
    - Unused IDs: 93-99
    </documentation>
    <constant name="BarrelDIRC_ID" value="90"/>
    <constant name="BarrelTRD_ID"  value="91"/>
    <constant name="BarrelTOF_ID"  value="92"/>
    <constant name="TOFSubAssembly_ID" value="93"/>

    <documentation>
      #### (100-109) Electromagnetic Calorimeter

      ECal     subsystem  ID:  100
      Barrel   subassembly ID: 101
      EndcapP  subassembly ID: 102
      EndcapN  subassembly ID: 103
      Crystal  subassembly ID: 104
      Barrel2  subassembly ID: 105

      Unused IDs: 107-109

    </documentation>
    <constant name="ECalSubAssembly_ID"   value="100"/>
    <constant name="ECalBarrel_ID"        value="101"/>
    <constant name="ECalEndcapP_ID"       value="102"/>
    <constant name="ECalEndcapN_ID"       value="103"/>
    <constant name="CrystalEndcap_ID"     value="104"/>
    <constant name="ECalBarrel2_ID"       value="105"/>
    <constant name="ECalEndcapPInsert_ID" value="106"/>

    <documentation>
      #### (110-119) Hadronic Calorimeter

      - HCal     subsystem  ID:  110
      - Barrel   subassembly ID: 111
      - EndcapP  subassembly ID: 112
      - EndcapN  subassembly ID: 113

      - Unused IDs: 117-119
    </documentation>
    <constant name="HCalSubAssembly_ID" value="110"/>
    <constant name="HCalBarrel_ID"      value="111"/>
    <constant name="HCalEndcapP_ID"     value="112"/>
    <constant name="HCalEndcapN_ID"     value="113"/>
    <constant name="PassiveSteelRingEndcapP_ID" value="114"/>
    <constant name="HCalEndcapPInsert_ID" value="115"/>
    <documentation>
      #### (120-129) (near) Forward reserved

      - Forward RICH    ID: 120
      - Forward TRD     ID: 121
      - Forward TOF     ID: 122
      - Unused IDs: 124-129
    </documentation>
    <constant name="ForwardRICH_ID"     value="120"/>
    <constant name="ForwardTRD_ID"      value="121"/>
    <constant name="ForwardTOF_ID"      value="122"/>

    <documentation>
      #### (130-139) Backward reserved

      - Modular RICH ID: 130
      - Backward RICH ID: 131
      - Backward TOD ID: 132
      - Unused IDs: 133-139

    </documentation>
    <constant name="MRICH_ID"           value="130"/>
    <constant name="BackwardRICH_ID"    value="131"/>
    <constant name="BackwardTOF_ID"     value="132"/>

    <documentation>
      #### (140-149) Central Magnet

      - Solenoid         ID: 140
      - Solenoid support ID: 141
      - Solenoid Yoke    ID: 142

      - Unused IDs: 143-149

    </documentation>
    <constant name="Solenoid_ID"             value="140"/>
    <constant name="SolenoidSupport_ID"      value="141"/>
    <constant name="SolenoidYoke_ID"         value="142"/>

    <documentation>
      #### (150-169) Far Forward Detectors

      - Forward Roman Pot     ID: 150
      - Forward B0 Tracker    ID: 151
      - Zero Degree Cal. Ecal ID: 160
      - Zero Degree Cal. Hcal ID: 161

      TODO: A lot of the repeated ID's below should be pushed into a single detector
    </documentation>
    <constant name="B0Tracker_Station_1_ID"   value="150"/>
    <constant name="B0Tracker_Station_2_ID"   value="151"/>
    <constant name="B0Tracker_Station_3_ID"   value="152"/>
    <constant name="B0Tracker_Station_4_ID"   value="153"/>
    <constant name="B0Preshower_Station_1_ID" value="154"/>
    <constant name="ForwardRomanPot_Station_1_ID"    value="155"/>
    <constant name="ForwardRomanPot_Station_2_ID"    value="156"/>
    <constant name="ForwardOffMTracker_station_1_ID" value="159"/>
    <constant name="ForwardOffMTracker_station_2_ID" value="160"/>
    <constant name="ForwardOffMTracker_station_3_ID" value="161"/>
    <constant name="ForwardOffMTracker_station_4_ID" value="162"/>
    <!--
    <constant name="ZDC_1stSilicon_ID"           value="163"/>
    <constant name="ZDC_Crystal_ID"              value="164"/>
    <constant name="ZDC_WSi_ID"                  value="165"/>
    <constant name="ZDC_PbSi_ID"                 value="166"/>
    <constant name="ZDC_PbSci_ID"                value="167"/>
    -->
    <constant name="ZDCEcal_ID"              value="163"/>
    <constant name="ZDCHcal_ID"              value="164"/>
    <constant name="VacuumMagnetElement_1_ID"        value="168"/>
    <constant name="B0ECal_ID" value="169"/>

    <documentation>
      #### (170-189) Far Forward Beamline Magnets
    </documentation>
    <constant name="B0PF_ID"  value="170"/>
    <constant name="B0APF_ID" value="171"/>
    <constant name="Q1APF_ID" value="172"/>
    <constant name="Q1BPF_ID" value="173"/>
    <constant name="Q2PF_ID"  value="174"/>
    <constant name="B1PF_ID"  value="175"/>
    <constant name="B1APF_ID" value="176"/>
    <constant name="B2PF_ID"  value="177"/>
    <constant name="Q0EF_ID"  value="180"/>
    <constant name="Q1EF_ID"  value="181"/>

    <documentation>
      #### (190-199) Far Backward Beamline Detectors

      - Low-Q2 Tagger 1       ID: 195
      - Low-Q2 Tagger 2       ID: 196
      - Low-Q2 Tagger Vacuum  ID: 199

      TODO: A lot of the repeated ID's below should be pushed into a single detector
    </documentation>
    <constant name="LumiCollimator_ID"       value="190"/>
    <constant name="LumiDipole_ID"           value="191"/>
    <constant name="Tagger1_ID"              value="195"/>
    <constant name="Tagger2_ID"              value="196"/>
    <constant name="TaggerVacuum_ID"         value="199"/>

    <documentation>
      #### (200-219) Far Backward Beamline Magnets
    </documentation>
    <constant name="Pipe_to_Q1eR_ID"        value="200"/>
    <constant name="Magnet_Q1eR_ID"         value="201"/>
    <constant name="Pipe_in_Q1eR_ID"        value="202"/>
    <constant name="Pipe_Q1eR_to_Q2eR_ID"   value="203"/>
    <constant name="Magnet_Q2eR_ID"         value="204"/>
    <constant name="Pipe_in_Q2eR_ID"        value="205"/>
    <constant name="Pipe_Q2eR_to_B2AeR_ID"  value="206"/>
    <constant name="Magnet_B2AeR_ID"        value="207"/>
    <constant name="Pipe_in_B2AeR_ID"       value="208"/>
    <constant name="Pipe_B2AeR_to_B2BeR_ID" value="209"/>
    <constant name="Magnet_B2BeR_ID"        value="210"/>
    <constant name="Pipe_in_B2BeR_ID"       value="211"/>
    <constant name="Magnet_Q3eR_ID"         value="212"/>
    <constant name="Vacuum_in_Q3eR_ID"      value="213"/>

    <documentation>
## Detector Definition Parameters

## Constant naming convention

SubSystemNameFurtherDescriptor_quantity

Examples:
 - TrackerBarrelInside_length
 - EcalEndcapP_rmin
 - MRichFresnelLens_thickness

### Naming Barrel and Endcaps

 - **Barrel**
 - **EndcapP**
   - Postive Endcap (+z direction)
   - This is the ion beam side
 - **EndcapN**
   - Negative Endcap (-z direction)
   - This is the electron beam side

## Parameter nomenclature

 - "rmin", "rmax", "thickness" all refer to the radial direction.
 - "zmin", "zmax", "length", "offset" all refer to the z direction.
 - Positive and Negative are  "EndcapP" and "EndcapN", respectively.
 - All values are positive (except offsets, which are positive in the hadron direction, i.e. towards EndCapP).
     When refering to a negative endcap z position, the values are
     also positive then negated when required. (Many endcap constructions are mirrored,
     hence a postive value.)
 - We will try to keep the subsystem component name first and the parameter after an "_" (eg, EcalBarrel_length").

    </documentation>

    <documentation>
      ## Rapidity constants
    </documentation>
    <constant name="Eta1_1_tan"       value="tan(2*atan(exp(-1.1)))" />
    <constant name="Eta1_4_tan"       value="tan(2*atan(exp(-1.4)))" />
    <constant name="Eta3_5_tan"       value="tan(2*atan(exp(-3.5)))" />
    <constant name="Eta3_6_tan"       value="tan(2*atan(exp(-3.6)))" />
    <constant name="Eta3_7_tan"       value="tan(2*atan(exp(-3.7)))" />
    <constant name="Eta3_8_tan"       value="tan(2*atan(exp(-3.8)))" />
    <constant name="Eta3_9_tan"       value="tan(2*atan(exp(-3.9)))" />
    <constant name="Eta4_0_tan"       value="tan(2*atan(exp(-4.0)))" />
    <constant name="Eta4_1_tan"       value="tan(2*atan(exp(-4.1)))" />
    <constant name="Eta4_2_tan"       value="tan(2*atan(exp(-4.2)))" />
    <constant name="Eta4_3_tan"       value="tan(2*atan(exp(-4.3)))" />
    <constant name="Eta4_4_tan"       value="tan(2*atan(exp(-4.4)))" />
    <constant name="Eta4_5_tan"       value="tan(2*atan(exp(-4.5)))" />
    <constant name="Eta4_6_tan"       value="tan(2*atan(exp(-4.6)))" />
    <constant name="Eta4_7_tan"       value="tan(2*atan(exp(-4.7)))" />
    <constant name="Eta4_8_tan"       value="tan(2*atan(exp(-4.8)))" />

    <comment>Solenoid option</comment>

    <documentation>
      ## Solenoid Magnet Parameters

      When changing here, also change the include file in athena.xml.
    </documentation>

    <comment>Solenoid option (BaBar magnet)</comment>
    <constant name="Solenoid_length"           value="3840.0*mm"/>
    <constant name="Solenoid_rmin"             value="1420.0*mm"/>
    <constant name="Solenoid_thickness"        value="350*mm"/>
    <constant name="Solenoid_offset"           value="-100*mm"/>

    <comment>Solenoid option (ATHENA design)</comment>
    <comment>
    <constant name="Solenoid_length"           value="3840.0*mm"/>
    <constant name="Solenoid_rmin"             value="1600.0*mm"/>
    <constant name="Solenoid_thickness"        value="455*mm"/>
    <constant name="Solenoid_offset"           value="-240*mm"/>
    </comment>

    <comment>Helmholtz option</comment>
    <comment>
    <constant name="Solenoid_length"           value="3840.0*mm"/>
    <constant name="Solenoid_rmin"             value="1655.0*mm"/> <comment> Larger inner bore radius </comment>
    <constant name="Solenoid_thickness"        value="640*mm"/>
    <constant name="Solenoid_offset"           value="10*mm"/>
    </comment>

    <constant name="Solenoid_rmax"             value="Solenoid_rmin + Solenoid_thickness"/>
    <constant name="SolenoidForward_zmax"      value="Solenoid_length/2. + Solenoid_offset"/>
    <constant name="SolenoidBackward_zmax"     value="Solenoid_length/2. - Solenoid_offset"/>
    <constant name="SolenoidBarrel_rmin"       value="Solenoid_rmin"/>
    <constant name="SolenoidBarrel_length"     value="Solenoid_length"/>

    <documentation>
      ## Tracking Detector Parameters
    </documentation>

    <documentation>
      ### Vertex Tracking Region
    </documentation>
    <constant name="VertexTrackingRegion_rmin"    value="Beampipe_rmax + 1.0*mm" />
    <constant name="VertexTrackingRegion_rmax"    value="100.0*mm" />
    <constant name="VertexTrackingRegionP_zmax"   value="240.0*mm" />
    <constant name="VertexTrackingRegionN_zmax"   value="240.0*mm" />
    <constant name="VertexTrackingRegion_length"  value="VertexTrackingRegionP_zmax + VertexTrackingRegionN_zmax" />

    <documentation>
      ### Central Tracking Region
      TrackerBarrel_rmax: also the rmin for the barrel PID system (DIRC)
      Note: The barrel rmax and endcap lengths are the maximum extent allowed for
      the barrel and endcap layers, not the position of the final layer.


    </documentation>

    <constant name="CentralTrackingRegion_rmax"   value="700.0*mm" />
    <constant name="CentralTrackingRegionP_zmax"  value="1800.0*mm" />
    <constant name="CentralTrackingRegionN_zmax"  value="1186.0*mm" />
    <constant name="CentralTrackingRegion_length" value="CentralTrackingRegionP_zmax + CentralTrackingRegionN_zmax" />
    <comment>
      tan(theta) to determine rmin in the outer tracking region (due to tapered beampipe)
    </comment>
    <constant name="CentralTrackingBarrel_tan"    value="Eta1_1_tan" />
    <constant name="CentralTrackingRegionP_tan"   value="Eta3_7_tan * 1.00" />
    <constant name="CentralTrackingRegionN_tan"   value="Eta4_0_tan * 0.99" />

    <documentation level="0">
### PID Detector Region Parameters
    </documentation>

    <comment> Global PID regions with suballocations for TOF and RICH detectors </comment>
    <constant name="ForwardPIDRegion_zmin"        value="CentralTrackingRegionP_zmax" />
    <constant name="ForwardPIDRegion_length"      value="135.0*cm" />
    <constant name="ForwardPIDRegion_rmax"        value="185.0*cm" />

    <comment> Forward TOF region currenlty empty for future upgrades </comment>
    <constant name="ForwardTOFRegion_zmin"        value="ForwardPIDRegion_zmin" />
    <constant name="ForwardTOFRegion_length"      value="15.0*cm" />
    <constant name="ForwardTOFRegion_tan"         value="CentralTrackingRegionP_tan" />
    <constant name="ForwardTOFRegion_minR"            value="8*cm" />
    <constant name="ForwardTOFRegion_maxR"            value="67*cm" />
    <constant name="ForwardTOF_xOffset"         value="-2.75*cm" />
    <constant name="ForwardTOF_det_height"      value="2.0*cm" />

    <comment> Forward RICH region </comment>
    <constant name="ForwardRICHRegion_zmin"       value="ForwardTOFRegion_zmin + ForwardTOFRegion_length" />
    <constant name="ForwardRICHRegion_length"     value="ForwardPIDRegion_length - ForwardTOFRegion_length" />
    <comment> tangent of the opening angle at the front and back of the RICH </comment>
    <constant name="ForwardRICHRegion_tan1"        value="CentralTrackingRegionP_tan * 0.88" />
    <constant name="ForwardRICHRegion_tan2"        value="Eta3_6_tan * 0.89" />

    <constant name="BackwardPIDRegion_length"     value="54.1*cm" />
    <constant name="BackwardPIDRegion_zmin"       value="CentralTrackingRegionN_zmax" />
    <constant name="BackwardPIDRegion_zmax"       value="BackwardPIDRegion_zmin+BackwardPIDRegion_length" />
    <constant name="BackwardPIDRegion_rmax"       value="63.0*cm" /> <!-- FIXME hardcoded, was CentralTrackingRegion_rmax -->
    <constant name="BackwardPIDRegion_tan"        value="CentralTrackingRegionN_tan * 0.92" />

    <comment> Backward RICH region </comment>
    <constant name="BackwardRICHRegion_zmax"       value="BackwardPIDRegion_zmax" />
    <constant name="BackwardRICHRegion_length"     value="BackwardPIDRegion_length" />

    <comment> Backward TOF region, currently empty for upgrades </comment>
    <constant name="BackwardTOFRegion_zmin"        value="BackwardRICHRegion_zmax" />
    <constant name="BackwardTOFRegion_length"      value="BackwardPIDRegion_length - BackwardRICHRegion_length" />

    <comment> Note: PID has space for DIRC, ExtraSpace sits past the PID</comment>
    <constant name="BarrelPIDRegion_thickness"    value="7.0 * cm" />
    <constant name="BarrelExtraSpace_thickness"   value="1.5 * cm" />

    <documentation>
    ## Forward/backward tracking region behind the PID detectors
    </documentation>

    <constant name="BackwardTrackingRegion_tan"     value="CentralTrackingRegionN_tan" />
    <constant name="BackwardTrackingRegion_zmin"    value="BackwardPIDRegion_zmin + BackwardPIDRegion_length" />
    <constant name="ForwardTrackingRegion_tan"      value="ForwardRICHRegion_tan2" />
    <constant name="ForwardTrackingRegion_zmin"     value="ForwardPIDRegion_zmin + ForwardPIDRegion_length" />
    <constant name="ForwardTrackingRegion_length"   value="0.0*cm" />
    <constant name="BackwardTrackingRegion_length"  value="15.0*cm" />

    <comment> Total length of the endcap detectors in front of the calorimeter</comment>
    <constant name="BackwardInnerEndcapRegion_length"    value="BackwardPIDRegion_length + BackwardTrackingRegion_length"/>
    <constant name="ForwardInnerEndcapRegion_length"     value="ForwardPIDRegion_length + ForwardTrackingRegion_length"/>

    <documentation>
## Service gaps

Service gaps in FW direction (before endcapP ECAL) and BW direction (before endcapN HCAL)
    </documentation>
    <constant name="ForwardInnerEndcapRegionExtraSpace_length" value="4.6*cm"/>
    <constant name="ForwardServiceGap_length"     value="10.0*cm"/>
    <constant name="ForwardServiceGap_zmin"       value="ForwardPIDRegion_zmin + ForwardInnerEndcapRegion_length + ForwardInnerEndcapRegionExtraSpace_length"/>
    <constant name="ForwardServiceGap_zmax"       value="ForwardServiceGap_zmin + ForwardServiceGap_length"/>

    <comment> Radial service gap between dRICH and HcalBarrel </comment>
    <constant name="ForwardServiceGap_thickness"  value="10.0*cm"/>
    <constant name="ForwardServiceGap_rmin"       value="ForwardPIDRegion_rmax"/>
    <constant name="ForwardServiceGap_rmax"       value="ForwardServiceGap_rmin + ForwardServiceGap_thickness"/>

    <constant name="BackwardServiceGap_length"    value="10.0 * cm"/>
    <constant name="BackwardServiceGap_zmin"      value="320.0 * cm"/> <!-- FIXME hardcoded -->
    <constant name="BackwardServiceGap_zmax"      value="BackwardServiceGap_zmin + BackwardServiceGap_length"/>


  <documentation level="3">
## Calorimeter Parameters
  </documentation>
    <constant name="EcalBarrelStavesN"              value="24"/>
    <constant name="EcalEndcapP_zmin"               value="ForwardServiceGap_zmax" />
    <constant name="EcalEndcapP_length"             value="30*cm" />
    <constant name="EcalEndcapP_zmax"               value="EcalEndcapP_zmin + EcalEndcapP_length"/>
    <constant name="EcalEndcapP_rmin"               value="200.0*mm" />
    <comment> extra 50cm rmax that "protrudes" into the HCAL</comment>
    <constant name="EcalEndcapP_rmax"               value="floor(Eta1_1_tan * EcalEndcapP_zmin)"/>
    <constant name="EcalEndcapP_numLayers"          value="1"/>

    <constant name="EcalEndcapPInsert_zmin"           value="EcalEndcapP_zmin"/>
    <constant name="EcalEndcapPInsert_length"         value="EcalEndcapP_length"/>
    <constant name="EcalEndcapPInsert_zmax"           value="EcalEndcapPInsert_zmin + EcalEndcapPInsert_length"/>
    <constant name="EcalEndcapPInsert_width"          value="60.0*cm"/>
    <constant name="EcalEndcapPInsert_height"         value="60.0*cm"/>
    <constant name="EcalEndcapPInsert_xposition"      value="-10.0*cm"/>
    <constant name="EcalEndcapPInsert_yposition"      value="0.0*cm"/>
    <constant name="EcalEndcapPInsert_hole_radius"    value="14.61*cm"/>
    <constant name="EcalEndcapPInsert_hole_xposition" value="-7.20*cm"/>
    <constant name="EcalEndcapPInsert_hole_yposition" value="0.0*cm"/>

    <!-- <constant name="EcalEndcapN_zmin"               value="BackwardPIDRegion_zmin + BackwardInnerEndcapRegion_length"/> -->
    <constant name="EcalEndcapN_zmin"               value="174*cm"/>   <!-- Currently fix value hardcoded -->
    <constant name="EcalEndcapN_length"             value="60*cm" />   <!-- Currently fix value hardcoded -->
    <constant name="EcalEndcapN_zmax"               value="EcalEndcapN_zmin + EcalEndcapN_length"/>

    <comment>
      rmin1: rmin round electron pipe (ignoring the hadron pipe)
      rmin2: rmin around both beam pipes
    </comment>
    <constant name="EcalEndcapN_rmin1"              value="Eta4_6_tan * EcalEndcapN_zmin"/>
    <constant name="EcalEndcapN_rmin2"              value="Eta3_9_tan * EcalEndcapN_zmin"/>
    <constant name="EcalEndcapN_rmin"               value="9.*cm"/>    <!-- Currently fix value hardcoded -->
    <constant name="EcalEndcapN_rmax"               value="63.*cm"/>   <!-- Currently fix value hardcoded -->

    <constant name="EcalBarrelRegion_thickness"     value="61.5*cm"/>
    <constant name="EcalBarrel_rmin"                value="CentralTrackingRegion_rmax + BarrelPIDRegion_thickness + BarrelExtraSpace_thickness"/>
    <constant name="EcalBarrel_inner_margin"        value="2*cm"/>
    <constant name="EcalBarrel_rmax"                value="EcalBarrel_rmin + EcalBarrelRegion_thickness"/>
    <constant name="EcalBarrelForward_zmax"         value="ForwardRICHRegion_zmin"/> <!-- FIXME currently unable to accommodate actual position -->
    <constant name="EcalBarrelBackward_zmax"        value="BackwardServiceGap_zmax"/> <!-- FIXME should be -389 cm -->
    <constant name="EcalBarrel_length"              value="EcalBarrelForward_zmax + EcalBarrelBackward_zmax"/>
    <constant name="EcalBarrel_offset"              value="(EcalBarrelForward_zmax - EcalBarrelBackward_zmax)/2.0"/>
    <constant name="EcalBarrelReadout_length"       value="20*cm"/>

    <documentation level="3">
      ## Special DIRC parameters (depend on the ECAL setup)
    </documentation>
    <constant name="DIRCReadout_length"         value="30*cm"/>
    <constant name="DIRCForward_length"         value="0*cm"/>
    <constant name="DIRCForward_zmax"           value="CentralTrackingRegionP_zmax + 5*cm"/>
    <constant name="DIRCBackward_zmax"          value="287*cm"/>
    <constant name="DIRC_thickness"             value="3*cm"/>
    <constant name="DIRC_length"                value="DIRCForward_zmax + DIRCBackward_zmax"/>
    <constant name="DIRC_offset"                value="(DIRCForward_zmax - DIRCBackward_zmax)/2"/>
    <comment>
      The DIRC_rmin/rmax values are defined at the center of each stave, such that
      the DIRC_rmax can also be used as the OuterBarrelMPGD_rmin value.
    </comment>
    <constant name="DIRC_rmin"                  value="CentralTrackingRegion_rmax"/>
    <constant name="DIRC_rmax"                  value="DIRC_rmin + DIRC_thickness"/>

    <documentation>
      ## Hadronic Calorimeter Parameters
    </documentation>

    <constant name="HcalBarrelStavesN"          value="12"/>
    <constant name="HcalEndcapP_zmin"     value="EcalEndcapP_zmin + EcalEndcapP_length"/>
    <comment> HCalEndcapP is 140 cm total, but current implementation leaves the final 10 cm empty </comment>
    <constant name="HcalEndcapP_length"   value="140.0*cm"/>
    <constant name="HcalEndcapP_zmax"     value="HcalEndcapP_zmin + HcalEndcapP_length"/>

    <constant name="HcalEndcapPInsert_zmin"     value="HcalEndcapP_zmin"/>
    <constant name="HcalEndcapPInsert_length"   value="127.97*cm"/>
    <constant name="HcalEndcapPInsert_zmax"     value="HcalEndcapPInsert_zmin + HcalEndcapPInsert_length"/>
    <constant name="HcalEndcapPInsert_width"    value="59.6*cm"/>
    <constant name="HcalEndcapPInsert_height"    value="59.7485*cm"/>
    <constant name="HcalEndcapPInsert_xposition" value="EcalEndcapPInsert_xposition"/>
    <constant name="HcalEndcapPInsert_yposition" value="EcalEndcapPInsert_yposition"/>

    <constant name="HcalEndcapN_CaloSides"	value="60"/>
    <constant name="HcalEndcapN_zmin"     value="BackwardServiceGap_zmax"/>
    <constant name="HcalEndcapN_length"   value="44.0*cm"/>
    <constant name="HcalEndcapN_zmax"     value="HcalEndcapN_zmin + HcalEndcapN_length"/>
    <comment> HcalEndcapN needs to clear the straight beampipe with 1 * crossing angle + its radius of 22.25 mm </comment>
    <constant name="HcalEndcapN_rmin"     value="max((HcalEndcapN_zmin + HcalEndcapN_length) * tan(abs(CrossingAngle)) + 22.25 * mm, 11 * cm)"/>

    <constant name="HcalBarrel_thickness" value="93.0*cm"/> <!-- ref: as-built CAD, plus a little room for the longer half-plates -->
    <constant name="HcalBarrel_rmin"      value="Solenoid_rmax"/>
    <constant name="HcalBarrel_rmax"      value="HcalBarrel_rmin + HcalBarrel_thickness"/>
    <constant name="HcalBarrelForward_zmax"  value="ForwardServiceGap_zmin"/>
    <constant name="HcalBarrelBackward_zmax" value="BackwardServiceGap_zmin"/>
    <constant name="HcalBarrel_length"    value="HcalBarrelForward_zmax + HcalBarrelBackward_zmax"/>
    <constant name="HcalBarrel_offset"    value="(HcalBarrelForward_zmax - HcalBarrelBackward_zmax)/2"/>
<<<<<<< HEAD
    
=======
>>>>>>> 08ee2ec0
    <constant name="HcalEndcapN_rmax"     value="HcalBarrel_rmax"/>
    <constant name="HcalEndcapP_rmax"     value="HcalBarrel_rmax"/>

    <comment>
      These are used by ddsim, the region where we store all secondaries

      For now they are forced to be symmetric, and we cover up to the start of the backward ECAL.
      (this means in the forward region we stop in the middle of the RICH).
    </comment>

    <constant name="tracker_region_rmax"   value="EcalBarrel_rmin"/>
    <constant name="tracker_region_zmax"   value="EcalEndcapN_zmin"/>

  </define><|MERGE_RESOLUTION|>--- conflicted
+++ resolved
@@ -612,10 +612,7 @@
     <constant name="HcalBarrelBackward_zmax" value="BackwardServiceGap_zmin"/>
     <constant name="HcalBarrel_length"    value="HcalBarrelForward_zmax + HcalBarrelBackward_zmax"/>
     <constant name="HcalBarrel_offset"    value="(HcalBarrelForward_zmax - HcalBarrelBackward_zmax)/2"/>
-<<<<<<< HEAD
-    
-=======
->>>>>>> 08ee2ec0
+
     <constant name="HcalEndcapN_rmax"     value="HcalBarrel_rmax"/>
     <constant name="HcalEndcapP_rmax"     value="HcalBarrel_rmax"/>
 
