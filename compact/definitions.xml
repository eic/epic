  <define>
    <constant name="world_side" value="30*m"/>
    <constant name="world_x" value="world_side"/>
    <constant name="world_y" value="world_side"/>
    <constant name="world_z" value="100*m"/>

    <constant name="Pi" value="3.14159265359"/>
    <constant name="mil" value="0.0254*mm"/>
    <constant name="inch" value="2.54*cm"/>

    <documentation>
      ## Detector IDs

      ### Note about ACTS tracking geometry construction

The tracking surfaces need to be structured in a barrel + endcapP + endcapN where
endcapP/endcapN are the endcaps at positive/negative z values.
See https://acts.readthedocs.io/en/latest/plugins/dd4hep.html for more details.

The tracking geometry needs to be constructed from cylinders from the inside out. For this reason
each layer needs its own subsystem assembly. This increases the number of top level system IDs.
For example the silicon tracker needs 3 IDs for each area (endcap+barrel+endcap) and a subassembly for each
layer. Therefore it needs a minimum of 20 IDs. Therefore we will allocate blocks of ~25 for each major subsystem.
Note, future improvements will likely include a more sophisticated ACTS-dd4hep plugin,
eliminating the need for so many system IDs at construction time.

This barrel/endcap structure needs IDs to be in increasing order going outward.
The space of IDs for the subassemblies starts at (Subassembly_ID*10+101).

The unused IDs below are saved for future use.
    </documentation>


    <documentation>

      ### Allocated IDs

      #### (1-9) Reserved IDs

      - Unused IDs: 1-9

      #### (10-24) Interaction region beamline

      - Beampipe ID : 10
      - Unused   IDs: 11-24

    </documentation>
    <constant name="BeamPipe_ID" value="10"/>
    <constant name="BeamPipeB0_ID" value="11"/>


    <documentation>
      #### (25-39) Silicon Vertex Tracker

       - Vertex subassemblies: 25-27
       - Vertex barrel and endcaps: 28-30
       - Unused: 28-30
    </documentation>
    <constant name="VertexSubAssembly_0_ID"   value="25"/>
    <constant name="VertexSubAssembly_1_ID"   value="26"/>
    <constant name="VertexSubAssembly_2_ID"   value="27"/>

    <constant name="VertexBarrel_0_ID"          value="31"/>
    <constant name="VertexBarrel_1_ID"          value="32"/>
    <constant name="VertexBarrel_2_ID"          value="33"/>
    <constant name="VertexEndcapN_0_ID"         value="34"/>
    <constant name="VertexEndcapN_1_ID"         value="35"/>
    <constant name="VertexEndcapN_2_ID"         value="36"/>
    <constant name="VertexEndcapP_0_ID"         value="37"/>
    <constant name="VertexEndcapP_1_ID"         value="38"/>
    <constant name="VertexEndcapP_2_ID"         value="39"/>

    <documentation>
       - Unused IDs: 31-39
    </documentation>

    <documentation>
      #### (40-84) Tracker System

      - Tracker subassemblies: 40-45
      - Composite tracker systems: 46-57
      - Tracker detectors: 56-84
      Unused IDs: (77-79)

    </documentation>

    <comment>
      SubAssembly IDs should increment from inner to outer
      (it's not the definition order but rather the ID order that's used
      for construction order in the ACTS geometry conversion)
    </comment>
    <constant name="TrackerSubAssembly_0_ID"      value="40"/>
    <constant name="TrackerSubAssembly_1_ID"      value="41"/>
    <constant name="TrackerSubAssembly_2_ID"      value="42"/>
    <constant name="TrackerSubAssembly_3_ID"      value="43"/>
    <constant name="TrackerSubAssembly_4_ID"      value="44"/>
    <constant name="TrackerSubAssembly_5_ID"      value="45"/>
    <constant name="TrackerSubAssembly_6_ID"      value="46"/>

    <constant name="TrackerCompositeBarrel_0_ID"  value="47"/>
    <constant name="TrackerCompositeBarrel_1_ID"  value="48"/>
    <constant name="TrackerCompositeBarrel_2_ID"  value="49"/>
    <constant name="TrackerCompositeBarrel_3_ID"  value="50"/>
    <constant name="TrackerCompositeEndcapN_0_ID" value="51"/>
    <constant name="TrackerCompositeEndcapN_1_ID" value="52"/>
    <constant name="TrackerCompositeEndcapN_2_ID" value="53"/>
    <constant name="TrackerCompositeEndcapN_3_ID" value="54"/>
    <constant name="TrackerCompositeEndcapP_0_ID" value="55"/>
    <constant name="TrackerCompositeEndcapP_1_ID" value="56"/>
    <constant name="TrackerCompositeEndcapP_2_ID" value="57"/>
    <constant name="TrackerCompositeEndcapP_3_ID" value="58"/>

    <constant name="TrackerBarrel_0_ID"           value="59"/>
    <constant name="TrackerBarrel_1_ID"           value="60"/>
    <constant name="TrackerBarrel_2_ID"           value="61"/>
    <constant name="TrackerBarrel_3_ID"           value="62"/>
    <constant name="TrackerBarrel_4_ID"           value="63"/>
    <constant name="TrackerBarrel_5_ID"           value="64"/>
    <constant name="TrackerBarrel_6_ID"           value="65"/>
    <constant name="TrackerBarrel_7_ID"           value="66"/>
    <constant name="TrackerBarrel_8_ID"           value="67"/>
    <constant name="TrackerEndcapN_0_ID"          value="68"/>
    <constant name="TrackerEndcapN_1_ID"          value="69"/>
    <constant name="TrackerEndcapN_2_ID"          value="70"/>
    <constant name="TrackerEndcapN_3_ID"          value="71"/>
    <constant name="TrackerEndcapN_4_ID"          value="72"/>
    <constant name="TrackerEndcapN_5_ID"          value="73"/>
    <constant name="TrackerEndcapN_6_ID"          value="74"/>
    <constant name="TrackerEndcapN_7_ID"          value="75"/>
    <constant name="TrackerEndcapN_8_ID"          value="76"/>
    <constant name="TrackerEndcapP_0_ID"          value="77"/>
    <constant name="TrackerEndcapP_1_ID"          value="78"/>
    <constant name="TrackerEndcapP_2_ID"          value="79"/>
    <constant name="TrackerEndcapP_3_ID"          value="80"/>
    <constant name="TrackerEndcapP_4_ID"          value="81"/>
    <constant name="TrackerEndcapP_5_ID"          value="82"/>
    <constant name="TrackerEndcapP_6_ID"          value="83"/>
    <constant name="TrackerEndcapP_7_ID"          value="84"/>
    <constant name="TrackerEndcapP_8_ID"          value="85"/>
    <constant name="MPGDDIRC_0_ID"                value="86"/>

    <documentation>
    #### (87-99) Reserved IDs

    - Unused IDs: 87-89
    TBD
    </documentation>
    <documentation>
    #### (90-99) Barrel PID IDs

    - DIRC subsystem       ID: 90
    - Barrel TRD subsystem ID: 91
    - Barrel TOF subsystem ID: 92
    - Unused IDs: 93-99
    </documentation>
    <constant name="BarrelDIRC_ID" value="90"/>
    <constant name="BarrelTRD_ID"  value="91"/>
    <constant name="BarrelTOF_ID"  value="92"/>
    <constant name="TOFSubAssembly_ID" value="93"/>

    <documentation>
      #### (100-109) Electromagnetic Calorimeter

      ECal     subsystem  ID:  100
      Barrel   subassembly ID: 101
      EndcapP  subassembly ID: 102
      EndcapN  subassembly ID: 103
      Crystal  subassembly ID: 104
      Barrel2  subassembly ID: 105

      Unused IDs: 107-109

    </documentation>
    <constant name="ECalSubAssembly_ID"   value="100"/>
    <constant name="ECalBarrel_ID"        value="101"/>
    <constant name="ECalEndcapP_ID"       value="102"/>
    <constant name="ECalEndcapN_ID"       value="103"/>
    <constant name="CrystalEndcap_ID"     value="104"/>
    <constant name="ECalBarrel2_ID"       value="105"/>
    <constant name="ECalEndcapPInsert_ID" value="106"/>

    <documentation>
      #### (110-119) Hadronic Calorimeter

      - HCal     subsystem  ID:  110
      - Barrel   subassembly ID: 111
      - EndcapP  subassembly ID: 112
      - EndcapN  subassembly ID: 113

      - Unused IDs: 117-119
    </documentation>
    <constant name="HCalSubAssembly_ID" value="110"/>
    <constant name="HCalBarrel_ID"      value="111"/>
    <constant name="HCalEndcapP_ID"     value="112"/>
    <constant name="HCalEndcapN_ID"     value="113"/>
    <constant name="PassiveSteelRingEndcapP_ID" value="114"/>
    <constant name="HCalEndcapPInsert_ID" value="115"/>
    <documentation>
      #### (120-129) (near) Forward reserved

      - Forward RICH    ID: 120
      - Forward TRD     ID: 121
      - Forward TOF     ID: 122
      - Unused IDs: 124-129
    </documentation>
    <constant name="ForwardRICH_ID"     value="120"/>
    <constant name="ForwardTRD_ID"      value="121"/>
    <constant name="ForwardTOF_ID"      value="122"/>

    <documentation>
      #### (130-139) Backward reserved

      - Modular RICH ID: 130
      - Backward RICH ID: 131
      - Backward TOD ID: 132
      - Unused IDs: 133-139

    </documentation>
    <constant name="MRICH_ID"           value="130"/>
    <constant name="BackwardRICH_ID"    value="131"/>
    <constant name="BackwardTOF_ID"     value="132"/>

    <documentation>
      #### (140-149) Central Magnet

      - Solenoid         ID: 140
      - Solenoid support ID: 141
      - Solenoid Yoke    ID: 142

      - Unused IDs: 143-149

    </documentation>
    <constant name="Solenoid_ID"             value="140"/>
    <constant name="SolenoidSupport_ID"      value="141"/>
    <constant name="SolenoidYoke_ID"         value="142"/>

    <documentation>
      #### (150-169) Far Forward Detectors

      - Forward Roman Pot     ID: 150
      - Forward B0 Tracker    ID: 151
      - Zero Degree Cal. Ecal ID: 160
      - Zero Degree Cal. Hcal ID: 161

      TODO: A lot of the repeated ID's below should be pushed into a single detector
    </documentation>
    <constant name="B0Tracker_Station_1_ID"   value="150"/>
    <constant name="B0Tracker_Station_2_ID"   value="151"/>
    <constant name="B0Tracker_Station_3_ID"   value="152"/>
    <constant name="B0Tracker_Station_4_ID"   value="153"/>
    <constant name="B0Preshower_Station_1_ID" value="154"/>
    <constant name="ForwardRomanPot_Station_1_ID"    value="155"/>
    <constant name="ForwardRomanPot_Station_2_ID"    value="156"/>
    <constant name="ForwardOffMTracker_station_1_ID" value="159"/>
    <constant name="ForwardOffMTracker_station_2_ID" value="160"/>
    <constant name="ForwardOffMTracker_station_3_ID" value="161"/>
    <constant name="ForwardOffMTracker_station_4_ID" value="162"/>
    <!--
    <constant name="ZDC_1stSilicon_ID"           value="163"/>
    <constant name="ZDC_Crystal_ID"              value="164"/>
    <constant name="ZDC_WSi_ID"                  value="165"/>
    <constant name="ZDC_PbSi_ID"                 value="166"/>
    <constant name="ZDC_PbSci_ID"                value="167"/>
    -->
    <constant name="ZDCEcal_ID"              value="163"/>
    <constant name="ZDCHcal_ID"              value="164"/>
    <constant name="VacuumMagnetElement_1_ID"        value="168"/>
    <constant name="B0ECal_ID" value="169"/>

    <documentation>
      #### (170-189) Far Forward Beamline Magnets
    </documentation>
    <constant name="B0PF_ID"  value="170"/>
    <constant name="B0APF_ID" value="171"/>
    <constant name="Q1APF_ID" value="172"/>
    <constant name="Q1BPF_ID" value="173"/>
    <constant name="Q2PF_ID"  value="174"/>
    <constant name="B1PF_ID"  value="175"/>
    <constant name="B1APF_ID" value="176"/>
    <constant name="B2PF_ID"  value="177"/>
    <constant name="Q0EF_ID"  value="180"/>
    <constant name="Q1EF_ID"  value="181"/>

    <documentation>
      #### (190-199) Far Backward Beamline Detectors

      - Low-Q2 Tagger 1       ID: 195
      - Low-Q2 Tagger 2       ID: 196
      - Low-Q2 Tagger Vacuum  ID: 199

      TODO: A lot of the repeated ID's below should be pushed into a single detector
    </documentation>
    <constant name="LumiCollimator_ID"       value="190"/>
    <constant name="LumiDipole_ID"           value="191"/>
<<<<<<< HEAD
    <constant name="TaggerTracker_ID"        value="198"/>
    <constant name="TaggerCalorimeter_ID"    value="199"/>
=======
    <constant name="LumiWindow_ID"           value="192"/>
    <constant name="LumiSpecTracker_ID"      value="193"/>
    <constant name="LumiSpecCAL_ID"          value="194"/>

    <constant name="Tagger1_ID"              value="196"/>
    <constant name="Tagger2_ID"              value="197"/>
    <constant name="TaggerVacuum_ID"         value="198"/>
>>>>>>> 736b993c

    <documentation>
      #### (200-219) Far Backward Beamline Magnets
    </documentation>
    <constant name="Pipe_to_Q1eR_ID"        value="200"/>
    <constant name="Magnet_Q1eR_ID"         value="201"/>
    <constant name="Pipe_in_Q1eR_ID"        value="202"/>
    <constant name="Pipe_Q1eR_to_Q2eR_ID"   value="203"/>
    <constant name="Magnet_Q2eR_ID"         value="204"/>
    <constant name="Pipe_in_Q2eR_ID"        value="205"/>
    <constant name="Pipe_Q2eR_to_B2AeR_ID"  value="206"/>
    <constant name="Magnet_B2AeR_ID"        value="207"/>
    <constant name="Pipe_in_B2AeR_ID"       value="208"/>
    <constant name="Pipe_B2AeR_to_B2BeR_ID" value="209"/>
    <constant name="Magnet_B2BeR_ID"        value="210"/>
    <constant name="Pipe_in_B2BeR_ID"       value="211"/>
    <constant name="Magnet_Q3eR_ID"         value="212"/>
    <constant name="Vacuum_in_Q3eR_ID"      value="213"/>

    <documentation>
## Detector Definition Parameters

## Constant naming convention

SubSystemNameFurtherDescriptor_quantity

Examples:
 - TrackerBarrelInside_length
 - EcalEndcapP_rmin
 - MRichFresnelLens_thickness

### Naming Barrel and Endcaps

 - **Barrel**
 - **EndcapP**
   - Postive Endcap (+z direction)
   - This is the ion beam side
 - **EndcapN**
   - Negative Endcap (-z direction)
   - This is the electron beam side

## Parameter nomenclature

 - "rmin", "rmax", "thickness" all refer to the radial direction.
 - "zmin", "zmax", "length", "offset" all refer to the z direction.
 - Positive and Negative are  "EndcapP" and "EndcapN", respectively.
 - All values are positive (except offsets, which are positive in the hadron direction, i.e. towards EndCapP).
     When refering to a negative endcap z position, the values are
     also positive then negated when required. (Many endcap constructions are mirrored,
     hence a postive value.)
 - We will try to keep the subsystem component name first and the parameter after an "_" (eg, EcalBarrel_length").

    </documentation>

    <documentation>
      ## Rapidity constants
    </documentation>
    <constant name="Eta1_1_tan"       value="tan(2*atan(exp(-1.1)))" />
    <constant name="Eta1_4_tan"       value="tan(2*atan(exp(-1.4)))" />
    <constant name="Eta3_5_tan"       value="tan(2*atan(exp(-3.5)))" />
    <constant name="Eta3_6_tan"       value="tan(2*atan(exp(-3.6)))" />
    <constant name="Eta3_7_tan"       value="tan(2*atan(exp(-3.7)))" />
    <constant name="Eta3_8_tan"       value="tan(2*atan(exp(-3.8)))" />
    <constant name="Eta3_9_tan"       value="tan(2*atan(exp(-3.9)))" />
    <constant name="Eta4_0_tan"       value="tan(2*atan(exp(-4.0)))" />
    <constant name="Eta4_1_tan"       value="tan(2*atan(exp(-4.1)))" />
    <constant name="Eta4_2_tan"       value="tan(2*atan(exp(-4.2)))" />
    <constant name="Eta4_3_tan"       value="tan(2*atan(exp(-4.3)))" />
    <constant name="Eta4_4_tan"       value="tan(2*atan(exp(-4.4)))" />
    <constant name="Eta4_5_tan"       value="tan(2*atan(exp(-4.5)))" />
    <constant name="Eta4_6_tan"       value="tan(2*atan(exp(-4.6)))" />
    <constant name="Eta4_7_tan"       value="tan(2*atan(exp(-4.7)))" />
    <constant name="Eta4_8_tan"       value="tan(2*atan(exp(-4.8)))" />

    <comment>Solenoid option</comment>

    <documentation>
      ## Solenoid Magnet Parameters

      When changing here, also change the include file in athena.xml.
    </documentation>

    <comment>Solenoid option (BaBar magnet)</comment>
    <constant name="Solenoid_length"           value="3840.0*mm"/>
    <constant name="Solenoid_rmin"             value="1420.0*mm"/>
    <constant name="Solenoid_thickness"        value="350*mm"/>
    <constant name="Solenoid_offset"           value="-100*mm"/>

    <comment>Solenoid option (ATHENA design)</comment>
    <comment>
    <constant name="Solenoid_length"           value="3840.0*mm"/>
    <constant name="Solenoid_rmin"             value="1600.0*mm"/>
    <constant name="Solenoid_thickness"        value="455*mm"/>
    <constant name="Solenoid_offset"           value="-240*mm"/>
    </comment>

    <comment>Helmholtz option</comment>
    <comment>
    <constant name="Solenoid_length"           value="3840.0*mm"/>
    <constant name="Solenoid_rmin"             value="1655.0*mm"/> <comment> Larger inner bore radius </comment>
    <constant name="Solenoid_thickness"        value="640*mm"/>
    <constant name="Solenoid_offset"           value="10*mm"/>
    </comment>

    <constant name="Solenoid_rmax"             value="Solenoid_rmin + Solenoid_thickness"/>
    <constant name="SolenoidForward_zmax"      value="Solenoid_length/2. + Solenoid_offset"/>
    <constant name="SolenoidBackward_zmax"     value="Solenoid_length/2. - Solenoid_offset"/>
    <constant name="SolenoidBarrel_rmin"       value="Solenoid_rmin"/>
    <constant name="SolenoidBarrel_length"     value="Solenoid_length"/>

    <documentation>
      ## Tracking Detector Parameters
    </documentation>

    <documentation>
      ### Vertex Tracking Region
    </documentation>
    <constant name="VertexTrackingRegion_rmin"    value="Beampipe_rmax + 1.0*mm" />
    <constant name="VertexTrackingRegion_rmax"    value="100.0*mm" />
    <constant name="VertexTrackingRegionP_zmax"   value="240.0*mm" />
    <constant name="VertexTrackingRegionN_zmax"   value="240.0*mm" />
    <constant name="VertexTrackingRegion_length"  value="VertexTrackingRegionP_zmax + VertexTrackingRegionN_zmax" />

    <documentation>
      ### Central Tracking Region
      TrackerBarrel_rmax: also the rmin for the barrel PID system (DIRC)
      Note: The barrel rmax and endcap lengths are the maximum extent allowed for
      the barrel and endcap layers, not the position of the final layer.


    </documentation>

    <constant name="CentralTrackingRegion_rmax"   value="700.0*mm" />
    <constant name="CentralTrackingRegionP_zmax"  value="1800.0*mm" />
    <constant name="CentralTrackingRegionN_zmax"  value="1186.0*mm" />
    <constant name="CentralTrackingRegion_length" value="CentralTrackingRegionP_zmax + CentralTrackingRegionN_zmax" />
    <comment>
      tan(theta) to determine rmin in the outer tracking region (due to tapered beampipe)
    </comment>
    <constant name="CentralTrackingBarrel_tan"    value="Eta1_1_tan" />
    <constant name="CentralTrackingRegionP_tan"   value="Eta3_7_tan * 1.00" />
    <constant name="CentralTrackingRegionN_tan"   value="Eta4_0_tan * 0.99" />

    <documentation level="0">
### PID Detector Region Parameters
    </documentation>

    <comment> Global PID regions with suballocations for TOF and RICH detectors </comment>
    <constant name="ForwardPIDRegion_zmin"        value="CentralTrackingRegionP_zmax" />
    <constant name="ForwardPIDRegion_length"      value="135.0*cm" />
    <constant name="ForwardPIDRegion_rmax"        value="185.0*cm" />

    <comment> Forward TOF region currenlty empty for future upgrades </comment>
    <constant name="ForwardTOFRegion_zmin"        value="ForwardPIDRegion_zmin" />
    <constant name="ForwardTOFRegion_length"      value="15.0*cm" />
    <constant name="ForwardTOFRegion_tan"         value="CentralTrackingRegionP_tan" />
    <constant name="ForwardTOFRegion_minR"            value="8*cm" />
    <constant name="ForwardTOFRegion_maxR"            value="67*cm" />
    <constant name="ForwardTOF_xOffset"         value="-2.75*cm" />
    <constant name="ForwardTOF_det_height"      value="2.0*cm" />

    <comment> Forward RICH region </comment>
    <constant name="ForwardRICHRegion_zmin"       value="ForwardTOFRegion_zmin + ForwardTOFRegion_length" />
    <constant name="ForwardRICHRegion_length"     value="ForwardPIDRegion_length - ForwardTOFRegion_length" />
    <comment> tangent of the opening angle at the front and back of the RICH </comment>
    <constant name="ForwardRICHRegion_tan1"        value="CentralTrackingRegionP_tan * 0.88" />
    <constant name="ForwardRICHRegion_tan2"        value="Eta3_6_tan * 0.89" />

    <constant name="BackwardPIDRegion_length"     value="54.1*cm" />
    <constant name="BackwardPIDRegion_zmin"       value="CentralTrackingRegionN_zmax" />
    <constant name="BackwardPIDRegion_zmax"       value="BackwardPIDRegion_zmin+BackwardPIDRegion_length" />
    <constant name="BackwardPIDRegion_rmax"       value="63.0*cm" /> <!-- FIXME hardcoded, was CentralTrackingRegion_rmax -->
    <constant name="BackwardPIDRegion_tan"        value="CentralTrackingRegionN_tan * 0.92" />

    <comment> Backward RICH region </comment>
    <constant name="BackwardRICHRegion_zmax"       value="BackwardPIDRegion_zmax" />
    <constant name="BackwardRICHRegion_length"     value="BackwardPIDRegion_length" />

    <comment> Backward TOF region, currently empty for upgrades </comment>
    <constant name="BackwardTOFRegion_zmin"        value="BackwardRICHRegion_zmax" />
    <constant name="BackwardTOFRegion_length"      value="BackwardPIDRegion_length - BackwardRICHRegion_length" />

    <comment> Note: PID has space for DIRC, ExtraSpace sits past the PID</comment>
    <constant name="BarrelPIDRegion_thickness"    value="7.0 * cm" />
    <constant name="BarrelExtraSpace_thickness"   value="1.5 * cm" />

    <documentation>
    ## Forward/backward tracking region behind the PID detectors
    </documentation>

    <constant name="BackwardTrackingRegion_tan"     value="CentralTrackingRegionN_tan" />
    <constant name="BackwardTrackingRegion_zmin"    value="BackwardPIDRegion_zmin + BackwardPIDRegion_length" />
    <constant name="ForwardTrackingRegion_tan"      value="ForwardRICHRegion_tan2" />
    <constant name="ForwardTrackingRegion_zmin"     value="ForwardPIDRegion_zmin + ForwardPIDRegion_length" />
    <constant name="ForwardTrackingRegion_length"   value="0.0*cm" />
    <constant name="BackwardTrackingRegion_length"  value="15.0*cm" />

    <comment> Total length of the endcap detectors in front of the calorimeter</comment>
    <constant name="BackwardInnerEndcapRegion_length"    value="BackwardPIDRegion_length + BackwardTrackingRegion_length"/>
    <constant name="ForwardInnerEndcapRegion_length"     value="ForwardPIDRegion_length + ForwardTrackingRegion_length"/>

    <documentation>
## Service gaps

Service gaps in FW direction (before endcapP ECAL) and BW direction (before endcapN HCAL)
    </documentation>
    <constant name="ForwardInnerEndcapRegionExtraSpace_length" value="4.6*cm"/>
    <constant name="ForwardServiceGap_length"     value="10.0*cm"/>
    <constant name="ForwardServiceGap_zmin"       value="ForwardPIDRegion_zmin + ForwardInnerEndcapRegion_length + ForwardInnerEndcapRegionExtraSpace_length"/>
    <constant name="ForwardServiceGap_zmax"       value="ForwardServiceGap_zmin + ForwardServiceGap_length"/>

    <comment> Radial service gap between dRICH and HcalBarrel </comment>
    <constant name="ForwardServiceGap_thickness"  value="10.0*cm"/>
    <constant name="ForwardServiceGap_rmin"       value="ForwardPIDRegion_rmax"/>
    <constant name="ForwardServiceGap_rmax"       value="ForwardServiceGap_rmin + ForwardServiceGap_thickness"/>

    <constant name="BackwardServiceGap_length"    value="10.0 * cm"/>
    <constant name="BackwardServiceGap_zmin"      value="320.0 * cm"/> <!-- FIXME hardcoded -->
    <constant name="BackwardServiceGap_zmax"      value="BackwardServiceGap_zmin + BackwardServiceGap_length"/>


  <documentation level="3">
## Calorimeter Parameters
  </documentation>
    <constant name="EcalBarrelStavesN"              value="24"/>
    <constant name="EcalEndcapP_zmin"               value="ForwardServiceGap_zmax" />
    <constant name="EcalEndcapP_length"             value="30*cm" />
    <constant name="EcalEndcapP_zmax"               value="EcalEndcapP_zmin + EcalEndcapP_length"/>
    <constant name="EcalEndcapP_rmin"               value="200.0*mm" />
    <comment> extra 50cm rmax that "protrudes" into the HCAL</comment>
    <constant name="EcalEndcapP_rmax"               value="floor(Eta1_1_tan * EcalEndcapP_zmin)"/>
    <constant name="EcalEndcapP_numLayers"          value="1"/>

    <constant name="EcalEndcapPInsert_zmin"           value="EcalEndcapP_zmin"/>
    <constant name="EcalEndcapPInsert_length"         value="EcalEndcapP_length"/>
    <constant name="EcalEndcapPInsert_zmax"           value="EcalEndcapPInsert_zmin + EcalEndcapPInsert_length"/>
    <constant name="EcalEndcapPInsert_width"          value="60.0*cm"/>
    <constant name="EcalEndcapPInsert_height"         value="60.0*cm"/>
    <constant name="EcalEndcapPInsert_xposition"      value="-10.0*cm"/>
    <constant name="EcalEndcapPInsert_yposition"      value="0.0*cm"/>
    <constant name="EcalEndcapPInsert_hole_radius"    value="14.61*cm"/>
    <constant name="EcalEndcapPInsert_hole_xposition" value="-7.20*cm"/>
    <constant name="EcalEndcapPInsert_hole_yposition" value="0.0*cm"/>

    <!-- <constant name="EcalEndcapN_zmin"               value="BackwardPIDRegion_zmin + BackwardInnerEndcapRegion_length"/> -->
    <constant name="EcalEndcapN_zmin"               value="174*cm"/>   <!-- Currently fix value hardcoded -->
    <constant name="EcalEndcapN_length"             value="60*cm" />   <!-- Currently fix value hardcoded -->
    <constant name="EcalEndcapN_zmax"               value="EcalEndcapN_zmin + EcalEndcapN_length"/>

    <comment>
      rmin1: rmin round electron pipe (ignoring the hadron pipe)
      rmin2: rmin around both beam pipes
    </comment>
    <constant name="EcalEndcapN_rmin1"              value="Eta4_6_tan * EcalEndcapN_zmin"/>
    <constant name="EcalEndcapN_rmin2"              value="Eta3_9_tan * EcalEndcapN_zmin"/>
    <constant name="EcalEndcapN_rmin"               value="9.*cm"/>    <!-- Currently fix value hardcoded -->
    <constant name="EcalEndcapN_rmax"               value="63.*cm"/>   <!-- Currently fix value hardcoded -->

    <constant name="EcalBarrelRegion_thickness"     value="61.5*cm"/>
    <constant name="EcalBarrel_rmin"                value="CentralTrackingRegion_rmax + BarrelPIDRegion_thickness + BarrelExtraSpace_thickness"/>
    <constant name="EcalBarrel_inner_margin"        value="2*cm"/>
    <constant name="EcalBarrel_rmax"                value="EcalBarrel_rmin + EcalBarrelRegion_thickness"/>
    <constant name="EcalBarrelForward_zmax"         value="ForwardRICHRegion_zmin"/> <!-- FIXME currently unable to accommodate actual position -->
    <constant name="EcalBarrelBackward_zmax"        value="BackwardServiceGap_zmax"/> <!-- FIXME should be -389 cm -->
    <constant name="EcalBarrel_length"              value="EcalBarrelForward_zmax + EcalBarrelBackward_zmax"/>
    <constant name="EcalBarrel_offset"              value="(EcalBarrelForward_zmax - EcalBarrelBackward_zmax)/2.0"/>
    <constant name="EcalBarrelReadout_length"       value="20*cm"/>

    <documentation level="3">
      ## Special DIRC parameters (depend on the ECAL setup)
    </documentation>
    <constant name="DIRCReadout_length"         value="30*cm"/>
    <constant name="DIRCForward_length"         value="0*cm"/>
    <constant name="DIRCForward_zmax"           value="CentralTrackingRegionP_zmax + 5*cm"/>
    <constant name="DIRCBackward_zmax"          value="287*cm"/>
    <constant name="DIRC_thickness"             value="3*cm"/>
    <constant name="DIRC_length"                value="DIRCForward_zmax + DIRCBackward_zmax"/>
    <constant name="DIRC_offset"                value="(DIRCForward_zmax - DIRCBackward_zmax)/2"/>
    <comment>
      The DIRC_rmin/rmax values are defined at the center of each stave, such that
      the DIRC_rmax can also be used as the OuterBarrelMPGD_rmin value.
    </comment>
    <constant name="DIRC_rmin"                  value="CentralTrackingRegion_rmax"/>
    <constant name="DIRC_rmax"                  value="DIRC_rmin + DIRC_thickness"/>

    <documentation>
      ## Hadronic Calorimeter Parameters
    </documentation>

    <constant name="HcalBarrelStavesN"          value="12"/>
    <constant name="HcalEndcapP_zmin"     value="EcalEndcapP_zmin + EcalEndcapP_length"/>
    <comment> HCalEndcapP is 140 cm total, but current implementation leaves the final 10 cm empty </comment>
    <constant name="HcalEndcapP_length"   value="140.0*cm"/>
    <constant name="HcalEndcapP_zmax"     value="HcalEndcapP_zmin + HcalEndcapP_length"/>

    <constant name="HcalEndcapPInsert_zmin"     value="HcalEndcapP_zmin"/>
    <constant name="HcalEndcapPInsert_length"   value="127.97*cm"/>
    <constant name="HcalEndcapPInsert_zmax"     value="HcalEndcapPInsert_zmin + HcalEndcapPInsert_length"/>
    <constant name="HcalEndcapPInsert_width"    value="59.6*cm"/>
    <constant name="HcalEndcapPInsert_height"    value="59.7485*cm"/>
    <constant name="HcalEndcapPInsert_xposition" value="EcalEndcapPInsert_xposition"/>
    <constant name="HcalEndcapPInsert_yposition" value="EcalEndcapPInsert_yposition"/>

    <constant name="HcalEndcapN_CaloSides"	value="60"/>
    <constant name="HcalEndcapN_zmin"     value="BackwardServiceGap_zmax"/>
    <constant name="HcalEndcapN_length"   value="44.0*cm"/>
    <constant name="HcalEndcapN_zmax"     value="HcalEndcapN_zmin + HcalEndcapN_length"/>
    <comment> HcalEndcapN needs to clear the straight beampipe with 1 * crossing angle + its radius of 22.25 mm </comment>
    <constant name="HcalEndcapN_rmin"     value="max((HcalEndcapN_zmin + HcalEndcapN_length) * tan(abs(CrossingAngle)) + 22.25 * mm, 11 * cm)"/>

    <constant name="HcalBarrel_thickness" value="93.0*cm"/> <!-- ref: as-built CAD, plus a little room for the longer half-plates -->
    <constant name="HcalBarrel_rmin"      value="Solenoid_rmax"/>
    <constant name="HcalBarrel_rmax"      value="HcalBarrel_rmin + HcalBarrel_thickness"/>
    <constant name="HcalBarrelForward_zmax"  value="ForwardServiceGap_zmin"/>
    <constant name="HcalBarrelBackward_zmax" value="BackwardServiceGap_zmin"/>
    <constant name="HcalBarrel_length"    value="HcalBarrelForward_zmax + HcalBarrelBackward_zmax"/>
    <constant name="HcalBarrel_offset"    value="(HcalBarrelForward_zmax - HcalBarrelBackward_zmax)/2"/>
    <constant name="HcalEndcapN_rmax"     value="HcalBarrel_rmax"/>
    <constant name="HcalEndcapP_rmax"     value="HcalBarrel_rmax"/>

    <comment>
      These are used by ddsim, the region where we store all secondaries

      For now they are forced to be symmetric, and we cover up to the start of the backward ECAL.
      (this means in the forward region we stop in the middle of the RICH).
    </comment>

    <constant name="tracker_region_rmax"   value="EcalBarrel_rmin"/>
    <constant name="tracker_region_zmax"   value="EcalEndcapN_zmin"/>

  </define><|MERGE_RESOLUTION|>--- conflicted
+++ resolved
@@ -292,18 +292,12 @@
     </documentation>
     <constant name="LumiCollimator_ID"       value="190"/>
     <constant name="LumiDipole_ID"           value="191"/>
-<<<<<<< HEAD
-    <constant name="TaggerTracker_ID"        value="198"/>
-    <constant name="TaggerCalorimeter_ID"    value="199"/>
-=======
     <constant name="LumiWindow_ID"           value="192"/>
     <constant name="LumiSpecTracker_ID"      value="193"/>
     <constant name="LumiSpecCAL_ID"          value="194"/>
 
-    <constant name="Tagger1_ID"              value="196"/>
-    <constant name="Tagger2_ID"              value="197"/>
-    <constant name="TaggerVacuum_ID"         value="198"/>
->>>>>>> 736b993c
+    <constant name="TaggerTracker_ID"        value="198"/>
+    <constant name="TaggerCalorimeter_ID"    value="199"/>
 
     <documentation>
       #### (200-219) Far Backward Beamline Magnets
