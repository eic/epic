--- conflicted
+++ resolved
@@ -36,46 +36,33 @@
 
 	<!-- HIGH ACCEPTANCE VALUES -->
 
-<<<<<<< HEAD
 	
-=======
->>>>>>> e2cbc112
-
-
-<<<<<<< HEAD
-	<constant name="ForwardRomanPotStation1_insertion_central" value="3.2*cm + 0.7*cm"/>
+
+
+	  <constant name="ForwardRomanPotStation1_insertion_central" value="3.2*cm + 0.7*cm"/>
     <constant name="ForwardRomanPotStation2_insertion_central" value="3.2*cm + 0.7*cm"/>
 
-	
-=======
-        <constant name="ForwardRomanPotStation1_insertion_intermediate" value="3.2*cm + 0.0*cm"/>
-        <constant name="ForwardRomanPotStation2_insertion_intermediate" value="3.2*cm + 0.0*cm"/>
+    <constant name="ForwardRomanPotStation1_insertion_intermediate" value="3.2*cm + 0.0*cm"/>
+    <constant name="ForwardRomanPotStation2_insertion_intermediate" value="3.2*cm + 0.0*cm"/>
+
+    <constant name="ForwardRomanPotStation1_insertion_central" value="3.2*cm + 0.7*cm"/>
+    <constant name="ForwardRomanPotStation2_insertion_central" value="3.2*cm + 0.7*cm"/>
+
+
+
+	<!-- HIGH DIVERGENCE VALUES -->
+
+    	<!--
+
+	<constant name="ForwardRomanPotStation1_insertion_intermediate" value="3.2*cm + 0.6*cm"/>
+    <constant name="ForwardRomanPotStation2_insertion_intermediate" value="3.2*cm + 0.6*cm"/>
+
+        <constant name="ForwardRomanPotStation1_insertion_intermediate" value="3.2*cm + 0.6*cm"/>
+        <constant name="ForwardRomanPotStation2_insertion_intermediate" value="3.2*cm + 0.6*cm"/>
 
         <constant name="ForwardRomanPotStation1_insertion_central" value="3.2*cm + 0.7*cm"/>
         <constant name="ForwardRomanPotStation2_insertion_central" value="3.2*cm + 0.7*cm"/>
 
-
->>>>>>> e2cbc112
-
-	<!-- HIGH DIVERGENCE VALUES -->
-
-    	<!--
-<<<<<<< HEAD
-
-	<constant name="ForwardRomanPotStation1_insertion_intermediate" value="3.2*cm + 0.6*cm"/>
-    <constant name="ForwardRomanPotStation2_insertion_intermediate" value="3.2*cm + 0.6*cm"/>
-=======
->>>>>>> e2cbc112
-
-        <constant name="ForwardRomanPotStation1_insertion_intermediate" value="3.2*cm + 0.6*cm"/>
-        <constant name="ForwardRomanPotStation2_insertion_intermediate" value="3.2*cm + 0.6*cm"/>
-
-<<<<<<< HEAD
-=======
-        <constant name="ForwardRomanPotStation1_insertion_central" value="3.2*cm + 0.7*cm"/>
-        <constant name="ForwardRomanPotStation2_insertion_central" value="3.2*cm + 0.7*cm"/>
-
->>>>>>> e2cbc112
 	-->
 
 	<!-- Each module is a sandwich of 1mm aluminum, 0.3mm air, 0.3mm silicon, 0.3mm inactive silicon, 0.3mm copper, and 1mm aluminum -->
