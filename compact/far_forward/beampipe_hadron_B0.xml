--- conflicted
+++ resolved
@@ -15,11 +15,7 @@
       <rotation x="0*rad" y="0*rad" z="0*rad" />
     </detector>
 
-<<<<<<< HEAD
-    <detector id="B0Window_ID" name="B0Window" type="B0Window" material="StainlessSteelSAE304" vis="AnlLightGray">
-=======
     <detector id="B0Window_ID" name="B0Window" type="B0Window" material="StainlessSteelP506" vis="AnlLightGray">
->>>>>>> 5df58d15
       <dimensions r="B0PF_InnerRadius" z="B0Win_thickness" x="1.9*Q0EF_InnerRadius" y="Beampipe_rmax" />
       <position   x="B0PF_XPosition" y="0" z="B0PF_CenterPosition-B0PF_Length/2.0+B0Win_thickness" />
       <rotation   x="0*rad" y="0*rad" z="0*rad" />
