<lccdd>
  <define>
    <documentation>
      #### Material Thickness
    </documentation>
    <constant name="HcalEndcapNSteelThickness"       value="4.0 * cm"/>
    <constant name="HcalEndcapNPolystyreneThickness" value="0.4 * cm"/>

    <documentation>
      - Hcal Endcap N Layers and computed Thickness
    </documentation>

    <constant name="HcalEndcapNSingleLayerThickness"
             value="HcalEndcapNSteelThickness + HcalEndcapNPolystyreneThickness"/>
    <constant name="HcalEndcapNLayer_NRepeat" value="floor(HcalEndcapN_length / HcalEndcapNSingleLayerThickness)"/>
    <constant name="HcalEndcapN_thickness" value="HcalEndcapNLayer_NRepeat * HcalEndcapNSingleLayerThickness"/>
  </define>


  <limits>
  </limits>

  <regions>
  </regions>

  <display>
  </display>

  <!-- Define detector -->
  <detectors>
    <documentation>
      ### Backwards (Negative Z) Endcap Hadronic Calorimeter
    </documentation>
    <detector
      id="HCalEndcapN_ID"
      name="HcalEndcapN"
      type="epic_PolyhedraEndcapCalorimeter2"
      readout="HcalEndcapNHits"
      vis="HcalEndcapVis"
      calorimeterType="HAD_ENDCAP" reflect="true">
      <position x="0" y="0" z="0"/>
      <dimensions
<<<<<<< HEAD
        numsides="HcalEndcapN_CaloSides"
=======
        numsides="HcalBarrelStavesN"
>>>>>>> f2fcf7dc
        zmin="HcalEndcapN_zmin"
        rmin="HcalEndcapN_rmin"
        rmax="HcalEndcapN_rmax"/>
      <layer repeat="HcalEndcapNLayer_NRepeat" vis="HcalEndcapLayerVis" >
        <slice material="Steel235" thickness="HcalEndcapNSteelThickness" vis="HcalAbsorberVis"/>
        <slice material="Polystyrene" thickness="HcalEndcapNPolystyreneThickness" vis="HcalSensorVis" sensitive="yes" limits="cal_limits"/>
      </layer>
    </detector>
  </detectors>

  <!--  Definition of the readout segmentation/definition  -->
  <readouts>
    <readout name="HcalEndcapNHits">
      <segmentation type="PolarGridRPhi2"
      grid_r_values="19.9431*cm 23.7336*cm 28.0062*cm 32.7836*cm 38.0859*cm 43.9297*cm 50.3297*cm 57.2972*cm 64.8401*cm 72.966*cm
      81.6805*cm 90.9878*cm 100.89*cm 111.395*cm 122.516*cm 134.229*cm 146.58*cm 159.546*cm 173.155*cm 187.424*cm
      202.377*cm 218.019*cm 234.353*cm 251.444*cm"
      grid_phi_values="6*deg 6*deg 6*deg 6*deg 6*deg 6*deg 6*deg 6*deg 6*deg 6*deg
      6*deg 6*deg 6*deg 6*deg 6*deg 6*deg 6*deg 6*deg 6*deg 6*deg
      6*deg 6*deg 6*deg 6*deg 6*deg 6*deg 6*deg 6*deg 6*deg 6*deg
      6*deg 6*deg 6*deg 6*deg 6*deg 6*deg 6*deg 6*deg 6*deg 6*deg
      6*deg 6*deg 6*deg 6*deg 6*deg 6*deg 6*deg 6*deg 6*deg 6*deg
      6*deg 6*deg 6*deg 6*deg 6*deg 6*deg 6*deg 6*deg 6*deg 6*deg"
      offset_phi="0.0*deg"/>
      <id>system:8,barrel:3,module:4,layer:8,slice:5,r:32:-16,phi:-16</id>
    </readout>
  </readouts>

  <plugins>
  </plugins>

</lccdd><|MERGE_RESOLUTION|>--- conflicted
+++ resolved
@@ -40,11 +40,7 @@
       calorimeterType="HAD_ENDCAP" reflect="true">
       <position x="0" y="0" z="0"/>
       <dimensions
-<<<<<<< HEAD
         numsides="HcalEndcapN_CaloSides"
-=======
-        numsides="HcalBarrelStavesN"
->>>>>>> f2fcf7dc
         zmin="HcalEndcapN_zmin"
         rmin="HcalEndcapN_rmin"
         rmax="HcalEndcapN_rmax"/>
