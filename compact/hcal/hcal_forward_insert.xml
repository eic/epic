--- conflicted
+++ resolved
@@ -105,19 +105,11 @@
         Initial hole parameters are the same for the hole in the ecal insert
       </documentation>
       <beampipe_hole
-<<<<<<< HEAD
         initial_hole_radius="EcalEndcapPInsert_hole_radius"
-        final_hole_radius="16.92*cm"
+        final_hole_radius="17.1*cm"
         initial_hole_x="EcalEndcapPInsert_hole_xposition"
-        final_hole_x="-10.135*cm"
+        final_hole_x="-10.363*cm"
         initial_hole_y="EcalEndcapPInsert_hole_yposition"
-=======
-        initial_hole_radius="14.67*cm"
-        final_hole_radius="17.1*cm"
-        initial_hole_x="-7.29*cm"
-        final_hole_x="-10.363*cm"
-        initial_hole_y="0.*cm"
->>>>>>> 3bb55ff1
         final_hole_y="0.*cm"
       />
     </detector>
