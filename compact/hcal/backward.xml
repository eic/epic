--- conflicted
+++ resolved
@@ -8,12 +8,8 @@
     </documentation>
     <constant name="HcalEndcapNSteelThickness"       value="4.0 * cm"/>
     <constant name="HcalEndcapNPolystyreneThickness" value="0.4 * cm"/>
-<<<<<<< HEAD
     <constant name="HcalEndcapNLayerGap" value="0.15 * cm"/>
     
-=======
-
->>>>>>> 623851dc
     <constant name="HcalEndcapN_polyhedron_rmax"     value="251.444*cm"/>
     <constant name="HcalEndcapN_segments_rmin"     value="19.9431*cm"/>
     <constant name="HcalEndcapN_segments_rmax"     value="HcalEndcapN_rmax/(cos(180*deg/HcalEndcapN_CaloSides))"/>
@@ -45,18 +41,11 @@
       <dimensions
         numsides="HcalEndcapN_CaloSides"
         zmin="HcalEndcapN_zmin"
-<<<<<<< HEAD
         rmin=HcalEndcapN_rmin
         rmax="HcalEndcapN_rmax"/>
       <layer repeat="HcalEndcapNLayer_NRepeat" vis="HcalEndcapLayerVis" >
         <slice material="StainlessSteel" thickness="HcalEndcapNSteelThickness" vis="HcalAbsorberVis"/>
         <slice material="Air" thickness="HcalEndcapNLayerGap/2" vis="InvisibleNoDaughters"/>
-=======
-        rmin="HcalEndcapN_segments_rmin"
-        rmax="HcalEndcapN_polyhedron_rmax"/>
-      <layer repeat="HcalEndcapNLayer_NRepeat" vis="HcalEndcapLayerVis">
-        <slice material="Steel235" thickness="HcalEndcapNSteelThickness" vis="HcalAbsorberVis"/>
->>>>>>> 623851dc
         <slice material="Polystyrene" thickness="HcalEndcapNPolystyreneThickness" vis="HcalSensorVis" sensitive="yes" limits="cal_limits"/>
         <slice material="Air" thickness="HcalEndcapNLayerGap/2" vis="InvisibleNoDaughters"/>
       </layer>
