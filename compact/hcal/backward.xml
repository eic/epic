<lccdd>

  <info name="backward.xml"
        title="EPIC nHCal default"
        author="L. Kosarzewski"
        status="development"
        version="1.0"
  ><comment/></info>

  <define>
    <constant name="HcalEndcapN_allSensitive" value="0"/>
  </define>

<<<<<<< HEAD
  <include ref="backward_template.xml"/>
=======

  <!-- Define detector -->
  <detectors>
    <documentation>
      ### Backwards (Negative Z) Endcap Hadronic Calorimeter
    </documentation>
    <detector
      id="HcalEndcapN_ID"
      name="HcalEndcapN"
      type="epic_PolyhedraEndcapCalorimeter2"
      readout="HcalEndcapNHits"
      vis="HcalEndcapVis"
      calorimeterType="HAD_ENDCAP">
      <position x="0" y="0" z="0"/>
      <dimensions
        numsides="HcalEndcapN_CaloSides"
        zmin="HcalEndcapN_zmin"
        rmin="HcalEndcapN_rmin"
        rmax="HcalEndcapN_rmax"/>
      <layer repeat="HcalEndcapNLayer_NRepeat" vis="HcalEndcapLayerVis" >
        <slice material="StainlessSteelSAE304" thickness="HcalEndcapNSteelThickness" vis="HcalAbsorberVis"/>
        <slice material="Air" thickness="HcalEndcapNLayerGap/2" vis="InvisibleNoDaughters"/>
        <slice material="Polystyrene" thickness="HcalEndcapNPolystyreneThickness" vis="HcalSensorVis" sensitive="yes" limits="cal_limits"/>
        <slice material="Air" thickness="HcalEndcapNLayerGap/2" vis="InvisibleNoDaughters"/>
      </layer>
    </detector>
  </detectors>

  <!--  Definition of the readout segmentation/definition  -->
  <readouts>
    <readout name="HcalEndcapNHits">
                <segmentation type="CartesianGridXY" grid_size_x="100 * mm" grid_size_y ="100 * mm"/>
        <id>system:8,barrel:3,module:4,layer:8,slice:5,x:32:-16,y:-16</id>
    </readout>
  </readouts>
>>>>>>> b257c589

</lccdd><|MERGE_RESOLUTION|>--- conflicted
+++ resolved
@@ -11,44 +11,6 @@
     <constant name="HcalEndcapN_allSensitive" value="0"/>
   </define>
 
-<<<<<<< HEAD
   <include ref="backward_template.xml"/>
-=======
 
-  <!-- Define detector -->
-  <detectors>
-    <documentation>
-      ### Backwards (Negative Z) Endcap Hadronic Calorimeter
-    </documentation>
-    <detector
-      id="HcalEndcapN_ID"
-      name="HcalEndcapN"
-      type="epic_PolyhedraEndcapCalorimeter2"
-      readout="HcalEndcapNHits"
-      vis="HcalEndcapVis"
-      calorimeterType="HAD_ENDCAP">
-      <position x="0" y="0" z="0"/>
-      <dimensions
-        numsides="HcalEndcapN_CaloSides"
-        zmin="HcalEndcapN_zmin"
-        rmin="HcalEndcapN_rmin"
-        rmax="HcalEndcapN_rmax"/>
-      <layer repeat="HcalEndcapNLayer_NRepeat" vis="HcalEndcapLayerVis" >
-        <slice material="StainlessSteelSAE304" thickness="HcalEndcapNSteelThickness" vis="HcalAbsorberVis"/>
-        <slice material="Air" thickness="HcalEndcapNLayerGap/2" vis="InvisibleNoDaughters"/>
-        <slice material="Polystyrene" thickness="HcalEndcapNPolystyreneThickness" vis="HcalSensorVis" sensitive="yes" limits="cal_limits"/>
-        <slice material="Air" thickness="HcalEndcapNLayerGap/2" vis="InvisibleNoDaughters"/>
-      </layer>
-    </detector>
-  </detectors>
-
-  <!--  Definition of the readout segmentation/definition  -->
-  <readouts>
-    <readout name="HcalEndcapNHits">
-                <segmentation type="CartesianGridXY" grid_size_x="100 * mm" grid_size_y ="100 * mm"/>
-        <id>system:8,barrel:3,module:4,layer:8,slice:5,x:32:-16,y:-16</id>
-    </readout>
-  </readouts>
->>>>>>> b257c589
-
-</lccdd>+</lccdd>
