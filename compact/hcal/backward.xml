--- conflicted
+++ resolved
@@ -8,18 +8,10 @@
     </documentation>
     <constant name="HcalEndcapNSteelThickness"       value="4.0 * cm"/>
     <constant name="HcalEndcapNPolystyreneThickness" value="0.4 * cm"/>
-<<<<<<< HEAD
-    <constant name="HcalEndcapNLayerGap" value="0.15 * cm"/>
-    
-    <constant name="HcalEndcapN_polyhedron_rmax"     value="251.444*cm"/>
-    <constant name="HcalEndcapN_segments_rmin"     value="19.9431*cm"/>
-    <constant name="HcalEndcapN_segments_rmax"     value="HcalEndcapN_rmax/(cos(180*deg/HcalEndcapN_CaloSides))"/>
-=======
 
     <constant name="HcalEndcapN_polyhedron_rmax"     value="267.0*cm"/>
     <constant name="HcalEndcapN_segments_rmin"     value="14.0*cm"/>
     <constant name="HcalEndcapN_segments_rmax"     value="HcalEndcapN_polyhedron_rmax/(cos(180*deg/HcalEndcapN_CaloSides))"/>
->>>>>>> 0746c079
 
     <documentation>
       - Hcal Endcap N Layers and computed Thickness
@@ -48,13 +40,11 @@
       <dimensions
         numsides="HcalEndcapN_CaloSides"
         zmin="HcalEndcapN_zmin"
-        rmin="HcalEndcapN_rmin"
-        rmax="HcalEndcapN_rmax"/>
-      <layer repeat="HcalEndcapNLayer_NRepeat" vis="HcalEndcapLayerVis" >
-        <slice material="StainlessSteel" thickness="HcalEndcapNSteelThickness" vis="HcalAbsorberVis"/>
-        <slice material="Air" thickness="HcalEndcapNLayerGap/2" vis="InvisibleNoDaughters"/>
+        rmin="HcalEndcapN_segments_rmin"
+        rmax="HcalEndcapN_polyhedron_rmax"/>
+      <layer repeat="HcalEndcapNLayer_NRepeat" vis="HcalEndcapLayerVis">
+        <slice material="Steel235" thickness="HcalEndcapNSteelThickness" vis="HcalAbsorberVis"/>
         <slice material="Polystyrene" thickness="HcalEndcapNPolystyreneThickness" vis="HcalSensorVis" sensitive="yes" limits="cal_limits"/>
-        <slice material="Air" thickness="HcalEndcapNLayerGap/2" vis="InvisibleNoDaughters"/>
       </layer>
     </detector>
   </detectors>
@@ -62,8 +52,18 @@
   <!--  Definition of the readout segmentation/definition  -->
   <readouts>
     <readout name="HcalEndcapNHits">
-   	  <segmentation type="CartesianGridXY" grid_size_x="100 * mm" grid_size_y ="100 * mm"/>
-      <id>system:8,barrel:3,module:4,layer:8,slice:5,x:32:-16,y:-16</id>
+      <segmentation type="PolarGridRPhi2"
+      grid_r_values="HcalEndcapN_segments_rmin 23.7336*cm 28.0062*cm 32.7836*cm 38.0859*cm 43.9297*cm 50.3297*cm 57.2972*cm 64.8401*cm 72.966*cm
+      81.6805*cm 90.9878*cm 100.89*cm 111.395*cm 122.516*cm 134.229*cm 146.58*cm 159.546*cm 173.155*cm 187.424*cm
+      202.377*cm 218.019*cm 234.353*cm HcalEndcapN_segments_rmax"
+      grid_phi_values="6*deg 6*deg 6*deg 6*deg 6*deg 6*deg 6*deg 6*deg 6*deg 6*deg
+      6*deg 6*deg 6*deg 6*deg 6*deg 6*deg 6*deg 6*deg 6*deg 6*deg
+      6*deg 6*deg 6*deg 6*deg 6*deg 6*deg 6*deg 6*deg 6*deg 6*deg
+      6*deg 6*deg 6*deg 6*deg 6*deg 6*deg 6*deg 6*deg 6*deg 6*deg
+      6*deg 6*deg 6*deg 6*deg 6*deg 6*deg 6*deg 6*deg 6*deg 6*deg
+      6*deg 6*deg 6*deg 6*deg 6*deg 6*deg 6*deg 6*deg 6*deg 6*deg"
+      offset_phi="0.0*deg"/>
+      <id>system:8,barrel:3,module:4,layer:8,slice:5,r:32:-16,phi:-16</id>
     </readout>
   </readouts>
 
