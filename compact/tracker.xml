<lccdd>

  <display>
  </display>
  <define>
    <comment> Primary directions for the tracker </comment>
    <comment> TODO: use actual design angles rather than calculated projective directions </comment>
    <comment> projective cone at 45 degree </comment>
    <constant name="TrackerPrimaryAngle"             value="atan(1)" />
    <constant name="TrackerForwardAngle"             value="2*atan(exp(-1.6472))" />
    <constant name="TrackerBackwardAngle"            value="2*atan(exp(-1.5166))" />

    <comment> Main parameters for the vertex tracker </comment>
    <constant name="VertexBarrel_length"             value="270.0*mm"/>
    <constant name="VertexBarrel_rmin"               value="3.6*cm"/>
    <constant name="VertexBarrel_rmax"               value="12.6*cm"/>

    <comment> Main parameters for the SiBarrel layer geometry </comment>
    <constant name="SiBarrel1_rmin"                  value="27.0*cm"/>
    <constant name="SiBarrel2_rmin"                  value="42.0*cm"/>
    <constant name="SiBarrel_angle"                  value="TrackerPrimaryAngle"/>
    <constant name="SiBarrel_dz"                     value="2*cm"/>
    <comment> barrel length: 2R/tan(angle) - dz </comment>

    <comment> Main parameters for the MPGD layer geometries </comment>
    <constant name="InnerMPGDBarrel_rmin"            value="51.0*cm"/>
    <constant name="InnerMPGDBarrel_dz"              value="8.0*cm"/>
    <comment> barrel length: 2R/tan(angle) - dz </comment>

    <comment> Position in center of space behind DIRC </comment>
<<<<<<< HEAD
    <constant name="OuterMPGDBarrel_rmin"            value="DIRC_rmax"/>
=======
    <constant name="MPGDDIRC_rmin"            value="DIRC_rmin + DIRC_thickness"/>
>>>>>>> ddd4792c
    <comment> barrel asymmetryc between forward and backward lengths </comment>

    <comment> Service/Support setup </comment>
    <constant name="VertexSupportCyl2_thickness"     value="0.3*cm"/>
    <constant name="VertexSupportCylCF_thickness"    value="100.0*um" />
    <constant name="TrackerSupportCyl_rmin"          value="44.0*cm"/>
    <comment> These may belong in definitions.xml </comment>
    <constant name="InnerTrackerEndcapP_zmax"        value="CentralTrackingRegionP_zmax"/>
    <constant name="InnerTrackerEndcapN_zmax"        value="CentralTrackingRegionN_zmax"/>
    <comment> Endcap structures </comment>
    <comment> The forward outer cone is projective from the starting rmin1 </comment>
    <constant name="ForwardEndcapSupportCone_rmin1"  value="85*cm" />
    <constant name="ForwardEndcapSupportCone_zmax"   value="190*cm" />
    <constant name="BackwardEndcapSupportCyl_zmax"   value="300*cm" />

    <comment> Main parameters for the positive silicon disks </comment>
    <constant name="InnerTrackerEndcapP_zmin"        value="25.0*cm" />
    <constant name="InnerTrackerEndcapP_rmin"        value="Beampipe_rmax + 5*mm" />
    <constant name="InnerTrackerEndcapP_rmax"        value="24.0*cm" />
    <constant name="TrackerEndcapPDisk1_zmin"        value="45.0*cm" />
    <constant name="TrackerEndcapPDisk1_rmin"        value="Beampipe_rmax + 5*mm" />
    <constant name="TrackerEndcapPDisk1_rmax"        value="TrackerSupportCyl_rmin - 15*mm" />
    <constant name="TrackerEndcapPDisk2_zmin"        value="70.0*cm" />
    <constant name="TrackerEndcapPDisk2_rmin"        value="Beampipe_rmax + 9*mm" />
    <constant name="TrackerEndcapPDisk2_rmax"        value="TrackerSupportCyl_rmin * .98" />
    <constant name="TrackerEndcapPDisk3_zmin"        value="100.0*cm" />
    <constant name="TrackerEndcapPDisk3_rmin"        value="Beampipe_rmax + 22.0*mm" />
    <constant name="TrackerEndcapPDisk3_rmax"        value="TrackerSupportCyl_rmin * .98" />
    <constant name="TrackerEndcapPDisk4_zmin"        value="135.0*cm" />
    <constant name="TrackerEndcapPDisk4_rmin"        value="Beampipe_rmax + 39.0*mm" />
    <constant name="TrackerEndcapPDisk4_rmax"        value="TrackerSupportCyl_rmin * .98" />

    <comment> Main parameters for the negative silicon disks (will be reflected, so positive z-values here)
              Values such that the disk dimensions are identical to the positive endcap. 
              This currently leads to rather large gaps with the support/service material etc.
    </comment>
    <constant name="InnerTrackerEndcapN_zmin"        value="InnerTrackerEndcapP_zmin" />
    <constant name="InnerTrackerEndcapN_rmin"        value="InnerTrackerEndcapP_rmin" />
    <constant name="InnerTrackerEndcapN_rmax"        value="InnerTrackerEndcapP_rmax" />
    <constant name="TrackerEndcapNDisk1_zmin"        value="TrackerEndcapPDisk1_zmin" />
    <constant name="TrackerEndcapNDisk1_rmin"        value="TrackerEndcapPDisk1_rmin" />
    <constant name="TrackerEndcapNDisk1_rmax"        value="TrackerEndcapPDisk1_rmax" />
    <constant name="TrackerEndcapNDisk2_zmin"        value="TrackerEndcapPDisk2_zmin" />
    <constant name="TrackerEndcapNDisk2_rmin"        value="TrackerEndcapPDisk2_rmin" />
    <constant name="TrackerEndcapNDisk2_rmax"        value="TrackerEndcapPDisk2_rmax" />
    <constant name="TrackerEndcapNDisk3_zmin"        value="TrackerEndcapPDisk3_zmin" />
    <constant name="TrackerEndcapNDisk3_rmin"        value="TrackerEndcapPDisk3_rmin" />
    <constant name="TrackerEndcapNDisk3_rmax"        value="TrackerEndcapPDisk3_rmax" />
    <constant name="TrackerEndcapNDisk4_zmin"        value="TrackerEndcapPDisk4_zmin" />
    <constant name="TrackerEndcapNDisk4_rmin"        value="TrackerEndcapPDisk4_rmin" />
    <constant name="TrackerEndcapNDisk4_rmax"        value="TrackerEndcapPDisk4_rmax" />
  </define>

  <detectors>
    <detector id="VertexSubAssembly_0_ID"
      name="VertexBarrelSubAssembly"
      type="DD4hep_SubdetectorAssembly"
      vis="TrackerSubAssemblyVis">
      <composite name="VertexBarrel" />
    </detector>
    <detector id="TrackerSubAssembly_0_ID"
      name="InnerSiTrackerSubAssembly"
      type="DD4hep_SubdetectorAssembly"
      vis="TrackerSubAssemblyVis">
      <composite name="InnerTrackerEndcapN"/>
      <composite name="InnerTrackerEndcapP"/>
    </detector>
    <detector id="TrackerSubAssembly_1_ID"
      name="MiddleSiTrackerSubAssembly"
      type="DD4hep_SubdetectorAssembly"
      vis="TrackerSubAssemblyVis">
      <composite name="MiddleTrackerEndcapN"/>
      <composite name="SagittaSiBarrel"/>
      <composite name="MiddleTrackerEndcapP"/>
    </detector>
    <detector id="TrackerSubAssembly_2_ID"
      name="OuterSiTrackerSubAssembly"
      type="DD4hep_SubdetectorAssembly"
      vis="TrackerSubAssemblyVis">
      <composite name="OuterTrackerEndcapN"/>
      <composite name="OuterSiBarrel"/>
      <composite name="OuterTrackerEndcapP"/>
    </detector>
    <comment>the following two could probably be merged, but we are keeping space for the TOF to be integrated (hence the skip over one ID number) </comment>
    <detector id="TrackerSubAssembly_3_ID"
      name="InnerMPGDSubAssembly"
      type="DD4hep_SubdetectorAssembly"
      vis="TrackerSubAssemblyVis">
      <composite name="InnerMPGDBarrel"/>
    </detector>
    <detector id="TrackerSubAssembly_4_ID"
      name="BarrelTOFSubAssembly"
      type="DD4hep_SubdetectorAssembly"
      vis="TrackerSubAssemblyVis">
      <composite name="BarrelTOF"/>
    </detector>
    <comment>
      <comment>FIXME update the OuterMPGDBarrel to use the MPGDDIRC detector</comment>
      <detector id="TrackerSubAssembly_5_ID"
        name="OuterMPGDSubSubAssembly"
        type="DD4hep_SubdetectorAssembly"
        vis="TrackerSubAssemblyVis">
        <composite name="OuterMPGDBarrel"/>
      </detector>
    </comment>
    <detector id="TrackerSubAssembly_6_ID"
      name="EndcapTOFSubSubAssembly"
      type="DD4hep_SubdetectorAssembly"
      vis="TrackerSubAssemblyVis">
      <composite name="ForwardTOF"/>
      <composite name="BackwardTOF"/>
    </detector>
  </detectors>

  <documentation>
      ### Material map for ACTS
      https://eicweb.phy.anl.gov/EIC/detectors/athena/-/issues/127
  </documentation>
  <plugins>
    <plugin name="epic_FileLoader">
      <arg value="cache:$DETECTOR_PATH:/opt/detector"/>
      <arg value="file:calibrations/materials-map.cbor"/>
      <arg value="url:https://eicweb.phy.anl.gov/EIC/detectors/athena/uploads/56b64d544442a93904488e7292aa509d/material-maps.cbor"/>
    </plugin>
  </plugins>

  <include ref="tracker/vertex_barrel.xml"/>
  <include ref="tracker/silicon_barrel.xml"/>
  <include ref="tracker/mpgd_barrel.xml"/>
  <include ref="tracker/mpgd_dirc.xml"/>
  <include ref="tracker/silicon_disks.xml"/>
  <include ref="tracker/support_service_assembly.xml"/>
  <include ref="tof_barrel.xml"/>
  <include ref="tof_endcap.xml"/>

</lccdd><|MERGE_RESOLUTION|>--- conflicted
+++ resolved
@@ -28,11 +28,7 @@
     <comment> barrel length: 2R/tan(angle) - dz </comment>
 
     <comment> Position in center of space behind DIRC </comment>
-<<<<<<< HEAD
-    <constant name="OuterMPGDBarrel_rmin"            value="DIRC_rmax"/>
-=======
     <constant name="MPGDDIRC_rmin"            value="DIRC_rmin + DIRC_thickness"/>
->>>>>>> ddd4792c
     <comment> barrel asymmetryc between forward and backward lengths </comment>
 
     <comment> Service/Support setup </comment>
