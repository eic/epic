<!-- SPDX-License-Identifier: LGPL-3.0-or-later -->
<!-- Copyright (C) 2022 Christopher Dilks, Dmitry Romanov, Whitney Armstrong -->

<lccdd>
  <properties>
    <matrix name="RINDEX__Vacuum" coldim="2" values="
      1.0*eV 1.0
      5.1*eV 1.0
      "/>
    <matrix name="RINDEX__AirOptical" coldim="2" values="
      1.0*eV 1.00029
      5.1*eV 1.00029
      "/>
    <matrix name="ABSLENGTH__AirOptical" coldim="2" values="
      1.0*eV 4.0*cm
      5.1*eV 4.0*cm
      "/>
    <matrix name="RINDEX__Quartz" coldim="2" values="
      1.0*eV 1.46
      5.1*eV 1.46
      "/>
    <matrix name="RINDEX__N2" coldim="2" values="
      1.0*eV 1.00033
      4.0*eV 1.00033
      5.1*eV 1.00033
      "/>
    <matrix name="RINDEX__Pyrex" coldim="2" values="
      1.0*eV 1.5
      4.0*eV 1.5
      5.1*eV 1.5
      "/>
    <matrix name="ABSLENGTH__Pyrex" coldim="2" values="
      1.0*eV 10.0*cm
      4.0*eV 10.0*cm
      5.1*eV 10.0*cm
      "/>
    <matrix name="RINDEX__DIRCQuartz" coldim="2" values="
      1.90745*eV   1.45653
      1.93725*eV   1.45681
      1.968*eV     1.4571
      1.99974*eV   1.4574
      2.03253*eV   1.45771
      2.0664*eV    1.45804
      2.10143*eV   1.45838
      2.13766*eV   1.45873
      2.17516*eV   1.45911
      2.214*eV     1.4595
      2.25426*eV   1.45991
      2.296*eV     1.46034
      2.33932*eV   1.4608
      2.38431*eV   1.46128
      2.43106*eV   1.46179
      2.47968*eV   1.46233
      2.53029*eV   1.4629
      2.583*eV     1.4635
      2.63796*eV   1.46415
      2.69531*eV   1.46483
      2.7552*eV    1.46557
      2.81782*eV   1.46635
      2.88335*eV   1.46719
      2.952*eV     1.46809
      3.024*eV     1.46907
      3.0996*eV    1.47012
      3.17908*eV   1.47125
      3.26274*eV   1.47249
      3.35092*eV   1.47383
      3.44401*eV   1.47529
      3.54241*eV   1.47689
      3.64659*eV   1.47865
      3.7571*eV    1.48059
      3.87451*eV   1.48274
      3.99949*eV   1.48513
      4.13281*eV   1.48779
      "/>
    <matrix name="ABSLENGTH__DIRCQuartz" coldim="2" values="
      1.90745*eV   2.33615e+06*mm
      1.93725*eV   2.19567e+06*mm
      1.968*eV     2.06162e+06*mm
      1.99974*eV   1.93381e+06*mm
      2.03253*eV   1.81203e+06*mm
      2.0664*eV    1.6961e+06*mm
      2.10143*eV   1.58582e+06*mm
      2.13766*eV   1.48101e+06*mm
      2.17516*eV   1.38148e+06*mm
      2.214*eV     1.28706e+06*mm
      2.25426*eV   1.19756e+06*mm
      2.296*eV     1.11281e+06*mm
      2.33932*eV   1.03264e+06*mm
      2.38431*eV   956885*mm
      2.43106*eV   885374*mm
      2.47968*eV   817949*mm
      2.53029*eV   754450*mm
      2.583*eV     694722*mm
      2.63796*eV   638613*mm
      2.69531*eV   585973*mm
      2.7552*eV    536656*mm
      2.81782*eV   490520*mm
      2.88335*eV   447425*mm
      2.952*eV     407233*mm
      3.024*eV     369813*mm
      3.0996*eV    335032*mm
      3.17908*eV   302764*mm
      3.26274*eV   272886*mm
      3.35092*eV   245275*mm
      3.44401*eV   219814*mm
      3.54241*eV   196390*mm
      3.64659*eV   174889*mm
      3.7571*eV    155204*mm
      3.87451*eV   137229*mm
      3.99949*eV   120863*mm
      4.13281*eV   106006*mm
      "/>
    <matrix name="RINDEX__DIRCEpotek" coldim="2" values="
      1.90745*eV   1.55403
      1.93725*eV   1.55557
      1.968*eV     1.55698
      1.99974*eV   1.55827
      2.03253*eV   1.55945
      2.0664*eV    1.56056
      2.10143*eV   1.5616
      2.13766*eV   1.5626
      2.17516*eV   1.56358
      2.214*eV     1.56455
      2.25426*eV   1.56553
      2.296*eV     1.56654
      2.33932*eV   1.5676
      2.38431*eV   1.56872
      2.43106*eV   1.56993
      2.47968*eV   1.57125
      2.53029*eV   1.57269
      2.583*eV     1.57427
      2.63796*eV   1.57601
      2.69531*eV   1.57793
      2.7552*eV    1.58005
      2.81782*eV   1.58238
      2.88335*eV   1.58495
      2.952*eV     1.58777
      3.024*eV     1.59086
      3.0996*eV    1.59424
      3.17908*eV   1.59793
      3.26274*eV   1.60195
      3.35092*eV   1.60631
      3.44401*eV   1.61103
      3.54241*eV   1.61614
      3.64659*eV   1.62165
      3.7571*eV    1.62758
      3.87451*eV   1.63395
      3.99949*eV   1.64077
      4.13281*eV   1.64807
      "/>
    <matrix name="ABSLENGTH__DIRCEpotek" coldim="2" values="
      1.90745*eV   2.33615e+06*mm
      1.93725*eV   2.19567e+06*mm
      1.968*eV     2.06162e+06*mm
      1.99974*eV   1.93381e+06*mm
      2.03253*eV   1.81203e+06*mm
      2.0664*eV    1.6961e+06*mm
      2.10143*eV   1.58582e+06*mm
      2.13766*eV   1.48101e+06*mm
      2.17516*eV   1.38148e+06*mm
      2.214*eV     1.28706e+06*mm
      2.25426*eV   1.19756e+06*mm
      2.296*eV     1.11281e+06*mm
      2.33932*eV   1.03264e+06*mm
      2.38431*eV   956885*mm
      2.43106*eV   885374*mm
      2.47968*eV   817949*mm
      2.53029*eV   754450*mm
      2.583*eV     694722*mm
      2.63796*eV   638613*mm
      2.69531*eV   585973*mm
      2.7552*eV    536656*mm
      2.81782*eV   490520*mm
      2.88335*eV   447425*mm
      2.952*eV     407233*mm
      3.024*eV     369813*mm
      3.0996*eV    335032*mm
      3.17908*eV   302764*mm
      3.26274*eV   272886*mm
      3.35092*eV   245275*mm
      3.44401*eV   219814*mm
      3.54241*eV   196390*mm
      3.64659*eV   174889*mm
      3.7571*eV    155204*mm
      3.87451*eV   137229*mm
      3.99949*eV   120863*mm
      4.13281*eV   106006*mm
      "/>

    <matrix name="RINDEX__DIRCNlak33a" coldim="2" values="
      1.0*eV       1.73816
      1.2511*eV    1.73836
      1.26386*eV   1.73858
      1.27687*eV   1.73881
      1.29016*eV   1.73904
      1.30372*eV   1.73928
      1.31758*eV   1.73952
      1.33173*eV   1.73976
      1.34619*eV   1.74001
      1.36097*eV   1.74026
      1.37607*eV   1.74052
      1.39152*eV   1.74078
      1.40731*eV   1.74105
      1.42347*eV   1.74132
      1.44*eV      1.7416
      1.45692*eV   1.74189
      1.47425*eV   1.74218
      1.49199*eV   1.74249
      1.51016*eV   1.74279
      1.52878*eV   1.74311
      1.54787*eV   1.74344
      1.56744*eV   1.74378
      1.58751*eV   1.74412
      1.6081*eV    1.74448
      1.62923*eV   1.74485
      1.65092*eV   1.74522
      1.6732*eV    1.74562
      1.69609*eV   1.74602
      1.71961*eV   1.74644
      1.7438*eV    1.74687
      1.76868*eV   1.74732
      1.79427*eV   1.74779
      1.82062*eV   1.74827
      1.84775*eV   1.74878
      1.87571*eV   1.7493
      1.90452*eV   1.74985
      1.93423*eV   1.75042
      1.96488*eV   1.75101
      1.99652*eV   1.75163
      2.0292*eV    1.75228
      2.06296*eV   1.75296
      2.09787*eV   1.75368
      2.13398*eV   1.75443
      2.17135*eV   1.75521
      2.21006*eV   1.75604
      2.25017*eV   1.75692
      2.29176*eV   1.75784
      2.33492*eV   1.75882
      2.37973*eV   1.75985
      2.42631*eV   1.76095
      2.47473*eV   1.76211
      2.52514*eV   1.76335
      2.57763*eV   1.76467
      2.63236*eV   1.76608
      2.68946*eV   1.76758
      2.7491*eV    1.7692
      2.81143*eV   1.77093
      2.87666*eV   1.77279
      2.94499*eV   1.7748
      3.01665*eV   1.77698
      3.09187*eV   1.77934
      3.17095*eV   1.7819
      3.25418*eV   1.7847
      3.34189*eV   1.78775
      3.43446*eV   1.79111
      3.53231*eV   1.79481
      3.6359*eV    1.79889
      3.74575*eV   1.80343
      3.86244*eV   1.8085
      3.98663*eV   1.81419
      4.11908*eV   1.82061
      4.26062*eV   1.8279
      4.41225*eV   1.83625
      4.57506*eV   1.84589
      4.75035*eV   1.85713
      4.93961*eV   1.87039
      "/>
    <matrix name="RINDEX__VM2000" coldim="2" values="
      1.37760*eV   1.42
      4.13281*eV   1.42
      "/>
    <matrix name="ABSLENGTH__DIRCNlak33a" coldim="2" values="
      1.0*eV       371813*mm
      1.2511*eV    352095*mm
      1.26386*eV   331021*mm
      1.27687*eV   310814*mm
      1.29016*eV   291458*mm
      1.30372*eV   272937*mm
      1.31758*eV   255238*mm
      1.33173*eV   238342*mm
      1.34619*eV   222234*mm
      1.36097*eV   206897*mm
      1.37607*eV   192313*mm
      1.39152*eV   178463*mm
      1.40731*eV   165331*mm
      1.42347*eV   152896*mm
      1.44*eV      141140*mm
      1.45692*eV   130043*mm
      1.47425*eV   119585*mm
      1.49199*eV   109747*mm
      1.51016*eV   100507*mm
      1.52878*eV   91846.3*mm
      1.54787*eV   83743.1*mm
      1.56744*eV   76176.7*mm
      1.58751*eV   69126.1*mm
      1.6081*eV    62570.2*mm
      1.62923*eV   56488.0*mm
      1.65092*eV   50858.3*mm
      1.6732*eV    45660.1*mm
      1.69609*eV   40872.4*mm
      1.71961*eV   36474.6*mm
      1.7438*eV    32445.8*mm
      1.76868*eV   28765.9*mm
      1.79427*eV   25414.6*mm
      1.82062*eV   22372.2*mm
      1.84775*eV   19619.3*mm
      1.87571*eV   17136.9*mm
      1.90452*eV   14906.5*mm
      1.93423*eV   12910.2*mm
      1.96488*eV   11130.3*mm
      1.99652*eV   9550.13*mm
      2.0292*eV    8153.3*mm
      2.06296*eV   6924.25*mm
      2.09787*eV   5848.04*mm
      2.13398*eV   4910.46*mm
      2.17135*eV   4098.04*mm
      2.21006*eV   3398.06*mm
      2.25017*eV   2798.54*mm
      2.29176*eV   2288.32*mm
      2.33492*eV   1856.99*mm
      2.37973*eV   1494.92*mm
      2.42631*eV   1193.28*mm
      2.47473*eV   943.973*mm
      2.52514*eV   739.657*mm
      2.57763*eV   573.715*mm
      2.63236*eV   440.228*mm
      2.68946*eV   333.94*mm
      2.7491*eV    250.229*mm
      2.81143*eV   185.064*mm
      2.87666*eV   134.967*mm
      2.94499*eV   96.9664*mm
      3.01665*eV   68.5529*mm
      3.09187*eV   47.6343*mm
      3.17095*eV   32.4882*mm
      3.25418*eV   21.7174*mm
      3.34189*eV   14.2056*mm
      3.43446*eV   9.07612*mm
      3.53231*eV   5.65267*mm
      3.6359*eV    3.4241*mm
      3.74575*eV   2.01226*mm
      3.86244*eV   1.14403*mm
      3.98663*eV   0.62722*mm
      4.11908*eV   0.330414*mm
      4.26062*eV   0.166558*mm
      4.41225*eV   0.0799649*mm
      4.57506*eV   0.0363677*mm
      4.75035*eV   0.0155708*mm
      4.93961*eV   0.00623089*mm
      "/>
    <matrix name="RINDEX__DIRCSapphire" coldim="2" values="
      1.02212*eV   1.75188
      1.05518*eV   1.75253
      1.09045*eV   1.75319
      1.1261*eV    1.75382
      1.16307*eV   1.75444
      1.20023*eV   1.75505
      1.23984*eV   1.75567
      1.28043*eV   1.75629
      1.32221*eV   1.75691
      1.36561*eV   1.75754
      1.41019*eV   1.75818
      1.45641*eV   1.75883
      1.50393*eV   1.75949
      1.5531*eV    1.76017
      1.60393*eV   1.76088
      1.65643*eV   1.7616
      1.71059*eV   1.76235
      1.76665*eV   1.76314
      1.82437*eV   1.76395
      1.88397*eV   1.7648
      1.94576*eV   1.7657
      2.00946*eV   1.76664
      2.07504*eV   1.76763
      2.14283*eV   1.76867
      2.21321*eV   1.76978
      2.28542*eV   1.77095
      2.36025*eV   1.77219
      2.43727*eV   1.7735
      2.51693*eV   1.7749
      2.59924*eV   1.77639
      2.6848*eV    1.77799
      2.77245*eV   1.77968
      2.86337*eV   1.7815
      2.95693*eV   1.78343
      3.05379*eV   1.78551
      3.1532*eV    1.78772
      3.25674*eV   1.79011
      3.36273*eV   1.79265
      3.47294*eV   1.7954
      3.58646*eV   1.79835
      3.70433*eV   1.80154
      3.82549*eV   1.80497
      3.94979*eV   1.80864
      4.07976*eV   1.81266
      4.21285*eV   1.81696
      4.35032*eV   1.82163
      4.4938*eV    1.82674
      4.64012*eV   1.83223
      4.79258*eV   1.83825
      4.94946*eV   1.8448
      5.11064*eV   1.85191
      5.27816*eV   1.85975
      5.44985*eV   1.86829
      5.62797*eV   1.87774
      5.81266*eV   1.88822
      6.00407*eV   1.89988
      6.1992*eV    1.9127
      "/>

    <comment>
    Absorption length is caculated using transmittance values for 2 mm thickness (crystan standard UV grade) from
    https://www.crystran.co.uk/optical-materials/sapphire-al2o3

    F = ((n - 1) * (n - 1)) / ((n + 1) * (n + 1))

    Absorption length = (-1 / ln(transmittance + 2*F)) * 2 mm

    where:
          F - Fresnel reflection coefficient
          n - Refractive index of Sapphire

    </comment>

    <matrix name="ABSLENGTH__DIRCSapphire" coldim="2" values="
      1.02212*eV   350.051*mm
      1.05518*eV   306.241*mm
      1.09045*eV   272.261*mm
      1.1261*eV    279.226*mm
      1.16307*eV   286.437*mm
      1.20023*eV   293.904*mm
      1.23984*eV   301.904*mm
      1.28043*eV   310.351*mm
      1.32221*eV   319.283*mm
      1.36561*eV   328.902*mm
      1.41019*eV   339.286*mm
      1.45641*eV   350.525*mm
      1.50393*eV   362.724*mm
      1.5531*eV    376.214*mm
      1.60393*eV   391.412*mm
      1.65643*eV   408.131*mm
      1.71059*eV   427.135*mm
      1.76665*eV   449.164*mm
      1.82437*eV   474.24*mm
      1.88397*eV   503.751*mm
      1.94576*eV   424.371*mm
      2.00946*eV   450.512*mm
      2.07504*eV   481.764*mm
      2.14283*eV   519.629*mm
      2.21321*eV   264.962*mm
      2.28542*eV   277.522*mm
      2.36025*eV   292.202*mm
      2.43727*eV   309.495*mm
      2.51693*eV   330.389*mm
      2.59924*eV   355.962*mm
      2.6848*eV    279.174*mm
      2.77245*eV   299.856*mm
      2.86337*eV   325.849*mm
      2.95693*eV   358.828*mm
      3.05379*eV   286.622*mm
      3.1532*eV    315.914*mm
      3.25674*eV   301.32*mm
      3.36273*eV   289.86*mm
      3.47294*eV   328.204*mm
      3.58646*eV   320.766*mm
      3.70433*eV   377.382*mm
      3.82549*eV   377.423*mm
      3.94979*eV   320.861*mm
      4.07976*eV   395.85*mm
      4.21285*eV   527.699*mm
      4.35032*eV   826.489*mm
      4.4938*eV    2170.06*mm
      4.64012*eV   0*mm
      4.79258*eV   0*mm
      4.94946*eV   0*mm
      5.11064*eV   0*mm
      5.27816*eV   0*mm
      5.44985*eV   118.61*mm
      5.62797*eV   12.869*mm
      5.81266*eV   4.79845*mm
      6.00407*eV   2.32194*mm
      6.1992*eV    2.28269*mm
      "/>
    <matrix name= "REFLECTIVITY_mirror" coldim="2" values="
      1.0*eV  0.9
      4.0*eV  0.9
      5.1*eV  0.9
      "/>
    <matrix name = "REFLECTIVITY_DIRC_mirror" coldim="2" values="
      1.90745*eV  0.8755
      1.93725*eV  0.882
      1.968*eV    0.889
      1.99974*eV  0.895
      2.03253*eV  0.9
      2.0664*eV   0.9025
      2.10143*eV  0.91
      2.13766*eV  0.913
      2.17516*eV  0.9165
      2.214*eV    0.92
      2.25426*eV  0.923
      2.296*eV    0.9245
      2.33932*eV  0.9285
      2.38431*eV  0.932
      2.43106*eV  0.934
      2.47968*eV  0.935
      2.53029*eV  0.936
      2.583*eV    0.9385
      2.63796*eV  0.9395
      2.69531*eV  0.94
      2.7552*eV   0.9405
      2.81782*eV  0.9405
      2.88335*eV  0.9405
      2.952*eV    0.9405
      3.024*eV    0.94
      3.0996*eV   0.9385
      3.17908*eV  0.936
      3.26274*eV  0.934
      3.35092*eV  0.931
      3.44401*eV  0.9295
      3.54241*eV  0.928
      3.64659*eV  0.928
      3.7571*eV   0.921
      3.87451*eV  0.92
      3.99949*eV  0.927
      4.13281*eV  0.9215
      "/>
    <matrix name="RINDEX__Aerogel" coldim="2" values="
      1.0*eV 1.030
      4.0*eV 1.030
      5.1*eV 1.030
      "/>
    <matrix name="ABSLENGTH__Aerogel" coldim="2" values="
      1.0*eV 4.0*cm
      4.0*eV 4.0*cm
      5.1*eV 4.0*cm
      "/>
    <matrix name="RINDEX__Acrylic" coldim="2" values="
      1240*eV/1100  1.49
      1240*eV/600   1.49
      1240*eV/400   1.49
      "/>
    <matrix name="ABSLENGTH__Acrylic" coldim="2" values="
      1240*eV/1100 2631*mm
      1240*eV/1000 2631*mm
      1240*eV/900  2631*mm
      1240*eV/800  2631*mm
      1240*eV/700  2500*mm
      1240*eV/600  2272*mm
      1240*eV/500  2000*mm
      1240*eV/400  1315*mm
      1240*eV/300  1613*mm
      1240*eV/250  740*mm
      1240*eV/225  125*mm
      1240*eV/210  10*mm
      1240*eV/200  0*mm
      "/>
    <!-- BEGIN dRICH and pfRICH material optical properties
      - to generate, follow: https://github.com/eic/drich-dev/blob/main/doc/material_tables.md
      - original source for ATHENA/ECCE: https://github.com/cisbani/dRICh/blob/main/share/source/g4dRIChOptics.hh
    -->
    <!-- dRICH gas -->
    <matrix name="RINDEX__C2F6_DRICH" coldim="2" values="
      1.23984*eV   1.000746
      1.30969*eV   1.000746
      1.38788*eV   1.000747
      1.47600*eV   1.000747
      1.57607*eV   1.000748
      1.69069*eV   1.000749
      1.82330*eV   1.000750
      1.97847*eV   1.000751
      2.16251*eV   1.000753
      2.38431*eV   1.000755
      2.65680*eV   1.000759
      2.99962*eV   1.000763
      3.44401*eV   1.000770
      4.04296*eV   1.000781
      4.89411*eV   1.000801
      6.19921*eV   1.000840
      "/>
    <matrix name="ABSLENGTH__C2F6_DRICH" coldim="2" values="
<<<<<<< HEAD
      1.7712*eV   10.0*m
      6.19921*eV  10.0*m
=======
      1.23984*eV   30.0*m
      6.19921*eV   30.0*m
>>>>>>> 19146aa4
      "/>
    <!-- pfRICH gas -->
    <matrix name="RINDEX__C4F10_PFRICH" coldim="2" values="
      1.23984*eV   1.001295
      1.30969*eV   1.001295
      1.38788*eV   1.001296
      1.47600*eV   1.001298
      1.57607*eV   1.001299
      1.69069*eV   1.001301
      1.82330*eV   1.001303
      1.97847*eV   1.001306
      2.16251*eV   1.001309
      2.38431*eV   1.001314
      2.65680*eV   1.001320
      2.99962*eV   1.001330
      3.44401*eV   1.001344
      4.04296*eV   1.001366
      4.89411*eV   1.001406
      6.19921*eV   1.001489
      "/>
    <matrix name="ABSLENGTH__C4F10_PFRICH" coldim="2" values="
<<<<<<< HEAD
      1.7712*eV   6.0*m
=======
      1.23984*eV  6.0*m
>>>>>>> 19146aa4
      6.19921*eV  6.0*m
      "/>
    <!-- dRICH aerogel, for density=0.11 g/cm3 -->
    <matrix name="RINDEX__Aerogel_DRICH" coldim="2" values="
      1.23984*eV  1.01826
      1.28348*eV  1.01828
      1.33030*eV  1.01829
      1.38067*eV  1.01831
      1.43500*eV  1.01833
      1.49379*eV  1.01835
      1.55759*eV  1.01838
      1.62709*eV  1.01840
      1.70308*eV  1.01844
      1.78652*eV  1.01847
      1.87855*eV  1.01852
      1.96673*eV  1.01856
      2.05490*eV  1.01861
      2.14308*eV  1.01866
      2.23126*eV  1.01871
      2.31943*eV  1.01876
      2.40761*eV  1.01881
      2.49579*eV  1.01887
      2.58396*eV  1.01893
      2.67214*eV  1.01899
      2.76032*eV  1.01905
      2.84849*eV  1.01912
      2.93667*eV  1.01919
      3.02485*eV  1.01926
      3.11302*eV  1.01933
      3.20120*eV  1.01941
      3.28938*eV  1.01948
      3.37755*eV  1.01956
      3.46573*eV  1.01965
      3.55391*eV  1.01973
      3.64208*eV  1.01982
      3.73026*eV  1.01991
      3.81844*eV  1.02001
      3.90661*eV  1.02010
      3.99479*eV  1.02020
      4.08297*eV  1.02030
      4.17114*eV  1.02041
      4.25932*eV  1.02052
      4.34750*eV  1.02063
      4.43567*eV  1.02074
      4.52385*eV  1.02086
      4.61203*eV  1.02098
      4.70020*eV  1.02111
      4.78838*eV  1.02123
      4.87656*eV  1.02136
      4.96473*eV  1.02150
      5.05291*eV  1.02164
      5.14109*eV  1.02178
      5.22927*eV  1.02193
      5.31744*eV  1.02208
      5.40562*eV  1.02223
      5.49380*eV  1.02239
      5.58197*eV  1.02255
      5.67015*eV  1.02271
      5.75833*eV  1.02288
      5.84650*eV  1.02306
      5.93468*eV  1.02324
      6.02286*eV  1.02342
      6.11103*eV  1.02361
      6.19921*eV  1.02381
      "/>
    <matrix name="ABSLENGTH__Aerogel_DRICH" coldim="2" values="
      1.23984*eV   58.735*cm
      1.25237*eV   58.729*cm
      1.26514*eV   58.722*cm
      1.27819*eV   58.715*cm
      1.29150*eV   58.709*cm
      1.30510*eV   58.702*cm
      1.31898*eV   58.695*cm
      1.33316*eV   58.688*cm
      1.34765*eV   58.682*cm
      1.36246*eV   58.675*cm
      1.37760*eV   58.668*cm
      1.39308*eV   58.661*cm
      1.40891*eV   58.655*cm
      1.42511*eV   58.648*cm
      1.44168*eV   58.640*cm
      1.45864*eV   58.632*cm
      1.47600*eV   58.622*cm
      1.49379*eV   58.611*cm
      1.51200*eV   58.599*cm
      1.53067*eV   58.586*cm
      1.54980*eV   58.571*cm
      1.56942*eV   58.554*cm
      1.58954*eV   58.536*cm
      1.61018*eV   58.515*cm
      1.63137*eV   58.491*cm
      1.65312*eV   58.465*cm
      1.67546*eV   58.435*cm
      1.69841*eV   58.401*cm
      1.72200*eV   58.363*cm
      1.74626*eV   58.320*cm
      1.77120*eV   58.272*cm
      1.79687*eV   58.217*cm
      1.82330*eV   58.154*cm
      1.85051*eV   58.082*cm
      1.87855*eV   58.001*cm
      1.90745*eV   57.908*cm
      1.93725*eV   57.801*cm
      1.96800*eV   57.679*cm
      1.99974*eV   57.539*cm
      2.03253*eV   57.378*cm
      2.06640*eV   57.193*cm
      2.10143*eV   56.979*cm
      2.13766*eV   56.733*cm
      2.17516*eV   56.448*cm
      2.21400*eV   56.118*cm
      2.25426*eV   55.737*cm
      2.29600*eV   55.295*cm
      2.33932*eV   54.783*cm
      2.38431*eV   54.190*cm
      2.43106*eV   53.503*cm
      2.47968*eV   52.710*cm
      2.53029*eV   51.793*cm
      2.58300*eV   50.738*cm
      2.63796*eV   49.527*cm
      2.69531*eV   48.145*cm
      2.75520*eV   46.574*cm
      2.81782*eV   44.803*cm
      2.88335*eV   42.823*cm
      2.95200*eV   40.631*cm
      3.02400*eV   38.232*cm
      3.09960*eV   35.642*cm
      3.17908*eV   32.886*cm
      3.26274*eV   30.003*cm
      3.35092*eV   27.040*cm
      3.44401*eV   24.052*cm
      3.54241*eV   21.099*cm
      3.64659*eV   18.239*cm
      3.75710*eV   15.529*cm
      3.87451*eV   13.016*cm
      3.99949*eV   10.734*cm
      4.13281*eV    8.708*cm
      4.27532*eV    6.947*cm
      4.42801*eV    5.449*cm
      4.59201*eV    4.203*cm
      4.76862*eV    3.187*cm
      4.95937*eV    2.376*cm
      5.16601*eV    1.741*cm
      5.39062*eV    1.254*cm
      5.63564*eV    0.886*cm
      5.90401*eV    0.615*cm
      6.19921*eV    0.418*cm
      "/>
    <matrix name="RAYLEIGH__Aerogel_DRICH" coldim="2" values="
      1.23984*eV 1481.484*mm
      1.28348*eV 1290.046*mm
      1.33030*eV 1117.790*mm
      1.38067*eV  963.390*mm
      1.43500*eV  825.565*mm
      1.49379*eV  703.086*mm
      1.55759*eV  594.769*mm
      1.62709*eV  499.477*mm
      1.70308*eV  416.123*mm
      1.78652*eV  343.664*mm
      1.87855*eV  281.107*mm
      1.96673*eV  233.984*mm
      2.05490*eV  196.334*mm
      2.14308*eV  165.962*mm
      2.23126*eV  141.242*mm
      2.31943*eV  120.958*mm
      2.40761*eV  104.188*mm
      2.49579*eV   90.226*mm
      2.58396*eV   78.527*mm
      2.67214*eV   68.663*mm
      2.76032*eV   60.301*mm
      2.84849*eV   53.174*mm
      2.93667*eV   47.070*mm
      3.02485*eV   41.816*mm
      3.11302*eV   37.277*mm
      3.20120*eV   33.336*mm
      3.28938*eV   29.903*mm
      3.37755*eV   26.900*mm
      3.46573*eV   24.265*mm
      3.55391*eV   21.946*mm
      3.64208*eV   19.896*mm
      3.73026*eV   18.080*mm
      3.81844*eV   16.468*mm
      3.90661*eV   15.030*mm
      3.99479*eV   13.746*mm
      4.08297*eV   12.596*mm
      4.17114*eV   11.564*mm
      4.25932*eV   10.637*mm
      4.34750*eV    9.799*mm
      4.43567*eV    9.043*mm
      4.52385*eV    8.358*mm
      4.61203*eV    7.738*mm
      4.70020*eV    7.172*mm
      4.78838*eV    6.659*mm
      4.87656*eV    6.191*mm
      4.96473*eV    5.762*mm
      5.05291*eV    5.370*mm
      5.14109*eV    5.011*mm
      5.22927*eV    4.681*mm
      5.31744*eV    4.379*mm
      5.40562*eV    4.100*mm
      5.49380*eV    3.844*mm
      5.58197*eV    3.606*mm
      5.67015*eV    3.386*mm
      5.75833*eV    3.184*mm
      5.84650*eV    2.996*mm
      5.93468*eV    2.822*mm
      6.02286*eV    2.660*mm
      6.11103*eV    2.510*mm
      6.19921*eV    2.370*mm
      "/>
    <!-- dRICH acrylic filter -->
    <matrix name="RINDEX__Acrylic_DRICH" coldim="2" values="
      4.13281*eV  1.5017
      8.45347*eV  1.5017
      "/>
    <matrix name="ABSLENGTH__Acrylic_DRICH" coldim="2" values="
      4.13281*eV  82.0704*mm
      4.22099*eV  36.9138*mm
      4.30916*eV  13.3325*mm
      4.39734*eV  5.03627*mm
      4.48552*eV  2.3393*mm
      4.57369*eV  1.36177*mm
      4.66187*eV  0.933192*mm
      4.75005*eV  0.708268*mm
      4.83822*eV  0.573082*mm
      4.9264*eV   0.483641*mm
      5.01458*eV  0.420282*mm
      5.10275*eV  0.373102*mm
      5.19093*eV  0.33662*mm
      5.27911*eV  0.307572*mm
      5.36728*eV  0.283902*mm
      5.45546*eV  0.264235*mm
      5.54364*eV  0.247641*mm
      5.63181*eV  0.233453*mm
      5.71999*eV  0.221177*mm
      5.80817*eV  0.210456*mm
      5.89634*eV  0.201012*mm
      5.98452*eV  0.192627*mm
      6.0727*eV   0.185134*mm
      6.16087*eV  0.178399*mm
      6.24905*eV  0.172309*mm
      6.33723*eV  0.166779*mm
      6.4254*eV   0.166779*mm
      6.51358*eV  0.166779*mm
      6.60176*eV  0.166779*mm
      6.68993*eV  0.166779*mm
      6.77811*eV  0.166779*mm
      6.86629*eV  0.166779*mm
      6.95446*eV  0.166779*mm
      7.04264*eV  0.166779*mm
      7.13082*eV  0.166779*mm
      7.21899*eV  0.166779*mm
      7.30717*eV  0.166779*mm
      7.39535*eV  0.166779*mm
      7.48353*eV  0.166779*mm
      7.5717*eV   0.166779*mm
      7.65988*eV  0.166779*mm
      7.74806*eV  0.166779*mm
      7.83623*eV  0.166779*mm
      7.92441*eV  0.166779*mm
      8.01259*eV  0.166779*mm
      8.10076*eV  0.166779*mm
      8.18894*eV  0.166779*mm
      8.27712*eV  0.166779*mm
      8.36529*eV  0.166779*mm
      8.45347*eV  0.166779*mm
      "/>
    <!-- END dRICH and pfRICH material optical properties -->
  </properties>
  <materials>
    <material name="AirOptical">
      <D type="density" unit="g/cm3" value="0.0012"/>
      <fraction n="0.754" ref="N"/>
      <fraction n="0.234" ref="O"/>
      <fraction n="0.012" ref="Ar"/>
      <property name="RINDEX" ref="RINDEX__AirOptical"/>
      <property name="ABSLENGTH" ref="ABSLENGTH__AirOptical"/>
    </material>
    <material name="VacuumOptical">
      <D type="density" unit="g/cm3" value="0.0000000001"/>
      <fraction n="0.754" ref="N"/>
      <fraction n="0.234" ref="O"/>
      <fraction n="0.012" ref="Ar"/>
      <property name="RINDEX" ref="RINDEX__Vacuum"/>
      <property name="ABSLENGTH"               coldim="2" values="1*eV  2000*m  5*eV  2000*m"/>
    </material>
    <material name="N2cherenkov">
      <D type="density" value="0.00125" unit="g/cm3"/>
      <composite n="1" ref="N"/>
      <property name="RINDEX"  ref="RINDEX__N2"/>
    </material>
    <material name="PyrexGlassOptical">
      <D type="density" value="2.23" unit="g/cm3"/>
      <fraction n="0.806" ref="SiliconOxide"/>
      <fraction n="0.130" ref="BoronOxide"/>
      <fraction n="0.040" ref="SodiumOxide"/>
      <fraction n="0.023" ref="AluminumOxide"/>
      <property name="RINDEX" ref="RINDEX__Pyrex"/>
      <property name="ABSLENGTH" ref="ABSLENGTH__Pyrex"/>
    </material>
    <material name="AerogelOptical">
      <D value="0.2" unit="g / cm3"/>
      <fraction n="0.625" ref="SiliconOxide"/>
      <fraction n="0.374" ref="SiliconOxide"/>
      <fraction n="0.001" ref="C"/>
      <property name="RINDEX" ref="RINDEX__Aerogel"/>
      <property name="ABSLENGTH" ref="ABSLENGTH__Aerogel"/>
    </material>
    <material name="AcrylicOptical">
      <D type="density" value="1.18" unit="g/cm3"/>
      <composite n="5" ref="C"/>
      <composite n="2" ref="O"/>
      <composite n="8" ref="H"/>
      <property name="RINDEX" ref="RINDEX__Acrylic"/>
      <property name="ABSLENGTH" ref="ABSLENGTH__Acrylic"/>
    </material>
    <!-- BEGIN dRICH and pfRICH material definitions -->
    <material name="C2F6_DRICH">
      <D type="density" value="0.005734" unit="g/cm3"/>
      <composite n="2" ref="C"/>
      <composite n="6" ref="F"/>
      <property name="RINDEX"    ref="RINDEX__C2F6_DRICH"/>
      <property name="ABSLENGTH" ref="ABSLENGTH__C2F6_DRICH"/>
    </material>
    <material name="C4F10_PFRICH">
      <D type="density" value="0.009935" unit="g/cm3"/>
      <composite n="4" ref="C"/>
      <composite n="10" ref="F"/>
      <property name="RINDEX"    ref="RINDEX__C4F10_PFRICH"/>
      <property name="ABSLENGTH" ref="ABSLENGTH__C4F10_PFRICH"/>
    </material>
    <material name="Aerogel_DRICH">
      <D type="density" value="0.110" unit="g/cm3"/>
      <comment> n_air = [dens(Si02)-dens(aerogel)] / [dens(Si02)-dens(Air) ] </comment>
      <fraction n="    (2.32-0.11) / (2.32-0.0012)" ref="Air"/>
      <fraction n="1 - (2.32-0.11) / (2.32-0.0012)" ref="SiliconDioxide"/>
      <property name="RINDEX"    ref="RINDEX__Aerogel_DRICH"/>
      <property name="ABSLENGTH" ref="ABSLENGTH__Aerogel_DRICH"/>
      <property name="RAYLEIGH"  ref="RAYLEIGH__Aerogel_DRICH"/>
    </material>
    <material name="Acrylic_DRICH">
      <D type="density" value="1.19" unit="g/cm3"/>
      <comment> TO BE IMPROVED </comment>
      <fraction n="0.99" ref="Plexiglass"/>
      <fraction n="0.01" ref="PolyvinylAcetate"/>
      <property name="RINDEX"    ref="RINDEX__Acrylic_DRICH"/>
      <property name="ABSLENGTH" ref="ABSLENGTH__Acrylic_DRICH"/>
    </material>
    <!-- END dRICH and pfRICH material definitions -->
    <material name="QuartzOptical">
      <D type="density" value="2.2" unit="g/cm3"/>
      <composite n="1" ref="Si"/>
      <composite n="2" ref="O"/>
      <property name="RINDEX" ref="RINDEX__DIRCQuartz"/>
      <property name="ABSLENGTH" ref="ABSLENGTH__DIRCQuartz"/>
    </material>
    <material name="EpotekOptical">
      <D type="density" value="1.2" unit="g/cm3"/>
      <composite n="5" ref="H"/>
      <composite n="3" ref="C"/>
      <composite n="2" ref="O"/>
      <property name="RINDEX" ref="RINDEX__DIRCEpotek"/>
      <property name="ABSLENGTH" ref="ABSLENGTH__DIRCEpotek"/>
      <!-- G4Material *Epotek = new G4Material("Epotek", density = 1.2 * g / cm3, ncomponents = 3);
      Epotek->AddElement(C, natoms = 3);
      Epotek->AddElement(H, natoms = 5);
      Epotek->AddElement(O, natoms = 2);-->
    </material>
    <material name="Nlak33aOptical">
      <D type="density" value="4.220" unit="g/cm3"/>
      <composite n="1" ref="Si"/>
      <composite n="2" ref="O"/>
      <property name="RINDEX" ref="RINDEX__DIRCNlak33a"/>
      <property name="ABSLENGTH" ref="ABSLENGTH__DIRCNlak33a"/>
      <!--
        Nlak33aMaterial = new G4Material("Nlak33a", density = 4.220 * g / cm3, ncomponents = 2);
        Nlak33aMaterial->AddElement(Si, natoms = 1);
        Nlak33aMaterial->AddElement(O, natoms = 2);
      -->
    </material>
    <material name="SapphireOptical">
      <D type="density" value="3.98" unit="g/cm3"/>
      <composite n="2" ref="Al"/>
      <composite n="3" ref="O"/>
      <property name="RINDEX" ref="RINDEX__DIRCSapphire"/>
      <property name="ABSLENGTH" ref="ABSLENGTH__DIRCSapphire"/>
    </material>
    <material name="VM2000">
      <D type="density" value="1.43" unit="g / cm3"/>
      <composite n="2" ref="C"/>
      <composite n="2" ref="H"/>
      <composite n="2" ref="F"/>
      <property name="RINDEX" ref="RINDEX__VM2000"/>
      <property name="REFLECTIVITY" coldim="2"
                values="1.776*eV  0.95
                        4.143*eV  0.95"/>
    </material>
    <material name="leadtungsten_optical">
      <D type="density" value="8.3" unit="g / cm3"/>
      <composite n="1" ref="Pb"/>
      <composite n="1" ref="W"/>
      <composite n="4" ref="O"/>
      <property name="RINDEX" coldim="2"
                values="1.551*eV  2.4
                        3.545*eV  2.40"/>
      <property name="ABSLENGTH" coldim="2"
                values="1.551*eV  200.0*cm
                        3.545*eV  200.0*cm"/>
      <property name="SCINTILLATIONYIELD1"  value="200.0/MeV"/>
      <property name="SCINTILLATIONTIMECONSTANT1"    value="6.0*ns"/>
      <property name="RESOLUTIONSCALE"     value="1.0"/>
    </material>
  </materials>
  <surfaces>
    <opticalsurface finish="polished" model="glisur" name="MirrorOpticalSurface" type="dielectric_metal" value="0">
      <property name="REFLECTIVITY" ref="REFLECTIVITY_mirror"/>
      <property name="RINDEX"       coldim="2" values="1.034*eV  1.5   4.136*eV  1.5"/>
      <!--<property name="EFFICIENCY"   ref="EFFICIENCY0x8b77240"/>-->
    </opticalsurface>
    <!--
    <opticalsurface name="mirror2" finish="polished" model="glisur" type="dielectric_dielectric">
      <property name="REFLECTIVITY"            coldim="2" values="1.034*eV  0.8   4.136*eV  0.9"/>
      <property name="EFFICIENCY"              coldim="2" values="2.034*eV  0.8   4.136*eV  1.0"/>
      <property name="RINDEX"                  coldim="2" values="1.034*eV  1.5   4.136*eV  1.5"/>
    </opticalsurface>
    -->
    <opticalsurface finish="polished" model="glisur" name="DIRC_MirrorOpticalSurface" type="dielectric_metal" value="0">
      <property name="REFLECTIVITY" ref="REFLECTIVITY_DIRC_mirror"/>
    </opticalsurface>

    <opticalsurface finish="polished" model="unified" name="MRICH_MirrorOpticalSurface" type="dielectric_metal" value="0">
    </opticalsurface>
    <opticalsurface finish="polished" model="unified" name="MRICH_LensOpticalSurface" type="dielectric_dielectric" value="0">
      <property name="REFLECTIVITY"            coldim="2" values="1240*eV/1100  0.08   1240*eV/400  0.08"/>
      <!--
      <property name="RINDEX"                  coldim="2" values="2.034*eV  1.56  4.136*eV  1.56"/>
      <property name="SPECULARLOBECONSTANT"    coldim="2" values="2.034*eV  0.3   4.136*eV  0.3 "/>
      <property name="SPECULARSPIKECONSTANT"   coldim="2" values="2.034*eV  0.2   4.136*eV  0.2 "/>
      <property name="BACKSCATTERCONSTANT"     coldim="2" values="2.034*eV  0.2   4.136*eV  0.2 "/>
      -->
    </opticalsurface>

    <opticalsurface finish="polished" model="unified" name="MRICH_PhotoSensorOpticalSurface" type="dielectric_dielectric" value="0">
      <!--
      <property name="RINDEX"                  coldim="2" values="2.034*eV  1.35  4.136*eV  1.40"/>
      <property name="SPECULARLOBECONSTANT"    coldim="2" values="2.034*eV  0.3   4.136*eV  0.3 "/>
      <property name="SPECULARSPIKECONSTANT"   coldim="2" values="2.034*eV  0.2   4.136*eV  0.2 "/>
      <property name="BACKSCATTERCONSTANT"     coldim="2" values="2.034*eV  0.2   4.136*eV  0.2 "/>
      -->
    </opticalsurface>

    <opticalsurface finish="polished" model="unified" name="MRICH_AerogelOpticalSurface" type="dielectric_dielectric" value="0">
      <!--
      <property name="RINDEX"                  coldim="2" values="2.034*eV  1.010  4.136*eV  1.010"/>
      <property name="SPECULARLOBECONSTANT"    coldim="2" values="2.034*eV  0.3   4.136*eV  0.3 "/>
      <property name="SPECULARSPIKECONSTANT"   coldim="2" values="2.034*eV  0.2   4.136*eV  0.2 "/>
      <property name="BACKSCATTERCONSTANT"     coldim="2" values="2.034*eV  0.2   4.136*eV  0.2 "/>
      -->
    </opticalsurface>

    <!-- BEGIN dRICH and pfRICH optical surface properties
      - to generate, follow: https://github.com/eic/drich-dev/blob/main/doc/material_tables.md
      - original source for ATHENA/ECCE: https://github.com/cisbani/dRICh/blob/main/share/source/g4dRIChOptics.hh
    -->
    <opticalsurface name="MirrorSurface_DRICH" model="unified" finish="polished" type="dielectric_metal">
      <property name="REFLECTIVITY" coldim="2" values="
        1*eV  0.9
        7*eV  0.9
        "/>
    </opticalsurface>
    <opticalsurface name="SensorSurface_DRICH" model="glisur" finish="polished" type="dielectric_dielectric">
      <property name="EFFICIENCY" coldim="2" values="
        1*eV  1
        7*eV  1
        "/>
    </opticalsurface>
    <!-- END dRICH and pfRICH optical surface properties -->

  </surfaces>
</lccdd><|MERGE_RESOLUTION|>--- conflicted
+++ resolved
@@ -577,13 +577,8 @@
       6.19921*eV   1.000840
       "/>
     <matrix name="ABSLENGTH__C2F6_DRICH" coldim="2" values="
-<<<<<<< HEAD
-      1.7712*eV   10.0*m
-      6.19921*eV  10.0*m
-=======
       1.23984*eV   30.0*m
       6.19921*eV   30.0*m
->>>>>>> 19146aa4
       "/>
     <!-- pfRICH gas -->
     <matrix name="RINDEX__C4F10_PFRICH" coldim="2" values="
@@ -605,11 +600,7 @@
       6.19921*eV   1.001489
       "/>
     <matrix name="ABSLENGTH__C4F10_PFRICH" coldim="2" values="
-<<<<<<< HEAD
-      1.7712*eV   6.0*m
-=======
       1.23984*eV  6.0*m
->>>>>>> 19146aa4
       6.19921*eV  6.0*m
       "/>
     <!-- dRICH aerogel, for density=0.11 g/cm3 -->
