--- conflicted
+++ resolved
@@ -984,7 +984,6 @@
     </opticalsurface>
     <opticalsurface name="SensorSurface_DRICH" model="glisur" finish="polished" type="dielectric_dielectric">
       <property name="EFFICIENCY" coldim="2" values="
-<<<<<<< HEAD
 	3.8*eV	0.02
 	3.7*eV	0.07
 	3.7*eV	0.1
@@ -1008,21 +1007,6 @@
 	1.5*eV	0.05
 	1.4*eV	0.03	
 	"/>
-      <property name="IMAGINARYRINDEX" coldim="2" values="
-        1*eV  1.69
-        4*eV  1.69
-        7*eV  1.69
-        "/>
-      <property name="REALRINDEX" coldim="2" values="
-        1*eV  1.92
-        4*eV  1.92
-        7*eV  1.92
-=======
-        1*eV  1
-        4*eV  1
-        7*eV  1
->>>>>>> 11c1e541
-        "/>
     </opticalsurface>
     <opticalsurface name="SensorSurface_PFRICH" model="glisur" finish="polished" type="dielectric_dielectric">
       <property name="EFFICIENCY" coldim="2" values="
