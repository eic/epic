--- conflicted
+++ resolved
@@ -313,7 +313,7 @@
         path: doc/${{matrix.detector_config}}_constants.toml
         if-no-files-found: error
     - uses: actions/upload-artifact@v3
-      with:
+      with:FIXME
         name: DetectorParameterTable
         path: doc/${{matrix.detector_config}}.csv
         if-no-files-found: error
@@ -321,11 +321,10 @@
   check-overlap-tgeo:
     runs-on: ubuntu-latest
     needs: build
-    strategy:
+    strategy:] 
       matrix:
         option: ['m'] #, 's'] # FIXME
-<<<<<<< HEAD
-        detector_config: [epic_arches_no_barrel_hcal, epic_brycecanyon_no_barrel_hcal] # FIXME
+        detector_config: [epic_arches, epic_brycecanyon, epic_brycecanyon_pfrich_gdml]
       fail-fast: false
     steps:
     - uses: actions/checkout@v3
@@ -345,35 +344,6 @@
           noverlaps="$(grep -c ovlp doc/overlap_check_tgeo.out || true)"
           if [[ "${noverlaps}" -gt "0" ]] ; then echo "${noverlaps} overlaps found!" && false ; fi
 
-  check-overlap-tgeo-with-barrel-hcal:
-    runs-on: ubuntu-latest
-    needs: build
-    strategy:
-      matrix:
-        option: ['m'] #, 's'] # FIXME
-        detector_config: [epic_arches, epic_brycecanyon, epic_brycecanyon_pfrich_gdml] # FIXME
-=======
-        detector_config: [epic_arches, epic_brycecanyon] # FIXME
->>>>>>> 64465928
-      fail-fast: false
-    steps:
-    - uses: actions/checkout@v3
-    - uses: actions/download-artifact@v3
-      with:
-        name: build-gcc-full-eic-shell
-        path: install/
-    - uses: cvmfs-contrib/github-action-cvmfs@v3
-    - uses: eic/run-cvmfs-osg-eic-shell@main
-      with:
-        platform-release: "jug_xl:nightly"
-        network_types: "bridge" # this job must succeed even when new artifacts
-        setup: install/setup.sh
-        run: |
-          mkdir -p doc
-          checkOverlaps --option ${{ matrix.option }} -c ${DETECTOR_PATH}/${{ matrix.detector_config }}.xml | tee doc/overlap_check_tgeo.out
-          noverlaps="$(grep -c ovlp doc/overlap_check_tgeo.out || true)"
-          if [[ "${noverlaps}" -gt "0" ]] ; then echo "${noverlaps} overlaps found!" && false ; fi
-
   check-geometry-full:
     runs-on: ubuntu-latest
     needs: build
@@ -408,11 +378,7 @@
       - list-detector-configs
     strategy:
       matrix:
-<<<<<<< HEAD
-        detector_config: [epic_arches, epic_brycecanyon, epic_brycecanyon_pfrich_gdml, epic_arches_no_barrel_hcal, epic_brycecanyon_no_barrel_hcal] # FIXME
-=======
-        detector_config: [epic_arches, epic_brycecanyon]
->>>>>>> 64465928
+        detector_config: [epic_arches, epic_brycecanyon, epic_brycecanyon_pfrich_gdml]
       fail-fast: false
     steps:
     - uses: actions/checkout@v3
@@ -437,36 +403,7 @@
     needs: build
     strategy:
       matrix:
-<<<<<<< HEAD
-        detector_config: [epic_inner_detector, epic_arches_no_barrel_hcal, epic_brycecanyon_no_barrel_hcal] # FIXME
-      fail-fast: false
-    steps:
-    - uses: actions/checkout@v3
-    - uses: actions/download-artifact@v3
-      with:
-        name: build-gcc-fast-eic-shell
-        path: install/
-    - uses: cvmfs-contrib/github-action-cvmfs@v3
-    - uses: eic/run-cvmfs-osg-eic-shell@main
-      with:
-        platform-release: "jug_xl:nightly"
-        network_types: "bridge" # this job must succeed even when new artifacts
-        setup: install/setup.sh
-        run: |
-          mkdir -p doc
-          python scripts/checkOverlaps.py -c ${DETECTOR_PATH}/${{ matrix.detector_config }}.xml | tee doc/overlap_check_geant4.out
-          noverlaps="$(grep -c GeomVol1002 doc/overlap_check_geant4.out || true)"
-          if [[ "${noverlaps}" -gt "0" ]] ; then echo "${noverlaps} overlaps found!" && false ; fi
-
-  check-overlap-geant4-fast-with-barrel-hcal:
-    runs-on: ubuntu-latest
-    needs: build
-    strategy:
-      matrix:
-        detector_config: [epic_arches, epic_brycecanyon, epic_brycecanyon_pfrich_gdml] # FIXME
-=======
-        detector_config: [epic_inner_detector, epic_arches, epic_brycecanyon]
->>>>>>> 64465928
+        detector_config: [epic_inner_detector, epic_arches, epic_brycecanyon, epic_brycecanyon_pfrich_gdml]
       fail-fast: false
     steps:
     - uses: actions/checkout@v3
