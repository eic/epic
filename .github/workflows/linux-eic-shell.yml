--- conflicted
+++ resolved
@@ -319,11 +319,7 @@
         setup: install/setup.sh
         run: |
           mkdir -p doc
-<<<<<<< HEAD
-          checkOverlaps --option ${{ matrix.option }} -c ${DETECTOR_PATH}/${DETECTOR_CONFIG}.xml | tee doc/overlap_check_tgeo.out
-=======
-          checkOverlaps -c ${DETECTOR_PATH}/${{ matrix.detector_config }}.xml | tee doc/overlap_check_tgeo.out
->>>>>>> 3a65db14
+          checkOverlaps --option ${{ matrix.option }} -c ${DETECTOR_PATH}/${{ matrix.detector_config }}.xml | tee doc/overlap_check_tgeo.out
           noverlaps="$(grep -c ovlp doc/overlap_check_tgeo.out || true)"
           if [[ "${noverlaps}" -gt "0" ]] ; then echo "${noverlaps} overlaps found!" && false ; fi
 
