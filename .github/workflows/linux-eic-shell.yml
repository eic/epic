name: linux-eic-shell

on:
  push:
    branches:
      - main
    tags:
      - '*'
  pull_request:
  workflow_dispatch:
    inputs:
      beamline_repositoryurl:
        description: 'Repository URL for beamline'
        required: false
        default: 'https://github.com/eic/ip6'
        type: string
      beamline_version:
        description: 'Branch in beamline repository'
        required: false
        default: 'master'
        type: string
      github_repository:
        description: 'Submitting GitHub repository'
        required: false
        default: ''
        type: string
      github_sha:
        description: 'Submitting GitHub sha'
        required: false
        default: ''
        type: string

concurrency:
  group: ${{ github.workflow }}-${{ github.event.pull_request.number || github.ref }}
  cancel-in-progress: true

jobs:
  xmllint-before-build:
    runs-on: ubuntu-latest
    steps:
    - uses: actions/checkout@v3
    - run: |
        sudo apt-get update
        sudo apt-get install -y libxml2-utils
        find compact/ -name "*.xml" -exec xmllint {} \; > /dev/null

  build-gcc:
    runs-on: ubuntu-latest
    needs: xmllint-before-build
    steps:
    - uses: actions/checkout@v3
    - uses: cvmfs-contrib/github-action-cvmfs@v3
    - uses: eic/run-cvmfs-osg-eic-shell@main
      with:
        platform-release: "jug_xl:nightly"
        network_types: "none"
        run: |
          PREFIX=${PWD}/install
          # install ip6 repo
          git clone ${{ inputs.beamline_repositoryurl || 'https://github.com/eic/ip6.git' }} eic_ip6
          pushd eic_ip6
          git checkout ${{ inputs.beamline_version || 'master' }}
          CC=gcc CXX=g++ cmake -B build -S . -DCMAKE_INSTALL_PREFIX=${PREFIX}
          cmake --build build -- -j 2 install
          popd
          # install this repo
          CC=gcc CXX=g++ cmake -B build -S . -DCMAKE_INSTALL_PREFIX=${PREFIX}
          cmake --build build -- -j 2 install
          # link ip6 into install
          ln -sf ../ip6/ip6 ${PREFIX}/share/epic/ip6
    - uses: actions/upload-artifact@v3
      with:
        name: build-gcc-full-eic-shell
        path: install/
        if-no-files-found: error
    - run: |
        source install/setup.sh
        sed -i '/<fiber/,+6d' ${DETECTOR_PATH}/compact/ecal_barrel_interlayers.xml
        sed -i '/<fiber/,+4d' ${DETECTOR_PATH}/compact/ecal_forward_scfi.xml
        sed -i '/<fiber/,+4d' ${DETECTOR_PATH}/ip6/far_forward/ZDC_Ecal_WSciFi.xml
        sed -i '/<lens/,+4d' ${DETECTOR_PATH}/compact/mrich.xml
    - uses: actions/upload-artifact@v3
      with:
        name: build-gcc-fast-eic-shell
        path: install/
        if-no-files-found: error

  build-clang:
    runs-on: ubuntu-latest
    needs: build-gcc
    steps:
    - uses: actions/checkout@v3
    - uses: cvmfs-contrib/github-action-cvmfs@v3
    - uses: eic/run-cvmfs-osg-eic-shell@main
      with:
        platform-release: "jug_xl:nightly"
        network_types: "none"
        run: |
          PREFIX=${PWD}/install
          # install ip6 repo
          git clone ${{ inputs.beamline_repositoryurl || 'https://github.com/eic/ip6.git' }} eic_ip6
          pushd eic_ip6
          git checkout ${{ inputs.beamline_version || 'master' }}
          CC=clang CXX=clang++ cmake -B build -S . -DCMAKE_INSTALL_PREFIX=${PREFIX}
          cmake --build build -- -j 2 install
          popd
          # install this repo
          CC=clang CXX=clang++ cmake -B build -S . -DCMAKE_INSTALL_PREFIX=${PREFIX}
          cmake --build build -- -j 2 install
          # link ip6 into install
          ln -sf ../ip6/ip6 ${PREFIX}/share/epic/ip6
    - uses: actions/upload-artifact@v3
      with:
        name: build-clang-full-eic-shell
        path: install/
        if-no-files-found: error
    - run: |
        source install/setup.sh
        sed -i '/<fiber/,+6d' ${DETECTOR_PATH}/compact/ecal_barrel_interlayers.xml
        sed -i '/<fiber/,+4d' ${DETECTOR_PATH}/compact/ecal_forward_scfi.xml
        sed -i '/<fiber/,+4d' ${DETECTOR_PATH}/ip6/far_forward/ZDC_Ecal_WSciFi.xml
        sed -i '/<lens/,+4d' ${DETECTOR_PATH}/compact/mrich.xml
    - uses: actions/upload-artifact@v3
      with:
        name: build-clang-fast-eic-shell
        path: install/
        if-no-files-found: error

  xmllint-after-build:
    runs-on: ubuntu-latest
    needs: build-gcc
    steps:
    - uses: actions/download-artifact@v3
      with:
        name: build-gcc-full-eic-shell
        path: install/
    - run: |
        sudo apt-get update
        sudo apt-get install -y libxml2-utils
        find install/share -name "*.xml" -exec xmllint {} \; > /dev/null

  check-tracking-geometry:
    runs-on: ubuntu-latest
    needs: build-gcc
    steps:
    - uses: actions/checkout@v3
    - uses: actions/download-artifact@v3
      with:
        name: build-gcc-fast-eic-shell
        path: install/
    - uses: cvmfs-contrib/github-action-cvmfs@v3
    - uses: eic/run-cvmfs-osg-eic-shell@main
      with:
        platform-release: "jug_xl:nightly"
        network_types: "none"
        setup: install/setup.sh
        run: |
          root -b -q "scripts/test_ACTS.cxx+(\"${DETECTOR_PATH}/${DETECTOR_CONFIG}.xml\")" | tee check_tracking_geometry.out
          bin/acts_geo_check check_tracking_geometry.out

  convert-to-gdml:
    runs-on: ubuntu-latest
    needs: build-gcc
    steps:
    - uses: actions/checkout@v3
    - uses: actions/download-artifact@v3
      with:
        name: build-gcc-full-eic-shell
        path: install/
    - uses: cvmfs-contrib/github-action-cvmfs@v3
    - uses: eic/run-cvmfs-osg-eic-shell@main
      with:
        platform-release: "jug_xl:nightly"
        network_types: "none"
        setup: install/setup.sh
        run: |
          mkdir -p geo
          python scripts/convert_to_gdml.py --compact ${DETECTOR_PATH}/${DETECTOR}.xml --output geo/${DETECTOR}.gdml
    - uses: actions/upload-artifact@v3
      with:
        name: epic.gdml
        path: geo/
        if-no-files-found: error

  convert-to-tgeo:
    runs-on: ubuntu-latest
    needs: build-gcc
    steps:
    - uses: actions/checkout@v3
    - uses: actions/download-artifact@v3
      with:
        name: build-gcc-full-eic-shell
        path: install/
    - uses: cvmfs-contrib/github-action-cvmfs@v3
    - uses: eic/run-cvmfs-osg-eic-shell@main
      with:
        platform-release: "jug_xl:nightly"
        network_types: "none"
        setup: install/setup.sh
        run: |
          mkdir -p geo
          dd_web_display --output geo/${DETECTOR}.root ${DETECTOR_PATH}/${DETECTOR}.xml
    - uses: actions/upload-artifact@v3
      with:
        name: epic.root
        path: geo/
        if-no-files-found: error

  dump-constants:
    runs-on: ubuntu-latest
    needs: build-gcc
    steps:
    - uses: actions/checkout@v3
    - uses: actions/download-artifact@v3
      with:
        name: build-gcc-full-eic-shell
        path: install/
    - uses: cvmfs-contrib/github-action-cvmfs@v3
    - uses: eic/run-cvmfs-osg-eic-shell@main
      with:
        platform-release: "jug_xl:nightly"
        network_types: "none"
        setup: install/setup.sh
        run: |
          mkdir -p doc
          npdet_info dump ${DETECTOR_PATH}/epic.xml | tee doc/constants.out
    - uses: actions/upload-artifact@v3
      with:
        name: constants.out
        path: doc/constants.out
        if-no-files-found: error

  dump-parameter-table:
    runs-on: ubuntu-latest
    needs: build-gcc
    steps:
    - uses: actions/checkout@v3
    - uses: actions/download-artifact@v3
      with:
        name: build-gcc-full-eic-shell
        path: install/
    - uses: cvmfs-contrib/github-action-cvmfs@v3
    - uses: eic/run-cvmfs-osg-eic-shell@main
      with:
        platform-release: "jug_xl:nightly"
        network_types: "none"
        setup: install/setup.sh
        run: |
          mkdir -p doc
          npdet_info dump ${DETECTOR_PATH}/epic.xml | grep -v '^\s' | grep '=' | cut -d= -f1-2 | tee doc/constants.toml
          python bin/make_detector_parameter_table | tee doc/DetectorParameterTable.csv
    - uses: actions/upload-artifact@v3
      with:
        name: constants.toml
        path: doc/constants.toml
        if-no-files-found: error
    - uses: actions/upload-artifact@v3
      with:
        name: DetectorParameterTable.csv
        path: doc/DetectorParameterTable.csv
        if-no-files-found: error

  check-overlap-tgeo:
    runs-on: ubuntu-latest
<<<<<<< HEAD
    needs: build-test
    strategy:
      matrix:
        detector_config: [epic_sciglass, epic_imaging]
=======
    needs: build-gcc
>>>>>>> 56a130f5
    steps:
    - uses: actions/checkout@v3
    - uses: actions/download-artifact@v3
      with:
        name: build-gcc-full-eic-shell
        path: install/
    - uses: cvmfs-contrib/github-action-cvmfs@v3
    - uses: eic/run-cvmfs-osg-eic-shell@main
      with:
        platform-release: "jug_xl:nightly"
        network_types: "bridge" # this job must succeed even when new artifacts
        setup: install/setup.sh
        run: |
          mkdir -p doc
          checkOverlaps -c ${DETECTOR_PATH}/${{ matrix.detector_config }}.xml | tee doc/overlap_check_tgeo.out
          noverlaps="$(grep -c ovlp doc/overlap_check_tgeo.out || true)"
          if [[ "${noverlaps}" -gt "0" ]] ; then echo "${noverlaps} overlaps found!" && false ; fi

  check-geometry-full:
    runs-on: ubuntu-latest
    needs: build-gcc
    if: github.ref == 'refs/heads/main'
    steps:
    - uses: actions/checkout@v3
    - uses: actions/download-artifact@v3
      with:
        name: build-gcc-full-eic-shell
        path: install/
    - uses: cvmfs-contrib/github-action-cvmfs@v3
    - uses: eic/run-cvmfs-osg-eic-shell@main
      with:
        platform-release: "jug_xl:nightly"
        setup: install/setup.sh
        run: |
          mkdir -p doc
          checkGeometry -f true -c ${DETECTOR_PATH}/${DETECTOR_CONFIG}.xml | tee geometry_check_full.out
          mv statistics.root geometry_check_full.root
    - uses: actions/upload-artifact@v3
      with:
        name: check-geometry-full
        path: |
          geometry_check_full.out
          geometry_check_full.root
        if-no-files-found: error

  check-overlap-geant4:
    runs-on: ubuntu-latest
    needs: build-gcc
    steps:
    - uses: actions/checkout@v3
    - uses: actions/download-artifact@v3
      with:
        name: build-gcc-full-eic-shell
        path: install/
    - uses: cvmfs-contrib/github-action-cvmfs@v3
    - uses: eic/run-cvmfs-osg-eic-shell@main
      with:
        platform-release: "jug_xl:nightly"
        network_types: "bridge" # this job must succeed even when new artifacts
        setup: install/setup.sh
        run: |
          mkdir -p doc
          python scripts/checkOverlaps.py -c ${DETECTOR_PATH}/${DETECTOR_CONFIG}.xml | tee doc/overlap_check_geant4.out
          noverlaps="$(grep -c GeomVol1002 doc/overlap_check_geant4.out || true)"
          if [[ "${noverlaps}" -gt "0" ]] ; then echo "${noverlaps} overlaps found!" && false ; fi

  check-overlap-geant4-fast:
    runs-on: ubuntu-latest
    needs: build-gcc
    steps:
    - uses: actions/checkout@v3
    - uses: actions/download-artifact@v3
      with:
        name: build-gcc-fast-eic-shell
        path: install/
    - uses: cvmfs-contrib/github-action-cvmfs@v3
    - uses: eic/run-cvmfs-osg-eic-shell@main
      with:
        platform-release: "jug_xl:nightly"
        network_types: "bridge" # this job must succeed even when new artifacts
        setup: install/setup.sh
        run: |
          mkdir -p doc
          python scripts/checkOverlaps.py -c ${DETECTOR_PATH}/${DETECTOR_CONFIG}.xml | tee doc/overlap_check_geant4.out
          noverlaps="$(grep -c GeomVol1002 doc/overlap_check_geant4.out || true)"
          if [[ "${noverlaps}" -gt "0" ]] ; then echo "${noverlaps} overlaps found!" && false ; fi

  check-overlap-geant4-inner-detector:
    runs-on: ubuntu-latest
    needs: build-gcc
    steps:
    - uses: actions/checkout@v3
    - uses: actions/download-artifact@v3
      with:
        name: build-gcc-full-eic-shell
        path: install/
    - uses: cvmfs-contrib/github-action-cvmfs@v3
    - uses: eic/run-cvmfs-osg-eic-shell@main
      with:
        platform-release: "jug_xl:nightly"
        network_types: "none"
        setup: install/setup.sh
        run: |
          mkdir -p doc
          python scripts/checkOverlaps.py -c ${DETECTOR_PATH}/${DETECTOR_CONFIG}_inner_detector.xml | tee doc/overlap_check_geant4.out
          noverlaps="$(grep -c GeomVol1002 doc/overlap_check_geant4.out || true)"
          if [[ "${noverlaps}" -gt "0" ]] ; then echo "${noverlaps} overlaps found!" && false ; fi

  trigger-detector-benchmarks:
    runs-on: ubuntu-latest
    needs: [check-overlap-tgeo, check-overlap-geant4-fast]
    strategy:
      matrix:
        detector_config: [epic_sciglass, epic_imaging, epic_arches, epic_brycecanyon]
    steps:
    - uses: eic/trigger-gitlab-ci@v2
      id: trigger
      with:
        url: https://eicweb.phy.anl.gov
        project_id: 399
        token: ${{ secrets.EICWEB_DETECTOR_BENCHMARK_TRIGGER }}
        ref_name: master
        variables: |
          DETECTOR_REPOSITORYURL=${{ github.server_url }}/${{ github.repository }}
          DETECTOR_VERSION=${{ github.event.pull_request.head.ref || github.ref_name }}
          DETECTOR_CONFIG=${{ matrix.detector_config }}
          GITHUB_REPOSITORY=${{ inputs.github_repository || github.repository }}
          GITHUB_SHA=${{ inputs.github_sha || github.event.pull_request.head.sha || github.sha }}
    - run: |
        gh api \
           --method POST \
          -H "Accept: application/vnd.github+json" \
          /repos/${{ github.repository }}/statuses/${{ github.event.pull_request.head.sha || github.sha }} \
          -f state='pending' \
          -f target_url=${{ steps.trigger.outputs.web_url }} \
          -f description='The detector benchmarks for ${{ matrix.detector_config }} have been triggered...' \
          -f context='eicweb/detector_benchmarks (${{ matrix.detector_config }})'
      env:
        GH_TOKEN: ${{ secrets.GITHUB_TOKEN }}

  generate-prim-file:
    runs-on: ubuntu-latest
    needs: build-gcc
    steps:
    - uses: actions/checkout@v3
    - uses: actions/download-artifact@v3
      with:
        name: build-gcc-fast-eic-shell
        path: install/
    - uses: cvmfs-contrib/github-action-cvmfs@v3
    - uses: eic/run-cvmfs-osg-eic-shell@main
      with:
        platform-release: "jug_xl:nightly"
        network_types: "none"
        setup: install/setup.sh
        run: |
          bin/generate_prim_file -o prim -D -t detector_view
    - uses: actions/upload-artifact@v3
      with:
        name: detector_view.prim
        path: prim/detector_view.prim
        if-no-files-found: error
        retention-days: 1

  dawn-view:
    runs-on: ubuntu-latest
    needs: generate-prim-file
    strategy:
      matrix:
        view: [view1, view2, view3, view6, view7, view11, view13]
      fail-fast: false
    steps:
    - uses: actions/checkout@v3
    - uses: actions/download-artifact@v3
      with:
        name: detector_view.prim
        path: prim/
    - uses: cvmfs-contrib/github-action-cvmfs@v3
    - uses: eic/run-cvmfs-osg-eic-shell@main
      with:
        platform-release: "jug_xl:nightly"
        network_types: "none"
        run: |
          mkdir -p images
          bin/make_dawn_views -i prim/detector_view.prim -t ${{ matrix.view }} -d scripts/${{ matrix.view }} -D
    - uses: actions/upload-artifact@v3
      with:
        name: ${{ matrix.view }}
        path: images/
        if-no-files-found: error

  dawn-view-slices:
    runs-on: ubuntu-latest
    needs: generate-prim-file
    strategy:
      matrix:
        view: [view12, view14, view15]
        slice: [100, 300, 500, 700, 900, 1100, 1300, 1500, 1700, 1900]
      fail-fast: false
    steps:
    - uses: actions/checkout@v3
    - uses: actions/download-artifact@v3
      with:
        name: detector_view.prim
        path: prim/
    - uses: cvmfs-contrib/github-action-cvmfs@v3
    - uses: eic/run-cvmfs-osg-eic-shell@main
      with:
        platform-release: "jug_xl:nightly"
        network_types: "none"
        run: |
          mkdir -p images
          bin/make_dawn_views -i prim/detector_view.prim -t ${{ matrix.view }} -d scripts/${{ matrix.view }} -D -- ${{ matrix.slice }}
    - uses: actions/upload-artifact@v3
      with:
        name: ${{ matrix.view }}
        path: images/
        if-no-files-found: error

#TODO view20

  build-artifacts-page:
    runs-on: ubuntu-latest
    needs:
    - dawn-view
    steps:
    - uses: actions/download-artifact@v3
      with:
        name: view1
        path: html/
    - uses: actions/download-artifact@v3
      with:
        name: view2
        path: html/
    - uses: actions/upload-artifact@v3
      with:
        name: artifacts-page
        path: html/
        if-no-files-found: error
    - uses: actions/upload-pages-artifact@v1
      if: github.ref == 'refs/heads/main'
      with:
        path: html/
        retention-days: 7

  deploy-artifacts-page:
    needs:
    - build-artifacts-page
    if: github.ref == 'refs/heads/main'
    permissions:
      pages: write
      id-token: write
    environment:
      name: github-pages
      url: ${{ steps.deployment.outputs.page_url }}
    runs-on: ubuntu-latest
    steps:
    - name: Deploy to GitHub Pages
      id: deployment
      uses: actions/deploy-pages@v1<|MERGE_RESOLUTION|>--- conflicted
+++ resolved
@@ -262,14 +262,10 @@
 
   check-overlap-tgeo:
     runs-on: ubuntu-latest
-<<<<<<< HEAD
-    needs: build-test
+    needs: build-gcc
     strategy:
       matrix:
         detector_config: [epic_sciglass, epic_imaging]
-=======
-    needs: build-gcc
->>>>>>> 56a130f5
     steps:
     - uses: actions/checkout@v3
     - uses: actions/download-artifact@v3
