name: linux-eic-shell

on:
  push:
    branches:
      - main
    tags:
      - '*'
  pull_request:
  workflow_dispatch:
    inputs:
      beamline_repositoryurl:
        description: 'Repository URL for beamline'
        required: false
        default: 'https://github.com/eic/ip6'
        type: string
      beamline_version:
        description: 'Branch in beamline repository'
        required: false
        default: 'master'
        type: string
      github_repository:
        description: 'Submitting GitHub repository'
        required: false
        default: ''
        type: string
      github_sha:
        description: 'Submitting GitHub sha'
        required: false
        default: ''
        type: string

concurrency:
  group: ${{ github.workflow }}-${{ github.event.pull_request.number || github.ref }}
  cancel-in-progress: true

jobs:
  xmllint-before-build:
    runs-on: ubuntu-latest
    steps:
    - uses: actions/checkout@v3
    - run: |
        sudo apt-get update
        sudo apt-get install -y libxml2-utils
        find compact/ -name "*.xml" -exec xmllint {} \; > /dev/null

  build-test:
    runs-on: ubuntu-latest
    needs: xmllint-before-build
    steps:
    - uses: actions/checkout@v3
    - uses: cvmfs-contrib/github-action-cvmfs@v3
    - uses: eic/run-cvmfs-osg-eic-shell@main
      with:
        platform-release: "jug_xl:nightly"
        run: |
          PREFIX=${PWD}/install
          # install ip6 repo
          git clone ${{ inputs.beamline_repositoryurl || 'https://github.com/eic/ip6.git' }} eic_ip6
          pushd eic_ip6
          git checkout ${{ inputs.beamline_version || 'master' }}
          cmake -B build -S . -DCMAKE_INSTALL_PREFIX=${PREFIX}
          cmake --build build -- install
          popd
          # install this repo
          cmake -B build -S . -DCMAKE_INSTALL_PREFIX=${PREFIX}
          cmake --build build -- install
          # link ip6 into install
          ln -sf ../ip6/ip6 ${PREFIX}/share/epic/ip6
    - uses: actions/upload-artifact@v3
      with:
        name: build-full-eic-shell
        path: install/
        if-no-files-found: error
    - run: |
        source install/setup.sh
        sed -i '/<fiber/,+6d' ${DETECTOR_PATH}/compact/ecal_barrel_interlayers.xml
        sed -i '/<fiber/,+4d' ${DETECTOR_PATH}/compact/ecal_forward_scfi.xml
        sed -i '/<fiber/,+4d' ${DETECTOR_PATH}/ip6/far_forward/ZDC_Ecal_WSciFi.xml
        sed -i '/<lens/,+4d' ${DETECTOR_PATH}/compact/mrich.xml
    - uses: actions/upload-artifact@v3
      with:
        name: build-fast-eic-shell
        path: install/
        if-no-files-found: error

  xmllint-after-build:
    runs-on: ubuntu-latest
    needs: build-test
    steps:
    - uses: actions/download-artifact@v3
      with:
        name: build-full-eic-shell
        path: install/
    - run: |
        sudo apt-get update
        sudo apt-get install -y libxml2-utils
        find install/share -name "*.xml" -exec xmllint {} \; > /dev/null

  convert-to-gdml:
    runs-on: ubuntu-latest
    needs: build-test
    steps:
    - uses: actions/checkout@v3
    - uses: actions/download-artifact@v3
      with:
        name: build-full-eic-shell
        path: install/
    - uses: cvmfs-contrib/github-action-cvmfs@v3
    - uses: eic/run-cvmfs-osg-eic-shell@main
      with:
        platform-release: "jug_xl:nightly"
        setup: install/setup.sh
        run: |
          mkdir -p geo
          python scripts/convert_to_gdml.py --compact ${DETECTOR_PATH}/${DETECTOR}.xml --output geo/${DETECTOR}.gdml
    - uses: actions/upload-artifact@v3
      with:
        name: epic.gdml
        path: geo/
        if-no-files-found: error

  convert-to-tgeo:
    runs-on: ubuntu-latest
    needs: build-test
    steps:
    - uses: actions/checkout@v3
    - uses: actions/download-artifact@v3
      with:
        name: build-full-eic-shell
        path: install/
    - uses: cvmfs-contrib/github-action-cvmfs@v3
    - uses: eic/run-cvmfs-osg-eic-shell@main
      with:
        platform-release: "jug_xl:nightly"
        setup: install/setup.sh
        run: |
          mkdir -p geo
          dd_web_display --output geo/${DETECTOR}.root ${DETECTOR_PATH}/${DETECTOR}.xml
    - uses: actions/upload-artifact@v3
      with:
        name: epic.root
        path: geo/
        if-no-files-found: error

  dump-constants:
    runs-on: ubuntu-latest
    needs: build-test
    steps:
    - uses: actions/checkout@v3
    - uses: actions/download-artifact@v3
      with:
        name: build-full-eic-shell
        path: install/
    - uses: cvmfs-contrib/github-action-cvmfs@v3
    - uses: eic/run-cvmfs-osg-eic-shell@main
      with:
        platform-release: "jug_xl:nightly"
        setup: install/setup.sh
        run: |
          mkdir -p doc
          npdet_info dump ${DETECTOR_PATH}/epic.xml | tee doc/constants.out
    - uses: actions/upload-artifact@v3
      with:
        name: constants.out
        path: doc/constants.out
        if-no-files-found: error

  dump-parameter-table:
    runs-on: ubuntu-latest
    needs: build-test
    steps:
    - uses: actions/checkout@v3
    - uses: actions/download-artifact@v3
      with:
        name: build-full-eic-shell
        path: install/
    - uses: cvmfs-contrib/github-action-cvmfs@v3
    - uses: eic/run-cvmfs-osg-eic-shell@main
      with:
        platform-release: "jug_xl:nightly"
        setup: install/setup.sh
        run: |
          mkdir -p doc
          npdet_info dump ${DETECTOR_PATH}/epic.xml | grep -v '^\s' | grep '=' | cut -d= -f1-2 | tee doc/constants.toml
          python bin/make_detector_parameter_table | tee doc/DetectorParameterTable.csv
    - uses: actions/upload-artifact@v3
      with:
        name: constants.toml
        path: doc/constants.toml
        if-no-files-found: error
    - uses: actions/upload-artifact@v3
      with:
        name: DetectorParameterTable.csv
        path: doc/DetectorParameterTable.csv
        if-no-files-found: error

  check-overlap-tgeo:
    runs-on: ubuntu-latest
    needs: build-test
    steps:
    - uses: actions/checkout@v3
    - uses: actions/download-artifact@v3
      with:
        name: build-full-eic-shell
        path: install/
    - uses: cvmfs-contrib/github-action-cvmfs@v3
    - uses: eic/run-cvmfs-osg-eic-shell@main
      with:
        platform-release: "jug_xl:nightly"
        setup: install/setup.sh
        run: |
          mkdir -p doc
          checkOverlaps -c ${DETECTOR_PATH}/${DETECTOR_CONFIG}.xml | tee doc/overlap_check_tgeo.out
          noverlaps="$(grep -c ovlp doc/overlap_check_tgeo.out || true)"
          if [[ "${noverlaps}" -gt "0" ]] ; then echo "${noverlaps} overlaps found!" && false ; fi

  check-overlap-geant4:
    runs-on: ubuntu-latest
    needs: build-test
    steps:
    - uses: actions/checkout@v3
    - uses: actions/download-artifact@v3
      with:
        name: build-full-eic-shell
        path: install/
    - uses: cvmfs-contrib/github-action-cvmfs@v3
    - uses: eic/run-cvmfs-osg-eic-shell@main
      with:
        platform-release: "jug_xl:nightly"
        setup: install/setup.sh
        run: |
          mkdir -p doc
          python scripts/checkOverlaps.py -c ${DETECTOR_PATH}/${DETECTOR_CONFIG}.xml | tee doc/overlap_check_geant4.out
          noverlaps="$(grep -c GeomVol1002 doc/overlap_check_geant4.out || true)"
          if [[ "${noverlaps}" -gt "0" ]] ; then echo "${noverlaps} overlaps found!" && false ; fi

  check-overlap-geant4-fast:
    runs-on: ubuntu-latest
    needs: build-test
    steps:
    - uses: actions/checkout@v3
    - uses: actions/download-artifact@v3
      with:
        name: build-fast-eic-shell
        path: install/
    - uses: cvmfs-contrib/github-action-cvmfs@v3
    - uses: eic/run-cvmfs-osg-eic-shell@main
      with:
        platform-release: "jug_xl:nightly"
        setup: install/setup.sh
        run: |
          mkdir -p doc
          python scripts/checkOverlaps.py -c ${DETECTOR_PATH}/${DETECTOR_CONFIG}.xml | tee doc/overlap_check_geant4.out
          noverlaps="$(grep -c GeomVol1002 doc/overlap_check_geant4.out || true)"
          if [[ "${noverlaps}" -gt "0" ]] ; then echo "${noverlaps} overlaps found!" && false ; fi

  check-overlap-geant4-inner-detector:
    runs-on: ubuntu-latest
    needs: build-test
    steps:
    - uses: actions/checkout@v3
    - uses: actions/download-artifact@v3
      with:
        name: build-full-eic-shell
        path: install/
    - uses: cvmfs-contrib/github-action-cvmfs@v3
    - uses: eic/run-cvmfs-osg-eic-shell@main
      with:
        platform-release: "jug_xl:nightly"
        setup: install/setup.sh
        run: |
          mkdir -p doc
          python scripts/checkOverlaps.py -c ${DETECTOR_PATH}/${DETECTOR_CONFIG}_inner_detector.xml | tee doc/overlap_check_geant4.out
          noverlaps="$(grep -c GeomVol1002 doc/overlap_check_geant4.out || true)"
          if [[ "${noverlaps}" -gt "0" ]] ; then echo "${noverlaps} overlaps found!" && false ; fi

  trigger-detector-benchmarks:
    runs-on: ubuntu-latest
    needs: [check-overlap-tgeo, check-overlap-geant4-fast]
    strategy:
      matrix:
        detector_config: [epic_sciglass, epic_imaging]
    steps:
    - uses: eic/trigger-gitlab-ci@v2
      id: trigger
      with:
        url: https://eicweb.phy.anl.gov
        project_id: 399
        token: ${{ secrets.EICWEB_DETECTOR_BENCHMARK_TRIGGER }}
        ref_name: master
        variables: |
<<<<<<< HEAD
          BEAMLINE_REPOSITORYURL=${{ github.server_url }}/ip6.git
          BEAMLINE_CONFIG=ip6
          BEAMLINE_CONFIG_VERSION=master
          JUGGLER_DETECTOR_REPOSITORYURL=${{ github.server_url }}/${{ github.repository }}
          JUGGLER_DETECTOR_VERSION=${{ github.ref_name }}
          GITHUB_REPOSITORY=${{ github.repository }}
          GITHUB_SHA=${{ github.event.pull_request.head.sha || github.sha }}
=======
          DETECTOR_REPOSITORYURL=${{ github.server_url }}/${{ github.repository }}
          DETECTOR_VERSION=${{ github.event.pull_request.head.ref || github.ref_name }}
          DETECTOR_CONFIG=${{ matrix.detector_config }}
          GITHUB_REPOSITORY=${{ inputs.github_repository || github.repository }}
          GITHUB_SHA=${{ inputs.github_sha || github.event.pull_request.head.sha || github.sha }}
>>>>>>> a3a66468
    - run: |
        gh api \
           --method POST \
          -H "Accept: application/vnd.github+json" \
          /repos/${{ github.repository }}/statuses/${{ github.event.pull_request.head.sha || github.sha }} \
          -f state='pending' \
          -f target_url=${{ steps.trigger.outputs.web_url }} \
          -f description='The detector benchmarks for ${{ matrix.detector_config }} have been triggered...' \
          -f context='eicweb/detector_benchmarks (${{ matrix.detector_config }})'
      env:
        GH_TOKEN: ${{ secrets.GITHUB_TOKEN }}

  generate-prim-file:
    runs-on: ubuntu-latest
    needs: build-test
    steps:
    - uses: actions/checkout@v3
    - uses: actions/download-artifact@v3
      with:
        name: build-fast-eic-shell
        path: install/
    - uses: cvmfs-contrib/github-action-cvmfs@v3
    - uses: eic/run-cvmfs-osg-eic-shell@main
      with:
        platform-release: "jug_xl:nightly"
        setup: install/setup.sh
        run: |
          bin/generate_prim_file -o prim -D -t detector_view
    - uses: actions/upload-artifact@v3
      with:
        name: detector_view.prim
        path: prim/detector_view.prim
        if-no-files-found: error
        retention-days: 1

  dawn-view:
    runs-on: ubuntu-latest
    needs: generate-prim-file
    strategy:
      matrix:
        view: [view1, view2, view3, view6, view7, view11, view13]
      fail-fast: false
    steps:
    - uses: actions/checkout@v3
    - uses: actions/download-artifact@v3
      with:
        name: detector_view.prim
        path: prim/
    - uses: cvmfs-contrib/github-action-cvmfs@v3
    - uses: eic/run-cvmfs-osg-eic-shell@main
      with:
        platform-release: "jug_xl:nightly"
        run: |
          mkdir -p images
          bin/make_dawn_views -i prim/detector_view.prim -t ${{ matrix.view }} -d scripts/${{ matrix.view }} -D
    - uses: actions/upload-artifact@v3
      with:
        name: ${{ matrix.view }}
        path: images/
        if-no-files-found: error

  dawn-view-slices:
    runs-on: ubuntu-latest
    needs: generate-prim-file
    strategy:
      matrix:
        view: [view12, view14, view15]
        slice: [100, 300, 500, 700, 900, 1100, 1300, 1500, 1700, 1900]
      fail-fast: false
    steps:
    - uses: actions/checkout@v3
    - uses: actions/download-artifact@v3
      with:
        name: detector_view.prim
        path: prim/
    - uses: cvmfs-contrib/github-action-cvmfs@v3
    - uses: eic/run-cvmfs-osg-eic-shell@main
      with:
        platform-release: "jug_xl:nightly"
        run: |
          mkdir -p images
          bin/make_dawn_views -i prim/detector_view.prim -t ${{ matrix.view }} -d scripts/${{ matrix.view }} -D -- ${{ matrix.slice }}
    - uses: actions/upload-artifact@v3
      with:
        name: ${{ matrix.view }}
        path: images/
        if-no-files-found: error

#TODO view20<|MERGE_RESOLUTION|>--- conflicted
+++ resolved
@@ -290,21 +290,14 @@
         token: ${{ secrets.EICWEB_DETECTOR_BENCHMARK_TRIGGER }}
         ref_name: master
         variables: |
-<<<<<<< HEAD
           BEAMLINE_REPOSITORYURL=${{ github.server_url }}/ip6.git
           BEAMLINE_CONFIG=ip6
           BEAMLINE_CONFIG_VERSION=master
-          JUGGLER_DETECTOR_REPOSITORYURL=${{ github.server_url }}/${{ github.repository }}
-          JUGGLER_DETECTOR_VERSION=${{ github.ref_name }}
-          GITHUB_REPOSITORY=${{ github.repository }}
-          GITHUB_SHA=${{ github.event.pull_request.head.sha || github.sha }}
-=======
           DETECTOR_REPOSITORYURL=${{ github.server_url }}/${{ github.repository }}
           DETECTOR_VERSION=${{ github.event.pull_request.head.ref || github.ref_name }}
           DETECTOR_CONFIG=${{ matrix.detector_config }}
           GITHUB_REPOSITORY=${{ inputs.github_repository || github.repository }}
           GITHUB_SHA=${{ inputs.github_sha || github.event.pull_request.head.sha || github.sha }}
->>>>>>> a3a66468
     - run: |
         gh api \
            --method POST \
