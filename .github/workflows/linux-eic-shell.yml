name: linux-eic-shell

on:
  push:
    branches:
      - main
    tags:
      - '*'
  pull_request:
  merge_group:
  workflow_dispatch: # allow manual triggering

concurrency:
  group: ${{ github.workflow }}-${{ github.event.pull_request.number || github.ref }}
  cancel-in-progress: true

jobs:
  xmllint-before-build:
    runs-on: ubuntu-latest
    steps:
    - uses: actions/checkout@v6
    - run: |
        sudo apt-get update
        sudo apt-get install -y libxml2-utils
        find compact/ -name "*.xml" -exec xmllint {} \; > /dev/null

  list-detector-configs:
    runs-on: ubuntu-latest
    outputs:
      configs_csv: ${{ steps.list-detector-configs.outputs.configs_csv }}
      configs_json: ${{ steps.list-detector-configs.outputs.configs_json }}
    steps:
    - uses: actions/checkout@v6
    - id: list-detector-configs
      run: |
        CONFIGS_CSV=$(
          ls -1 configurations | sed 's/^/epic_/g' | xargs | sed 's/\.yml//g;s/ /,/g'
        )
        CONFIGS_JSON=$((
          echo '['
          ls -1 configurations | sed 's/^/epic_/g' | xargs | sed 's/\.yml//g;s/ /, /g' | xargs -n 1 echo | sed -r 's/^([^,]*)(,?)$/"\1"\2/'
          echo ']'
        ) | jq -c .)
        echo "configs_csv=${CONFIGS_CSV}" | tee -a $GITHUB_OUTPUT
        echo "configs_json=${CONFIGS_JSON}" | tee -a $GITHUB_OUTPUT

  list-open-prs:
    uses: eic/actions/.github/workflows/list-open-prs.yml@main

  build:
    runs-on: ubuntu-latest
    needs: xmllint-before-build
    strategy:
      matrix:
        include:
          - CC: gcc
            CXX: g++
            release: nightly
          - CC: clang
            CXX: clang++
            release: nightly
          # Used for material map generation
          - CC: gcc
            CXX: g++
            release: 25.07.0-stable
    env:
      PREFIX: ${{ github.workspace }}/install
    steps:
    - uses: actions/checkout@v6
    - name: Prepare ccache timestamp
      id: ccache_cache_timestamp
      run: |
        echo "timestamp=$(date --iso-8601=minutes)" >> $GITHUB_OUTPUT
    - name: Retrieve ccache cache files
      uses: actions/cache@v4
      with:
        path: .ccache
        key: ccache-${{ matrix.CC }}-${{ matrix.release }}-${{ github.ref_name }}-${{ steps.ccache_cache_timestamp.outputs.timestamp }}
        restore-keys: |
             ccache-${{ matrix.CC }}-${{ matrix.release }}-${{ github.ref_name }}-
             ccache-${{ matrix.CC }}-${{ matrix.release }}-
             ccache-${{ matrix.CC }}-
             ccache-
    - name: Configure ccache
      run: |
        mkdir -p ~/.ccache/
        echo "cache_dir=${{ github.workspace }}/.ccache" >> ~/.ccache/ccache.conf
        echo "max_size=500MB" >> ~/.ccache/ccache.conf
        echo "compression=true" >> ~/.ccache/ccache.conf
    - uses: cvmfs-contrib/github-action-cvmfs@v5
    - name: Setup CVMFS OSG eic-shell environment
      uses: eic/run-cvmfs-osg-eic-shell@main
      with:
        platform-release: "eic_xl:${{ matrix.release }}"
        run: |
          eic-info
    - name: Build detector geometry
      uses: eic/run-cvmfs-osg-eic-shell@main
      with:
        platform-release: "eic_xl:${{ matrix.release }}"
        run: |
          CC=${{ matrix.CC }} CXX=${{ matrix.CXX }} cmake -B build -S . -DCMAKE_INSTALL_PREFIX=${PREFIX} -DCMAKE_C_COMPILER_LAUNCHER=ccache -DCMAKE_CXX_COMPILER_LAUNCHER=ccache
          cmake --build build -- -k -j $(getconf _NPROCESSORS_ONLN) install
    - uses: actions/upload-artifact@v5
      with:
        name: build-${{ matrix.CC }}-${{ matrix.release }}-full-eic-shell
        path: install/
        if-no-files-found: error
    - run: |
        source install/bin/thisepic.sh
        sed -i 's%\(<fiber\|<lens\)%<comment>\1%g; s%\(/fiber>\|/lens>\)%\1</comment>%g' \
          ${DETECTOR_PATH}/compact/ecal/bic_default.xml \
          ${DETECTOR_PATH}/compact/far_forward/ZDC_Ecal_WSciFi.xml
    - uses: actions/upload-artifact@v5
      with:
        name: build-${{ matrix.CC }}-${{ matrix.release }}-fast-eic-shell
        path: install/
        if-no-files-found: error

  xmllint-after-build:
    runs-on: ubuntu-latest
    needs: build
    steps:
    - uses: actions/download-artifact@v6
      with:
        name: build-gcc-nightly-full-eic-shell
        path: install/
    - run: |
        sudo apt-get update
        sudo apt-get install -y libxml2-utils
        find install/share -name "*.xml" -exec xmllint {} \; > /dev/null

  check-geometry-configs:
    needs:
      - build
      - list-detector-configs
    uses: ./.github/workflows/check-geometry-configs.yml
    with:
      detector_configs: ${{needs.list-detector-configs.outputs.configs_csv}}

  check-tracking-geometry:
    needs: build
    uses: ./.github/workflows/check-tracking-geometry.yml
    with:
      detector_configs: "['epic_craterlake', 'epic_ip6']"

  validate-material-map:
    runs-on: ubuntu-latest
    needs:
      - build
      - check-tracking-geometry
    steps:
<<<<<<< HEAD
    - uses: actions/checkout@v5
=======
    - uses: actions/checkout@v6
      with:
        ref: 25.07.0
>>>>>>> df5195a2
    - uses: actions/download-artifact@v6
      with:
        name: build-gcc-nightly-full-eic-shell
        path: install/
    - uses: cvmfs-contrib/github-action-cvmfs@v5
    - uses: eic/run-cvmfs-osg-eic-shell@main
      with:
        platform-release: "eic_xl:nightly"
        setup: install/bin/thisepic.sh
        run: |
          pushd scripts/material_map
          export DETECTOR_CONFIG=epic_craterlake_material_map
          ./run_material_map_validation.sh
          popd
    - uses: actions/upload-artifact@v5
      with:
        name: material_map
        path: |
          scripts/material_map/*.json
          scripts/material_map/material-map.cbor
          scripts/material_map/plots/
          scripts/material_map/Surfaces/
          scripts/material_map/Validation/
        if-no-files-found: error

  convert-to-gdml:
    needs:
      - build
      - list-detector-configs
    uses: ./.github/workflows/convert-to-gdml.yml
    with:
      detector_configs: ${{needs.list-detector-configs.outputs.configs_csv}}

  convert-to-tgeo:
    needs:
      - build
      - list-detector-configs
    uses: ./.github/workflows/convert-to-tgeo.yml
    with:
      detector_configs: ${{needs.list-detector-configs.outputs.configs_csv}}

  convert-to-step:
    needs:
      - build
      - list-detector-configs
    uses: ./.github/workflows/convert-to-step.yml
    with:
      detector_configs: ${{needs.list-detector-configs.outputs.configs_json}}

  dump-constants:
    runs-on: ubuntu-latest
    needs: build
    strategy:
      matrix:
        detector_config: [epic_craterlake]
    steps:
    - uses: actions/checkout@v6
    - uses: actions/download-artifact@v6
      with:
        name: build-gcc-nightly-full-eic-shell
        path: install/
    - uses: cvmfs-contrib/github-action-cvmfs@v5
    - uses: eic/run-cvmfs-osg-eic-shell@main
      with:
        platform-release: "eic_xl:nightly"
        network_types: "none"
        setup: install/bin/thisepic.sh
        run: |
          mkdir -p doc
          npdet_info dump ${DETECTOR_PATH}/${{matrix.detector_config}}.xml | tee doc/${{matrix.detector_config}}_constants.out
    - uses: actions/upload-artifact@v5
      with:
        name: ${{matrix.detector_config}}_constants.out
        path: doc/${{matrix.detector_config}}_constants.out
        if-no-files-found: error

  dump-parameter-table:
    runs-on: ubuntu-latest
    needs: build
    strategy:
      matrix:
        detector_config: [epic_craterlake]
    steps:
    - uses: actions/checkout@v6
    - uses: actions/download-artifact@v6
      with:
        name: build-gcc-nightly-full-eic-shell
        path: install/
    - uses: cvmfs-contrib/github-action-cvmfs@v5
    - uses: eic/run-cvmfs-osg-eic-shell@main
      with:
        platform-release: "eic_xl:nightly"
        network_types: "none"
        setup: install/bin/thisepic.sh
        run: |
          mkdir -p doc
          npdet_info dump ${DETECTOR_PATH}/${{matrix.detector_config}}.xml | grep -v '^\s' | grep '=' | cut -d= -f1-2 | tee doc/${{matrix.detector_config}}_constants.toml
          cp doc/${{matrix.detector_config}}_constants.toml doc/constants.toml
          python bin/make_detector_parameter_table | tee doc/${{matrix.detector_config}}.csv
          sqlite3 -cmd \
            ".import --csv doc/${{matrix.detector_config}}.csv detector_parameter_table" \
            ".headers on" \
            ".mode html" \
            ".output doc/${{matrix.detector_config}}.html" \
            "select * from detector_parameter_table;"
          sed -i '1s/^/<html><body><table border="1" style="border-collapse:collapse">\n/;$a</table></body></html>' doc/${{matrix.detector_config}}.html
    - uses: actions/upload-artifact@v5
      with:
        name: ${{matrix.detector_config}}_constants.toml
        path: doc/${{matrix.detector_config}}_constants.toml
        if-no-files-found: error
    - uses: actions/upload-artifact@v5
      with:
        name: ${{matrix.detector_config}}_DetectorParameterTable
        path: |
          doc/${{matrix.detector_config}}.csv
          doc/${{matrix.detector_config}}.html
        if-no-files-found: error

  merge-constants:
    runs-on: ubuntu-latest
    needs:
    - dump-constants
    - dump-parameter-table
    steps:
    - uses: actions/upload-artifact/merge@v5
      with:
        name: constants
        pattern: '*_constants.*'
        delete-merged: true

  merge-parameter-table:
    runs-on: ubuntu-latest
    needs:
    - dump-parameter-table
    steps:
    - uses: actions/upload-artifact/merge@v5
      with:
        name: DetectorParameterTable
        pattern: '*_DetectorParameterTable'
        delete-merged: true

  check-overlap-tgeo:
    runs-on: ubuntu-latest
    needs: build
    strategy:
      matrix:
        option: ['m'] #, 's'] # FIXME
        detector_config: [epic_craterlake, epic_ip6_extended] # FIXME
      fail-fast: false
    steps:
    - uses: actions/checkout@v6
    - uses: actions/download-artifact@v6
      with:
        name: build-gcc-nightly-full-eic-shell
        path: install/
    - uses: cvmfs-contrib/github-action-cvmfs@v5
    - uses: eic/run-cvmfs-osg-eic-shell@main
      with:
        platform-release: "eic_xl:nightly"
        network_types: "bridge" # this job must succeed even when new artifacts
        setup: install/bin/thisepic.sh
        run: |
          mkdir -p doc
          checkOverlaps --option ${{ matrix.option }} --tolerance 0.01 -c ${DETECTOR_PATH}/${{ matrix.detector_config }}.xml | tee doc/overlap_check_tgeo.out
          noverlaps="$(grep -c ovlp doc/overlap_check_tgeo.out || true)"
          if [[ "${noverlaps}" -gt "0" ]] ; then echo "${noverlaps} overlaps found!" && false ; fi

  check-geometry-full:
    runs-on: ubuntu-latest
    needs: build
    if: github.ref == 'refs/heads/main'
    steps:
    - uses: actions/checkout@v6
    - uses: actions/download-artifact@v6
      with:
        name: build-gcc-nightly-full-eic-shell
        path: install/
    - uses: cvmfs-contrib/github-action-cvmfs@v5
    - uses: eic/run-cvmfs-osg-eic-shell@main
      with:
        platform-release: "eic_xl:nightly"
        setup: install/bin/thisepic.sh
        run: |
          mkdir -p doc
          checkGeometry -f true -c ${DETECTOR_PATH}/${DETECTOR_CONFIG}.xml | tee geometry_check_full.out
          mv statistics.root geometry_check_full.root
    - uses: actions/upload-artifact@v5
      with:
        name: check-geometry-full
        path: |
          geometry_check_full.out
          geometry_check_full.root
        if-no-files-found: error

  check-overlap-geant4:
    runs-on: ubuntu-latest
    needs:
      - build
    strategy:
      matrix:
        include:
          - detector_config: epic_craterlake
            tolerance_mm: 0.1
          - detector_config: epic_ip6_extended
            tolerance_mm: 0.1
      fail-fast: false
    steps:
    - uses: actions/checkout@v6
    - uses: actions/download-artifact@v6
      with:
        name: build-gcc-nightly-full-eic-shell
        path: install/
    - uses: cvmfs-contrib/github-action-cvmfs@v5
    - uses: eic/run-cvmfs-osg-eic-shell@main
      with:
        platform-release: "eic_xl:nightly"
        network_types: "bridge" # this job must succeed even when new artifacts
        setup: install/bin/thisepic.sh
        run: |
          mkdir -p doc
          python scripts/checkOverlaps.py -t ${{ matrix.tolerance_mm }} -c ${DETECTOR_PATH}/${{ matrix.detector_config }}.xml | tee doc/overlap_check_geant4.out
          noverlaps="$(grep -c GeomVol1002 doc/overlap_check_geant4.out || true)"
          if [[ "${noverlaps}" -gt "0" ]] ; then echo "${noverlaps} overlaps found!" && false ; fi

  check-overlap-geant4-fast:
    runs-on: ubuntu-latest
    needs: build
    strategy:
      matrix:
        detector_config: [epic_inner_detector, epic_craterlake]
      fail-fast: false
    steps:
    - uses: actions/checkout@v6
    - uses: actions/download-artifact@v6
      with:
        name: build-gcc-nightly-fast-eic-shell
        path: install/
    - uses: cvmfs-contrib/github-action-cvmfs@v5
    - uses: eic/run-cvmfs-osg-eic-shell@main
      with:
        platform-release: "eic_xl:nightly"
        network_types: "bridge" # this job must succeed even when new artifacts
        setup: install/bin/thisepic.sh
        run: |
          mkdir -p doc
          python scripts/checkOverlaps.py -c ${DETECTOR_PATH}/${{ matrix.detector_config }}.xml | tee doc/overlap_check_geant4.out
          noverlaps="$(grep -c GeomVol1002 doc/overlap_check_geant4.out || true)"
          if [[ "${noverlaps}" -gt "0" ]] ; then echo "${noverlaps} overlaps found!" && false ; fi

  trigger-container:
    runs-on: ubuntu-latest
    if: github.actor != 'dependabot[bot]' && github.ref != 'refs/heads/main'
    needs: [check-overlap-tgeo, check-overlap-geant4-fast]
    outputs:
      json: ${{ steps.trigger.outputs.json }}
    steps:
    - uses: eic/trigger-gitlab-ci@v3
      id: trigger
      with:
        url: https://eicweb.phy.anl.gov
        project_id: 290
        token: ${{ secrets.EICWEB_CONTAINER_TRIGGER }}
        ref_name: master
        variables: |
          DETECTOR=epic
          DETECTOR_REPOSITORYURL=${{ github.server_url }}/${{ github.repository }}
          DETECTOR_VERSION=${{ github.sha }}
          DETECTOR_CONFIG=epic_craterlake
          GITHUB_REPOSITORY=${{ github.repository }}
          GITHUB_SHA=${{ github.event.pull_request.head.sha || github.sha }}
          GITHUB_PR=${{ github.event.pull_request.number }}
          EPIC_VERSION="${{ github.event.pull_request.head.ref || github.ref_name }}"
          PIPELINE_NAME=${{ github.repository }}: ${{ github.event.pull_request.title || github.ref_name }}
    - run: |
        gh api \
           --method POST \
          -H "Accept: application/vnd.github+json" \
          /repos/${{ github.repository }}/statuses/${{ github.event.pull_request.head.sha || github.sha }} \
          -f state="pending" \
          -f target_url="${{ steps.trigger.outputs.web_url }}" \
          -f description="Triggered... $(TZ=America/New_York date)" \
          -f context="eicweb/eic_container"
      env:
        GH_TOKEN: ${{ secrets.GITHUB_TOKEN }}

  generate-prim-file:
    runs-on: ubuntu-latest
    needs: build
    strategy:
      matrix:
        detector_config: [epic_craterlake]
      fail-fast: false
    steps:
    - uses: actions/checkout@v6
    - uses: actions/download-artifact@v6
      with:
        name: build-gcc-nightly-fast-eic-shell
        path: install/
    - uses: cvmfs-contrib/github-action-cvmfs@v5
    - uses: eic/run-cvmfs-osg-eic-shell@main
      with:
        platform-release: "eic_xl:nightly"
        network_types: "none"
        setup: install/bin/thisepic.sh
        run: |
          bin/generate_prim_file -c $DETECTOR_PATH/${{ matrix.detector_config }}.xml -o prim -D -t ${{ matrix.detector_config }}
    - uses: actions/upload-artifact@v5
      with:
        name: ${{ matrix.detector_config }}.prim
        path: prim/${{ matrix.detector_config }}.prim
        if-no-files-found: error
        retention-days: 1

  dawn-view:
    runs-on: ubuntu-latest
    needs: generate-prim-file
    strategy:
      matrix:
        view: [view1, view2, view3, view6, view7, view11, view13, view50]
        detector_config: [epic_craterlake]
      fail-fast: false
    steps:
    - uses: actions/checkout@v6
    - uses: actions/download-artifact@v6
      with:
        name: ${{ matrix.detector_config }}.prim
        path: prim/
    - uses: cvmfs-contrib/github-action-cvmfs@v5
    - uses: eic/run-cvmfs-osg-eic-shell@main
      with:
        platform-release: "eic_xl:nightly"
        network_types: "none"
        run: |
          mkdir -p images
          bin/make_dawn_views -i prim/${{ matrix.detector_config }}.prim -t ${{ matrix.view }} -d scripts/${{ matrix.view }} -D
    - uses: actions/upload-artifact@v5
      with:
        name: ${{ matrix.detector_config }}_views_${{ matrix.view }}
        path: images/
        if-no-files-found: error

  dawn-view-slices:
    runs-on: ubuntu-latest
    needs: generate-prim-file
    if: github.ref == 'refs/heads/main'
    strategy:
      matrix:
        view: [view12, view14, view15]
        slice: [100, 300, 500, 700, 900, 1100, 1300, 1500, 1700, 1900]
        detector_config: [epic_craterlake]
      fail-fast: false
    steps:
    - uses: actions/checkout@v6
    - uses: actions/download-artifact@v6
      with:
        name: ${{ matrix.detector_config }}.prim
        path: prim/
    - uses: cvmfs-contrib/github-action-cvmfs@v5
    - uses: eic/run-cvmfs-osg-eic-shell@main
      with:
        platform-release: "eic_xl:nightly"
        network_types: "none"
        run: |
          mkdir -p images
          bin/make_dawn_views -i prim/${{ matrix.detector_config }}.prim -t ${{ matrix.view }} -d scripts/${{ matrix.view }} -D -- ${{ matrix.slice }}
    - uses: actions/upload-artifact@v5
      with:
        name: ${{ matrix.detector_config }}_views_${{ matrix.view }}_${{ matrix.slice }}
        path: images/
        if-no-files-found: error

#TODO view20

  merge-dawn-view:
    runs-on: ubuntu-latest
    needs:
    - dawn-view
    - dawn-view-slices
    strategy:
      matrix:
        detector_config: [epic_craterlake]
    steps:
    - uses: actions/upload-artifact/merge@v5
      with:
        name: ${{ matrix.detector_config }}_views
        pattern: ${{ matrix.detector_config }}_views_*
        delete-merged: true

  npsim-gun:
    runs-on: ubuntu-latest
    needs: build
    strategy:
      matrix:
        particle: [pi, e]
        detector_config: [epic_craterlake]
    steps:
    - uses: actions/checkout@v6
    - uses: actions/download-artifact@v6
      with:
        name: build-gcc-nightly-full-eic-shell
        path: install/
    - uses: cvmfs-contrib/github-action-cvmfs@v5
    - name: Produce simulation files
      uses: eic/run-cvmfs-osg-eic-shell@main
      with:
        platform-release: "eic_xl:nightly"
        setup: install/bin/thisepic.sh
        run: |
          npsim --compactFile ${DETECTOR_PATH}/${{ matrix.detector_config }}.xml -G --random.seed 1 --gun.particle "${{ matrix.particle }}-" --gun.momentumMin "1*GeV" --gun.momentumMax "20*GeV" --gun.distribution "uniform" -N 100 --outputFile sim_${{ matrix.particle }}_1GeV_20GeV_${{ matrix.detector_config }}.edm4hep.root -v WARNING
    - uses: actions/upload-artifact@v5
      with:
        name: sim_${{ matrix.particle }}_1GeV_20GeV_${{ matrix.detector_config }}.edm4hep.root
        path: sim_${{ matrix.particle }}_1GeV_20GeV_${{ matrix.detector_config }}.edm4hep.root
        if-no-files-found: error
    - name: Download previous artifact
      id: download_previous_artifact
      uses: dawidd6/action-download-artifact@v11
      with:
        branch: ${{ github.event.pull_request.base.ref || github.ref_name }}
        path: ref/
        name: sim_${{ matrix.particle }}_1GeV_20GeV_${{ matrix.detector_config }}.edm4hep.root
        workflow_conclusion: ""
        if_no_artifact_found: warn
    - name: Compare to previous artifacts
      uses: eic/run-cvmfs-osg-eic-shell@main
      with:
        platform-release: "eic_xl:nightly"
        setup: install/bin/thisepic.sh
        run: |
          mkdir capybara-reports
          shopt -s nullglob
          capybara bara ref/sim_${{ matrix.particle }}_1GeV_20GeV_${{ matrix.detector_config }}.edm4hep.root* sim_${{ matrix.particle }}_1GeV_20GeV_${{ matrix.detector_config }}.edm4hep.root
          mv capybara-reports sim_${{ matrix.particle }}_1GeV_20GeV_${{ matrix.detector_config }}
          touch .sim_${{ matrix.particle }}_1GeV_20GeV_${{ matrix.detector_config }}
    - uses: actions/upload-artifact@v5
      with:
        name: sim_${{ matrix.particle }}_1GeV_20GeV_${{ matrix.detector_config }}.capy
        path: |
          .sim_${{ matrix.particle }}_1GeV_20GeV_${{ matrix.detector_config }}
          sim_${{ matrix.particle }}_1GeV_20GeV_${{ matrix.detector_config }}/
        if-no-files-found: error

  npsim-dis:
    runs-on: ubuntu-latest
    needs: build
    strategy:
      matrix:
        beam: [5x41, 10x100, 18x275]
        minq2: [1, 1000]
        detector_config: [epic_craterlake]
        exclude:
        - beam: 5x41
          minq2: 1000
    steps:
    - uses: actions/checkout@v6
    - uses: actions/download-artifact@v6
      with:
        name: build-gcc-nightly-full-eic-shell
        path: install/
    - uses: cvmfs-contrib/github-action-cvmfs@v5
    - name: Produce simulation files
      uses: eic/run-cvmfs-osg-eic-shell@main
      with:
        platform-release: "eic_xl:nightly"
        setup: install/bin/thisepic.sh
        run: |
          url=root://dtn-eic.jlab.org//volatile/eic/EPIC/EVGEN/DIS/NC/${{matrix.beam}}/minQ2=${{matrix.minq2}}/pythia8NCDIS_${{matrix.beam}}_minQ2=${{matrix.minq2}}_beamEffects_xAngle=-0.025_hiDiv_1.hepmc3.tree.root
          gprofng collect app -o sim_dis_${{matrix.beam}}_minQ2=${{matrix.minq2}}_${{ matrix.detector_config }}.er \
          npsim --compactFile ${DETECTOR_PATH}/${{ matrix.detector_config }}.xml -N 100 --inputFiles ${url} --random.seed 1 --outputFile sim_dis_${{matrix.beam}}_minQ2=${{matrix.minq2}}_${{ matrix.detector_config }}.edm4hep.root -v WARNING
          gprofng display text -ctree sim_dis_${{matrix.beam}}_minQ2=${{matrix.minq2}}_${{ matrix.detector_config }}.er > sim_dis_${{matrix.beam}}_minQ2=${{matrix.minq2}}_${{ matrix.detector_config }}.ctree.txt
    - name: Upload ROOT output
      uses: actions/upload-artifact@v5
      with:
        name: sim_dis_${{matrix.beam}}_minQ2=${{matrix.minq2}}_${{ matrix.detector_config }}.edm4hep.root
        path: sim_dis_${{matrix.beam}}_minQ2=${{matrix.minq2}}_${{ matrix.detector_config }}.edm4hep.root
        if-no-files-found: error
    - name: Upload call tree
      uses: actions/upload-artifact@v5
      with:
        name: sim_dis_${{matrix.beam}}_minQ2=${{matrix.minq2}}_${{ matrix.detector_config }}.ctree.txt
        path: sim_dis_${{matrix.beam}}_minQ2=${{matrix.minq2}}_${{ matrix.detector_config }}.ctree.txt
        if-no-files-found: error
    - name: Download previous artifact
      id: download_previous_artifact
      uses: dawidd6/action-download-artifact@v11
      with:
        branch: ${{ github.event.pull_request.base.ref || github.ref_name }}
        path: ref/
        name: sim_dis_${{matrix.beam}}_minQ2=${{matrix.minq2}}_${{ matrix.detector_config }}.edm4hep.root
        workflow_conclusion: ""
        if_no_artifact_found: warn
    - name: Compare to previous artifacts
      uses: eic/run-cvmfs-osg-eic-shell@main
      with:
        platform-release: "eic_xl:nightly"
        setup: install/bin/thisepic.sh
        run: |
          mkdir capybara-reports
          shopt -s nullglob
          capybara bara ref/sim_dis_${{matrix.beam}}_minQ2=${{matrix.minq2}}_${{ matrix.detector_config }}.edm4hep.root* sim_dis_${{matrix.beam}}_minQ2=${{matrix.minq2}}_${{ matrix.detector_config }}.edm4hep.root
          mv capybara-reports sim_dis_${{matrix.beam}}_minQ2=${{matrix.minq2}}_${{ matrix.detector_config }}
          touch .sim_dis_${{matrix.beam}}_minQ2=${{matrix.minq2}}_${{ matrix.detector_config }}
    - uses: actions/upload-artifact@v5
      with:
        name: sim_dis_${{matrix.beam}}_minQ2=${{matrix.minq2}}_${{ matrix.detector_config }}.capy
        path: |
          .sim_dis_${{matrix.beam}}_minQ2=${{matrix.minq2}}_${{ matrix.detector_config }}
          sim_dis_${{matrix.beam}}_minQ2=${{matrix.minq2}}_${{ matrix.detector_config }}/
        if-no-files-found: error

  merge-npsim-capybara:
    runs-on: ubuntu-latest
    needs:
    - npsim-gun
    - npsim-dis
    steps:
    - uses: actions/upload-artifact/merge@v5
      with:
        name: capybara-report
        pattern: |
          *.capy
        delete-merged: true

  build-artifacts-page:
    runs-on: ubuntu-latest
    needs:
    - convert-to-gdml
    - convert-to-tgeo
    - merge-constants
    - merge-parameter-table
    - merge-dawn-view
    steps:
    - uses: actions/checkout@v6
    - uses: actions/download-artifact@v6
      with:
        path: artifacts/
    - uses: actions/jekyll-build-pages@v1
    - uses: actions/upload-pages-artifact@v4
      with:
        retention-days: 7

  deploy-artifacts-page:
    needs:
    - build-artifacts-page
    if: github.ref == 'refs/heads/main'
    permissions:
      pages: write
      id-token: write
    environment:
      name: github-pages
      url: ${{ steps.deployment.outputs.page_url }}
    runs-on: ubuntu-latest
    steps:
    - name: Deploy to GitHub Pages
      id: deployment
      uses: actions/deploy-pages@v4

  cancel-container:
    if: cancelled() || failure()
    needs:
    - trigger-container
    - deploy-artifacts-page
    runs-on: ubuntu-latest
    steps:
      - name: Cancel container
        run: |
          curl --request POST \
             --header "PRIVATE-TOKEN: ${{ secrets.EICWEB_CONTAINER_CANCEL }}" \
             https://eicweb.phy.anl.gov/api/v4/projects/290/pipelines/$(echo '${{ needs.trigger-container.outputs.json }}' | jq --raw-output .id)/cancel<|MERGE_RESOLUTION|>--- conflicted
+++ resolved
@@ -150,13 +150,7 @@
       - build
       - check-tracking-geometry
     steps:
-<<<<<<< HEAD
-    - uses: actions/checkout@v5
-=======
-    - uses: actions/checkout@v6
-      with:
-        ref: 25.07.0
->>>>>>> df5195a2
+    - uses: actions/checkout@v6
     - uses: actions/download-artifact@v6
       with:
         name: build-gcc-nightly-full-eic-shell
