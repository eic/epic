--- conflicted
+++ resolved
@@ -262,15 +262,11 @@
 
   check-overlap-tgeo:
     runs-on: ubuntu-latest
-<<<<<<< HEAD
-    needs: build-test
+    needs: build-gcc
     strategy:
       matrix:
         detector_config: [epic_arches, epic_brycecanyon]
       fail-fast: false
-=======
-    needs: build-gcc
->>>>>>> 03b93133
     steps:
     - uses: actions/checkout@v3
     - uses: actions/download-artifact@v3
@@ -339,15 +335,11 @@
 
   check-overlap-geant4-fast:
     runs-on: ubuntu-latest
-<<<<<<< HEAD
-    needs: build-test
+    needs: build-gcc
     strategy:
       matrix:
         detector_config: [epic_arches, epic_brycecanyon]
       fail-fast: false
-=======
-    needs: build-gcc
->>>>>>> 03b93133
     steps:
     - uses: actions/checkout@v3
     - uses: actions/download-artifact@v3
