--- conflicted
+++ resolved
@@ -110,13 +110,7 @@
         source install/bin/thisepic.sh
         sed -i 's%\(<fiber\|<lens\)%<comment>\1%g; s%\(/fiber>\|/lens>\)%\1</comment>%g' \
           ${DETECTOR_PATH}/compact/ecal/bic_default.xml \
-<<<<<<< HEAD
-          ${DETECTOR_PATH}/compact/far_forward/ZDC_Ecal_WSciFi.xml \
-          ${DETECTOR_PATH}/compact/pid/mrich.xml
-=======
-          ${DETECTOR_PATH}/compact/ecal/forward_scfi.xml \
           ${DETECTOR_PATH}/compact/far_forward/ZDC_Ecal_WSciFi.xml
->>>>>>> 0adcac6d
     - uses: actions/upload-artifact@v5
       with:
         name: build-${{ matrix.CC }}-${{ matrix.release }}-fast-eic-shell
