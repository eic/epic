--- conflicted
+++ resolved
@@ -265,16 +265,8 @@
         token: ${{ secrets.EICWEB_DETECTOR_BENCHMARK_TRIGGER }}
         ref_name: master
         variables: |
-<<<<<<< HEAD
           DETECTOR_REPOSITORYURL=${{ github.server_url }}/${{ github.repository }}
           DETECTOR_VERSION=${{ github.ref_name }}
-    - uses: peter-evans/commit-comment@v2
-      with:
-        body: |
-          Detector benchmarks started at ${{ steps.trigger.outputs.web_url }}
-=======
-          JUGGLER_DETECTOR_REPOSITORYURL=${{ github.server_url }}/${{ github.repository }}
-          JUGGLER_DETECTOR_VERSION=${{ github.ref_name }}
           GITHUB_REPOSITORY=${{ github.repository }}
           GITHUB_SHA=${{ github.event.pull_request.head.sha || github.sha }}
     - run: |
@@ -288,7 +280,6 @@
           -f context='eicweb/detector_benchmarks'
       env:
         GH_TOKEN: ${{ secrets.GITHUB_TOKEN }}
->>>>>>> 05d9f465
 
   generate-prim-file:
     runs-on: ubuntu-latest
