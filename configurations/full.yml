--- conflicted
+++ resolved
@@ -2,12 +2,9 @@
   beampipe:
   tracking:
   pid:
-<<<<<<< HEAD
     dirc:
-=======
     tof_endcap:
     tof_barrel:
->>>>>>> 9c44bd0c
     mrich:
     drich:
       #SJJ: disabled as it needs re-integrating with the tracker
