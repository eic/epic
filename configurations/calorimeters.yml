--- conflicted
+++ resolved
@@ -2,12 +2,9 @@
 - beampipe
 - solenoid
 - ecal:
-<<<<<<< HEAD
   - forward_scifi
+  - forward_homogeneous
   - forward_insert
-=======
-  - forward_homogeneous
->>>>>>> 3bb55ff1
   - barrel_sciglass
   - backward_PbWO4
 - hcal