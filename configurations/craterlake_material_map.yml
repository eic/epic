# This contains all geometry to be used in the material map
ebeam: 5
pbeam: 41
features:
  beampipe:
  tracking:
    definitions_craterlake:
    vertex_barrel:
    silicon_barrel:
    mpgd_barrel:
    support_service_craterlake:
    mpgd_outerbarrel:
    mpgd_forward_endcap:
    mpgd_backward_endcap:
    silicon_disks:
    tof_barrel:
    tof_endcap:
  pid:
    dirc:
    pfrich:
    drich:
<<<<<<< HEAD
  ecal:
    forwardEcal:
  hcal:
    lfhcal_with_space_for_insert:
    forward_insert:
=======
>>>>>>> 42176254
  far_forward:
    default:
  far_backward:
    default:<|MERGE_RESOLUTION|>--- conflicted
+++ resolved
@@ -19,14 +19,6 @@
     dirc:
     pfrich:
     drich:
-<<<<<<< HEAD
-  ecal:
-    forwardEcal:
-  hcal:
-    lfhcal_with_space_for_insert:
-    forward_insert:
-=======
->>>>>>> 42176254
   far_forward:
     default:
   far_backward:
