{#
   This is the master template for the geometry description

   Template variables can be defined in yml or json files,
   or they can be applied on the command line with `-D`.
-#}

<lccdd xmlns:compact="http://www.lcsim.org/schemas/compact/1.0"
       xmlns:xs="http://www.w3.org/2001/XMLSchema"
       xs:noNamespaceSchemaLocation="http://www.lcsim.org/schemas/compact/1.0/compact.xsd">

  <debug>
    <type name="surface"       value="0"/>
    <type name="material"      value="0"/>
    <type name="readout"       value="0"/>
    <type name="segmentation"  value="0"/>
    <type name="limits"        value="0"/>
    <type name="region"        value="0"/>
    <type name="includes"      value="0"/>
  </debug>

  <documentation level="-1">
  # EPIC Detector
  - https://github.com/eic/epic
  - https://github.com/eic/ip6
  </documentation>

  <!-- Some information about detector  -->
  <info name="EPIC Detector" title="EPIC Detector"
        author="EPIC Collaboration"
        url="https://github.com/eic/epic"
        status="development"
        version="v1 2021-03-16">
  <comment> EPIC </comment>
  </info>

  <!-- Standard environmental conditions: 20 °C, 1 atm -->
  <std_conditions type="NTP"/>

  <define>
    <documentation level="2">
      ## Main Constant Definitions

      The ip6 (or other ip) defines should be included first.
      These files have only a define tags.
    </documentation>
<<<<<<< HEAD
    <include ref="${DETECTOR_PATH}/compact/far_forward/definitions.xml" />
    <include ref="${DETECTOR_PATH}/compact/far_backward/definitions.xml" />
    <include ref="${DETECTOR_PATH}/compact/fields/beamline_{{ ebeam | default("18", true) }}x{{ pbeam | default("275", true) }}.xml" />
    <include ref="${DETECTOR_PATH}/compact/definitions.xml" />
=======
    <include ref="${DETECTOR_PATH}/compact/fields/beamline_{{ ebeam | default("18", true) }}x{{ pbeam | default("275", true) }}.xml" />
    <include ref="${DETECTOR_PATH}/compact/definitions.xml" />
    <include ref="${DETECTOR_PATH}/compact/far_forward/definitions.xml" />
    <include ref="${DETECTOR_PATH}/compact/far_backward/definitions.xml" />
>>>>>>> 29ea0c96
    <include ref="${DETECTOR_PATH}/compact/version.xml"/>
    <include ref="${DD4hepINSTALL}/DDDetectors/compact/detector_types.xml"/>
  </define>


  <includes>
    <gdmlFile ref="${DD4hepINSTALL}/DDDetectors/compact/elements.xml"/>
    <gdmlFile ref="${DETECTOR_PATH}/compact/materials.xml"/>
  </includes>
  <include ref="${DETECTOR_PATH}/compact/optical_materials.xml"/>

  <include ref="${DETECTOR_PATH}/compact/calibrations.xml"/>

  <limits>
    <limitset name="world_limits">
    </limitset>
    <limitset name="beamline_limits">
      <limit name="step_length_max" particles="*" value="1.0" unit="mm" />
      <limit name="track_length_max" particles="*" value="1.0" unit="mm" />
      <limit name="time_max" particles="*" value="0.1" unit="ns" />
      <limit name="ekin_min" particles="*" value="0.001" unit="MeV" />
      <limit name="range_min" particles="*" value="0.1" unit="mm" />
    </limitset>
    <limitset name="kill_limits">
      <limit name="time_max" particles="*" value="0.0" unit="ns"/>
    </limitset>
    <limitset name="cal_limits">
      <limit name="step_length_max" particles="*" value="5.0" unit="mm"/>
    </limitset>
  </limits>

  <regions>
    <region name="world_region" eunit="MeV" lunit="mm" cut="0.001" threshold="0.001">
      <limitsetref name="world_limits"/>
    </region>
  </regions>

  <display>
    <include ref="${DETECTOR_PATH}/compact/{{colors | default("colors.xml", true) }}"/>
    <include ref="${DETECTOR_PATH}/compact/{{display | default("display.xml", true) }}"/>
  </display>

  <documentation level="0">
    ## World Volume

    The world is a simple box, but could be a union of multiple regions.
  </documentation>
  <world material="Air">
    <shape type="Box" dx="world_dx" dy="world_dy" dz="world_dz"/>
    <!--regionref   name="world_region"/-->
    <!--limitsetref name="world_limits"/-->
  </world>

  <documentation level="0">
    ## Detector Subsystems

    ### IP Subsystems

    The interaction point subsystems are included before the central detector subsystems.
    This is becuase the IP subsystems, for example the beampipe, will define paramters
    which are subsquently used in the central detector construction -- e.g. the vertex tracker
    uses the beampipe OD to help define its placement.

    The IP subsystems include the Far forward and backward regions. The list of subsystem includes:
     - Interaction region beampipe
     - B0 tracker
     - Off-momentum tracker
     - Far forward roman pots
     - Zero Degree Calorimeter
     - Beam line magnets.
     - and more...
  </documentation>

{% if 'solenoid' in features %}
  <documentation level="5">
    ## Main magnet and its field
  </documentation>
  <include ref="${DETECTOR_PATH}/compact/solenoid.xml"/>
  <include ref="${DETECTOR_PATH}/compact/fields/marco.xml"/>
{% endif -%}

{% if 'fields' in features %}
  <documentation level="5">
    ## Electric and magnetic fields
  </documentation>
  {% for field in features['fields'] -%}
  <include ref="${DETECTOR_PATH}/compact/fields/{{ field }}.xml"/>
  {% endfor -%}
{% endif -%}

{% if 'tracking' in features %}
  <documentation level="10">
    ## Central tracking detectors
  </documentation>

  {% for tracker in features['tracking'] -%}
  <include ref="${DETECTOR_PATH}/compact/tracking/{{ tracker }}.xml"/>
  {% endfor -%}
{% endif -%}

{% if 'pid' in features %}
  <documentation level="10">
    ## PID detectors
  </documentation>
  {% for pid in features['pid'] -%}
  <include ref="${DETECTOR_PATH}/compact/pid/{{ pid }}.xml"/>
  {% endfor -%}
{% endif -%}

{% if 'ecal' in features %}
  <documentation level="10">
    ## Central EM calorimetry
  </documentation>
  {% for ecal in features['ecal'] -%}
  <include ref="${DETECTOR_PATH}/compact/ecal/{{ ecal }}.xml"/>
  {% endfor -%}
{% endif -%}

{% if 'hcal' in features %}
  <documentation level="10">
    ## hadronic calorimetry
  </documentation>

  {% for hcal in features['hcal'] -%}
  <include ref="${DETECTOR_PATH}/compact/hcal/{{ hcal }}.xml"/>
  {% endfor -%}
{% endif -%}

{% if 'beampipe' in features %}
  <documentation level="11">
    ## Central beam pipe
  </documentation>
  <include ref="${DETECTOR_PATH}/compact/central_beampipe.xml"/>
{% endif -%}

{% if 'far_forward' in features %}
  <documentation level="11">
    ## Far foward detectors
  </documentation>
  {% for ff in features['far_forward'] -%}
  <include ref="${DETECTOR_PATH}/compact/far_forward/{{ ff }}.xml"/>
  {% endfor -%}
{% endif -%}

{% if 'far_backward' in features %}
  <documentation level="11">
    ## Far backward detectors
  </documentation>
  {% for fb in features['far_backward'] -%}
  <include ref="${DETECTOR_PATH}/compact/far_backward/{{ fb }}.xml"/>
  {% endfor -%}
{% endif -%}

</lccdd><|MERGE_RESOLUTION|>--- conflicted
+++ resolved
@@ -44,17 +44,10 @@
       The ip6 (or other ip) defines should be included first.
       These files have only a define tags.
     </documentation>
-<<<<<<< HEAD
-    <include ref="${DETECTOR_PATH}/compact/far_forward/definitions.xml" />
-    <include ref="${DETECTOR_PATH}/compact/far_backward/definitions.xml" />
-    <include ref="${DETECTOR_PATH}/compact/fields/beamline_{{ ebeam | default("18", true) }}x{{ pbeam | default("275", true) }}.xml" />
-    <include ref="${DETECTOR_PATH}/compact/definitions.xml" />
-=======
     <include ref="${DETECTOR_PATH}/compact/fields/beamline_{{ ebeam | default("18", true) }}x{{ pbeam | default("275", true) }}.xml" />
     <include ref="${DETECTOR_PATH}/compact/definitions.xml" />
     <include ref="${DETECTOR_PATH}/compact/far_forward/definitions.xml" />
     <include ref="${DETECTOR_PATH}/compact/far_backward/definitions.xml" />
->>>>>>> 29ea0c96
     <include ref="${DETECTOR_PATH}/compact/version.xml"/>
     <include ref="${DD4hepINSTALL}/DDDetectors/compact/detector_types.xml"/>
   </define>
