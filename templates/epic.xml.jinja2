{#
   This is the master template for the geometry description

   Template variables can be defined in yml or json files,
   or they can be applied on the command line with `-D`.

   The default geometry definition is obtained when this
   template is evaluated without any yml or json file, and
   without any other variables defined.
-#}

<lccdd xmlns:compact="http://www.lcsim.org/schemas/compact/1.0"
       xmlns:xs="http://www.w3.org/2001/XMLSchema"
       xs:noNamespaceSchemaLocation="http://www.lcsim.org/schemas/compact/1.0/compact.xsd">

  <debug>
    <type name="surface"       value="0"/>
    <type name="material"      value="0"/>
    <type name="readout"       value="0"/>
    <type name="segmentation"  value="0"/>
    <type name="limits"        value="0"/>
    <type name="region"        value="0"/>
    <type name="includes"      value="0"/>
  </debug>

  <documentation level="-1">
  # EPIC Detector
  - https://github.com/eic/epic
  - https://github.com/eic/ip6
  </documentation>

  <!-- Some information about detector  -->
  <info name="EPIC Detector" title="EPIC Detector"
        author="EPIC Collaboration"
	url="https://github.com/eic/epic"
	status="development"
	version="v1 2021-03-16">
  <comment> EPIC </comment>
  </info>

  <!-- Standard environmental conditions: 20 °C, 1 atm -->
  <std_conditions type="NTP"/>

  <define>
    <documentation level="2">
      ## Main Constant Definitions

      The ip6 (or other ip) defines should be included first.
      These files have only a define tags.
    </documentation>
    <include ref="${BEAMLINE_PATH}/ip6/definitions.xml" />
    <include ref="${BEAMLINE_PATH}/ip6/far_forward/fields_{{ pbeam | default("275", true) }}.xml" />
    <include ref="${DETECTOR_PATH}/compact/definitions.xml" />
  </define>

  <includes>
    <gdmlFile ref="${DD4hepINSTALL}/DDDetectors/compact/elements.xml"/>
    <gdmlFile ref="${DETECTOR_PATH}/compact/materials.xml"/>
    <file     ref="${DETECTOR_PATH}/compact/optical_materials.xml"/>
  </includes>

  <limits>
    <limitset name="EICBeamlineLimits">
      <limit name="step_length_max" particles="*" value="1.0" unit="mm" />
      <limit name="track_length_max" particles="*" value="1.0" unit="mm" />
      <limit name="time_max" particles="*" value="0.1" unit="ns" />
      <limit name="ekin_min" particles="*" value="0.001" unit="MeV" />
      <limit name="range_min" particles="*" value="0.1" unit="mm" />
    </limitset>
    <limitset name="cal_limits">
      <limit name="step_length_max" particles="*" value="5.0" unit="mm"/>
    </limitset>
  </limits>

  <display>
    <include ref="${DETECTOR_PATH}/compact/{{colors | default("colors.xml", true) }}"/>
    <include ref="${DETECTOR_PATH}/compact/{{display | default("display.xml", true) }}"/>
  </display>

  <documentation level="0">
    ## Detector Subsystems

    ### IP Subsystems

    The interaction point subsystems are included before the central detector subsystems.
    This is becuase the IP subsystems, for example the beampipe, will define paramters
    which are subsquently used in the central detector construction -- e.g. the vertex tracker
    uses the beampipe OD to help define its placement.

    The IP subsystems include the Far forward and backward regions. The list of subsystem includes:
     - Interaction region beampipe
     - B0 tracker
     - Off-momentum tracker
     - Far forward roman pots
     - Zero Degree Calorimeter
     - Beam line magnets.
     - and more...
  </documentation>

{% if features is not defined or 'solenoid' in features %}
  <documentation level="5">
    ## Main magnet
  </documentation>
  <include ref="${DETECTOR_PATH}/compact/solenoid.xml"/>
{% endif -%}

{% if features is not defined or 'tracking' in features %}
  <documentation level="10">
    ## Central tracking detectors
  </documentation>
  <include ref="${DETECTOR_PATH}/compact/tracking/definitions.xml"/>

  {% if features is defined and features['tracking'] is not none -%}
  {%   for tracker in features['tracking'] -%}
  <include ref="${DETECTOR_PATH}/compact/tracking/{{ tracker }}.xml"/>
  {%   endfor -%}
  {% endif -%}
{% endif -%}

{% if features is not defined or 'pid' in features %}
  <documentation level="10">
    ## PID detectors
  </documentation>
  {% if features is not defined or features['pid'] is none or 'dirc' in features['pid'] -%}
  <include ref="${DETECTOR_PATH}/compact/dirc.xml"/>
  {% endif -%}

  {% if features is not defined or features['pid'] is none or 'drich' in features['pid'] %}
  {%- if features is not defined or features['pid'] is none or features['pid']['drich'] is none %}
  <include ref="${DETECTOR_PATH}/compact/drich.xml"/>
  {% else %}
  <include ref="{{ features['pid']['drich'] }}"/>
  {% endif -%}
  {% endif -%}

  {% if features is not defined or features['pid'] is none or 'mrich' in features['pid'] %}
  <include ref="${DETECTOR_PATH}/compact/mrich.xml"/>
  {% elif 'pfrich' in features['pid'] -%}
  <include ref="${DETECTOR_PATH}/compact/pfrich.xml"/>
  {% endif -%}
{% endif -%}

{% if features is not defined or 'ecal' in features %}
  <documentation level="10">
    ## Central EM calorimetry
  </documentation>
  {% if features is not defined or features['ecal'] is none or 'forward_homogeneous' in features['ecal'] %}
  <include ref="${DETECTOR_PATH}/compact/ecal_forward_homogeneous.xml"/>
  {% elif 'forward_scifi' in features['ecal'] -%}
  <include ref="${DETECTOR_PATH}/compact/ecal_forward_scfi.xml"/>
  {% endif -%}

  {% if features is not defined or features['ecal'] is none or 'forward_insert' in features['ecal'] %}
  <include ref="${DETECTOR_PATH}/compact/ecal_forward_insert_homogeneous.xml"/>
  {% endif -%}

  {% if features is not defined or features['ecal'] is none or 'backward_PbWO4' in features['ecal'] %}
  <include ref="${DETECTOR_PATH}/compact/ecal_backward_PbWO4.xml"/>
  {% elif 'backward_hybrid' in features['ecal'] -%}
  <include ref="${DETECTOR_PATH}/compact/ecal_backward_hybrid.xml"/>
  {% endif -%}

  {% if features is not defined or features['ecal'] is none or 'barrel_sciglass' in features['ecal'] %}
  <include ref="${DETECTOR_PATH}/compact/ecal_barrel_sciglass.xml"/>
  {% elif 'barrel_interlayers' in features['ecal'] -%}
  <include ref="${DETECTOR_PATH}/compact/ecal_barrel_interlayers.xml"/>
  {% endif -%}
{% endif -%}

{% if features is not defined or 'hcal' in features %}
  <documentation level="10">
    ## hadronic calorimetry
  </documentation>
<<<<<<< HEAD
  {% if features is not defined or features['hcal'] is none or 'hcal' in features['hcal'] %}
  <include ref="${DETECTOR_PATH}/compact/hcal.xml"/>
  {% elif 'hcal_gdml' in features['hcal'] -%}
  <include ref="${DETECTOR_PATH}/compact/hcal_gdml.xml"/>
=======
  {% if features is not defined or features['hcal'] is none or 'forward' in features['hcal'] %}
  <include ref="${DETECTOR_PATH}/compact/hcal/hcal_forward.xml"/>
  {% endif -%}

  {% if features is not defined or features['hcal'] is none or 'forward_insert' in features['hcal'] %}
  <include ref="${DETECTOR_PATH}/compact/hcal/hcal_forward_insert.xml"/>
  {% endif -%}

  {% if features is not defined or features['hcal'] is none or 'barrel' in features['hcal'] %}
  <include ref="${DETECTOR_PATH}/compact/hcal/hcal_barrel.xml"/>
  {% endif -%}

  {% if features is not defined or features['hcal'] is none or 'backward' in features['hcal'] %}
  <include ref="${DETECTOR_PATH}/compact/hcal/hcal_backward.xml"/>
>>>>>>> 649c4961
  {% endif -%}
{% endif -%}

{% if features is not defined or 'beampipe' in features %}
  <documentation level="11">
    ## Central beam pipe
  </documentation>
  <include ref="${BEAMLINE_PATH}/ip6/central_beampipe.xml"/>
{% endif -%}

{% if features is not defined or 'farforward' in features %}
  <documentation level="11">
    ## Far foward detectors
  </documentation>
  {% if features is not defined or features['farforward'] is none %}
  <include ref="${BEAMLINE_PATH}/ip6/far_forward.xml"/>
  {% elif 'arches' in features['farforward'] %}
  <include ref="${BEAMLINE_PATH}/ip6/far_forward_arches.xml"/>
  {% elif 'brycecanyon' in features['farforward'] %}
  <include ref="${BEAMLINE_PATH}/ip6/far_forward_brycecanyon.xml"/>
  {% endif -%}
{% endif -%}

{% if features is not defined or 'farbackward' in features %}
  <documentation level="11">
    ## Far backward detectors
  </documentation>
  <include ref="${BEAMLINE_PATH}/ip6/far_backward.xml"/>
{% endif -%}

</lccdd><|MERGE_RESOLUTION|>--- conflicted
+++ resolved
@@ -171,12 +171,6 @@
   <documentation level="10">
     ## hadronic calorimetry
   </documentation>
-<<<<<<< HEAD
-  {% if features is not defined or features['hcal'] is none or 'hcal' in features['hcal'] %}
-  <include ref="${DETECTOR_PATH}/compact/hcal.xml"/>
-  {% elif 'hcal_gdml' in features['hcal'] -%}
-  <include ref="${DETECTOR_PATH}/compact/hcal_gdml.xml"/>
-=======
   {% if features is not defined or features['hcal'] is none or 'forward' in features['hcal'] %}
   <include ref="${DETECTOR_PATH}/compact/hcal/hcal_forward.xml"/>
   {% endif -%}
@@ -189,9 +183,12 @@
   <include ref="${DETECTOR_PATH}/compact/hcal/hcal_barrel.xml"/>
   {% endif -%}
 
+  {% if features is not defined or features['hcal'] is none or 'barrel_gdml' in features['hcal'] %}
+  <include ref="${DETECTOR_PATH}/compact/hcal/hcal_barrel_gdml.xml"/>
+  {% endif -%}
+
   {% if features is not defined or features['hcal'] is none or 'backward' in features['hcal'] %}
   <include ref="${DETECTOR_PATH}/compact/hcal/hcal_backward.xml"/>
->>>>>>> 649c4961
   {% endif -%}
 {% endif -%}
 
