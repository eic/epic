{#
   This is the master template for the geometry description

   Template variables can be defined in yml or json files,
   or they can be applied on the command line with `-D`.

   The default geometry definition is obtained when this
   template is evaluated without any yml or json file, and
   without any other variables defined.
-#}

{# Absolute default configuration, defines features -#}
{% if features is not defined -%}
{%   set features = ( {
   'beampipe': '',
   'tracking': {
    'vertex_barrel': '',
    'silicon_barrel': '',
    'mpgd_barrel': '',
    'mpgd_dirc': '',
    'silicon_disks': '',
    'support_service_assembly': '',
    'tof_barrel': '',
    'tof_endcap': '',
  },
  'pid': {
    'dirc': '',
    'mrich': '',
    'drich': '',
  },
  'hcal': {
    'hcal_backward': '',
    'hcal_barrel': '',
    'hcal_forward_insert': '',
    'hcal_forward': '',
  },
  'ecal': {
    'forward_homogeneous': '',
    'barrel_sciglass': '',
    'backward_PbWO4': '',
  },
  'solenoid': '',
  'farforward': {
    'arches': '',
  },
  'farbackward': ''
} ) -%}
{% endif -%}

<lccdd xmlns:compact="http://www.lcsim.org/schemas/compact/1.0"
       xmlns:xs="http://www.w3.org/2001/XMLSchema"
       xs:noNamespaceSchemaLocation="http://www.lcsim.org/schemas/compact/1.0/compact.xsd">

  <debug>
    <type name="surface"       value="0"/>
    <type name="material"      value="0"/>
    <type name="readout"       value="0"/>
    <type name="segmentation"  value="0"/>
    <type name="limits"        value="0"/>
    <type name="region"        value="0"/>
    <type name="includes"      value="0"/>
  </debug>

  <documentation level="-1">
  # EPIC Detector
  - https://github.com/eic/epic
  - https://github.com/eic/ip6
  </documentation>

  <!-- Some information about detector  -->
  <info name="EPIC Detector" title="EPIC Detector"
        author="EPIC Collaboration"
	url="https://github.com/eic/epic"
	status="development"
	version="v1 2021-03-16">
  <comment> EPIC </comment>
  </info>

  <!-- Standard environmental conditions: 20 °C, 1 atm -->
  <std_conditions type="NTP"/>

  <define>
    <documentation level="2">
      ## Main Constant Definitions

      The ip6 (or other ip) defines should be included first.
      These files have only a define tags.
    </documentation>
    <include ref="${BEAMLINE_PATH}/ip6/definitions.xml" />
    <include ref="${BEAMLINE_PATH}/ip6/far_forward/fields_{{ pbeam | default("275", true) }}.xml" />
    <include ref="${DETECTOR_PATH}/compact/definitions.xml" />
  </define>

  <includes>
    <gdmlFile ref="${DD4hepINSTALL}/DDDetectors/compact/elements.xml"/>
    <gdmlFile ref="${DETECTOR_PATH}/compact/materials.xml"/>
    <file     ref="${DETECTOR_PATH}/compact/optical_materials.xml"/>
  </includes>

  <limits>
    <limitset name="EICBeamlineLimits">
      <limit name="step_length_max" particles="*" value="1.0" unit="mm" />
      <limit name="track_length_max" particles="*" value="1.0" unit="mm" />
      <limit name="time_max" particles="*" value="0.1" unit="ns" />
      <limit name="ekin_min" particles="*" value="0.001" unit="MeV" />
      <limit name="range_min" particles="*" value="0.1" unit="mm" />
    </limitset>
    <limitset name="cal_limits">
      <limit name="step_length_max" particles="*" value="5.0" unit="mm"/>
    </limitset>
  </limits>

  <display>
    <include ref="${DETECTOR_PATH}/compact/{{colors | default("colors.xml", true) }}"/>
    <include ref="${DETECTOR_PATH}/compact/{{display | default("display.xml", true) }}"/>
  </display>

  <documentation level="0">
    ## Detector Subsystems

    ### IP Subsystems

    The interaction point subsystems are included before the central detector subsystems.
    This is becuase the IP subsystems, for example the beampipe, will define paramters
    which are subsquently used in the central detector construction -- e.g. the vertex tracker
    uses the beampipe OD to help define its placement.

    The IP subsystems include the Far forward and backward regions. The list of subsystem includes:
     - Interaction region beampipe
     - B0 tracker
     - Off-momentum tracker
     - Far forward roman pots
     - Zero Degree Calorimeter
     - Beam line magnets.
     - and more...
  </documentation>

{% if 'solenoid' in features %}
  <documentation level="5">
    ## Main magnet
  </documentation>
  <include ref="${DETECTOR_PATH}/compact/solenoid.xml"/>
{% endif -%}

{% if 'tracking' in features %}
  <documentation level="10">
    ## Central tracking detectors
  </documentation>
  <include ref="${DETECTOR_PATH}/compact/tracking/definitions.xml"/>

  {% if features is defined and features['tracking'] is not none -%}
  {%   for tracker in features['tracking'] -%}
  <include ref="${DETECTOR_PATH}/compact/tracking/{{ tracker }}.xml"/>
  {%   endfor -%}
  {% else -%}
  <include ref="${DETECTOR_PATH}/compact/tracking/silicon_barrel.xml"/>
  <include ref="${DETECTOR_PATH}/compact/tracking/mpgd_barrel.xml"/>
  <include ref="${DETECTOR_PATH}/compact/tracking/mpgd_dirc.xml"/>
  <include ref="${DETECTOR_PATH}/compact/tracking/silicon_disks.xml"/>
  <include ref="${DETECTOR_PATH}/compact/tracking/support_service_assembly.xml"/>
  <include ref="${DETECTOR_PATH}/compact/tracking/tof_barrel.xml"/>
  <include ref="${DETECTOR_PATH}/compact/tracking/tof_endcap.xml"/>
  {% endif -%}
{% endif -%}

{% if 'pid' in features %}
  <documentation level="10">
    ## PID detectors
  </documentation>
<<<<<<< HEAD
  {% for pid in features['pid'] -%}
  <include ref="${DETECTOR_PATH}/compact/pid/{{ pid }}.xml"/>
  {% endfor -%}
=======
  {% if features is not defined or features['pid'] is none or 'dirc' in features['pid'] -%}
  <include ref="${DETECTOR_PATH}/compact/dirc.xml"/>
  {% endif -%}

  {% if features is not defined or features['pid'] is none or 'drich' in features['pid'] %}
  {%- if features is not defined or features['pid'] is none or features['pid']['drich'] is none %}
  <include ref="${DETECTOR_PATH}/compact/drich.xml"/>
  {% else %}
  <include ref="{{ features['pid']['drich'] }}"/>
  {% endif -%}
  {% endif -%}

  {% if features is not defined or features['pid'] is none or 'mrich' in features['pid'] %}
  <include ref="${DETECTOR_PATH}/compact/mrich.xml"/>
  {% elif 'pfrich' in features['pid'] -%}
  <include ref="${DETECTOR_PATH}/compact/pfrich.xml"/>
  {% endif -%}
>>>>>>> 705f7ffa
{% endif -%}

{% if 'ecal' in features %}
  <documentation level="10">
    ## Central EM calorimetry
  </documentation>
  {%  {% for ecal in features['ecal'] -%}
  <include ref="${DETECTOR_PATH}/compact/ecal/{{ ecal }}.xml"/>
  {% endfor -%}
 endif -%}

{% if 'hcal' in features %}
  <documentation level="10">
    ## Central hadronic calorimetry
  </documentation>
<<<<<<< HEAD
  {% for hcal in features['hcal'] -%}
  <include ref="${DETECTOR_PATH}/compact/hcal/{{ hcal }}.xml"/>
  {% endfor -%}
=======
  {% if features is not defined or features['hcal'] is none or 'forward' in features['hcal'] %}
  <include ref="${DETECTOR_PATH}/compact/hcal/hcal_forward.xml"/>
  {% endif -%}

  {% if features is not defined or features['hcal'] is none or 'forward_insert' in features['hcal'] %}
  <include ref="${DETECTOR_PATH}/compact/hcal/hcal_forward_insert.xml"/>
  {% endif -%}

  {% if features is not defined or features['hcal'] is none or 'barrel' in features['hcal'] %}
  <include ref="${DETECTOR_PATH}/compact/hcal/hcal_barrel.xml"/>
  {% endif -%}

  {% if features is not defined or features['hcal'] is none or 'backward' in features['hcal'] %}
  <include ref="${DETECTOR_PATH}/compact/hcal/hcal_backward.xml"/>
  {% endif -%}
>>>>>>> 705f7ffa
{% endif -%}

{% if 'beampipe' in features %}
  <documentation level="11">
    ## Central beam pipe
  </documentation>
  <include ref="${BEAMLINE_PATH}/ip6/central_beampipe.xml"/>
{% endif -%}

{% if 'farforward' in features %}
  <documentation level="11">
    ## Far foward detectors
  </documentation>
  {% for ff in features['far_forward'] -%}
  <include ref="${BEAMLINE_PATH}/ip6/{{ ff }}.xml"/>
  {% endfor -%}
{% endif -%}

{% if 'farbackward' in features %}
  <documentation level="11">
    ## Far backward detectors
  </documentation>
  {% for fb in features['far_backward'] -%}
  <include ref="${BEAMLINE_PATH}/ip6/{{ fb }}.xml"/>
  {% endfor -%}
{% endif -%}

</lccdd><|MERGE_RESOLUTION|>--- conflicted
+++ resolved
@@ -167,29 +167,9 @@
   <documentation level="10">
     ## PID detectors
   </documentation>
-<<<<<<< HEAD
   {% for pid in features['pid'] -%}
   <include ref="${DETECTOR_PATH}/compact/pid/{{ pid }}.xml"/>
   {% endfor -%}
-=======
-  {% if features is not defined or features['pid'] is none or 'dirc' in features['pid'] -%}
-  <include ref="${DETECTOR_PATH}/compact/dirc.xml"/>
-  {% endif -%}
-
-  {% if features is not defined or features['pid'] is none or 'drich' in features['pid'] %}
-  {%- if features is not defined or features['pid'] is none or features['pid']['drich'] is none %}
-  <include ref="${DETECTOR_PATH}/compact/drich.xml"/>
-  {% else %}
-  <include ref="{{ features['pid']['drich'] }}"/>
-  {% endif -%}
-  {% endif -%}
-
-  {% if features is not defined or features['pid'] is none or 'mrich' in features['pid'] %}
-  <include ref="${DETECTOR_PATH}/compact/mrich.xml"/>
-  {% elif 'pfrich' in features['pid'] -%}
-  <include ref="${DETECTOR_PATH}/compact/pfrich.xml"/>
-  {% endif -%}
->>>>>>> 705f7ffa
 {% endif -%}
 
 {% if 'ecal' in features %}
@@ -205,27 +185,9 @@
   <documentation level="10">
     ## Central hadronic calorimetry
   </documentation>
-<<<<<<< HEAD
   {% for hcal in features['hcal'] -%}
   <include ref="${DETECTOR_PATH}/compact/hcal/{{ hcal }}.xml"/>
   {% endfor -%}
-=======
-  {% if features is not defined or features['hcal'] is none or 'forward' in features['hcal'] %}
-  <include ref="${DETECTOR_PATH}/compact/hcal/hcal_forward.xml"/>
-  {% endif -%}
-
-  {% if features is not defined or features['hcal'] is none or 'forward_insert' in features['hcal'] %}
-  <include ref="${DETECTOR_PATH}/compact/hcal/hcal_forward_insert.xml"/>
-  {% endif -%}
-
-  {% if features is not defined or features['hcal'] is none or 'barrel' in features['hcal'] %}
-  <include ref="${DETECTOR_PATH}/compact/hcal/hcal_barrel.xml"/>
-  {% endif -%}
-
-  {% if features is not defined or features['hcal'] is none or 'backward' in features['hcal'] %}
-  <include ref="${DETECTOR_PATH}/compact/hcal/hcal_backward.xml"/>
-  {% endif -%}
->>>>>>> 705f7ffa
 {% endif -%}
 
 {% if 'beampipe' in features %}
