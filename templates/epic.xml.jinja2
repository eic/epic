{#
   This is the master template for the geometry description

   Template variables can be defined in yml or json files,
   or they can be applied on the command line with `-D`.

   The default geometry definition is obtained when this
   template is evaluated without any yml or json file, and
   without any other variables defined.
-#}

<lccdd xmlns:compact="http://www.lcsim.org/schemas/compact/1.0"
       xmlns:xs="http://www.w3.org/2001/XMLSchema"
       xs:noNamespaceSchemaLocation="http://www.lcsim.org/schemas/compact/1.0/compact.xsd">

  <debug>
    <type name="surface"       value="0"/>
    <type name="material"      value="0"/>
    <type name="readout"       value="0"/>
    <type name="segmentation"  value="0"/>
    <type name="limits"        value="0"/>
    <type name="region"        value="0"/>
    <type name="includes"      value="0"/>
  </debug>

  <documentation level="-1">
  # EPIC Detector
  - https://github.com/eic/epic
  - https://github.com/eic/ip6
  </documentation>

  <!-- Some information about detector  -->
  <info name="EPIC Detector" title="EPIC Detector"
        author="EPIC Collaboration"
	url="https://github.com/eic/epic"
	status="development"
	version="v1 2021-03-16">
  <comment> EPIC </comment>
  </info>

  <!-- Standard environmental conditions: 20 °C, 1 atm -->
  <std_conditions type="NTP"/>

  <define>
    <documentation level="2">
      ## Main Constant Definitions

      The ip6 (or other ip) defines should be included first.
      These files have only a define tags.
    </documentation>
    <include ref="${BEAMLINE_PATH}/ip6/definitions.xml" />
    <include ref="${BEAMLINE_PATH}/ip6/far_forward/fields_{{ pbeam | default("275", true) }}.xml" />
    <include ref="${DETECTOR_PATH}/compact/definitions.xml" />
  </define>

  <includes>
    <gdmlFile ref="${DD4hepINSTALL}/DDDetectors/compact/elements.xml"/>
    <gdmlFile ref="${DETECTOR_PATH}/compact/materials.xml"/>
    <file     ref="${DETECTOR_PATH}/compact/optical_materials.xml"/>
  </includes>

  <limits>
    <limitset name="EICBeamlineLimits">
      <limit name="step_length_max" particles="*" value="1.0" unit="mm" />
      <limit name="track_length_max" particles="*" value="1.0" unit="mm" />
      <limit name="time_max" particles="*" value="0.1" unit="ns" />
      <limit name="ekin_min" particles="*" value="0.001" unit="MeV" />
      <limit name="range_min" particles="*" value="0.1" unit="mm" />
    </limitset>
    <limitset name="cal_limits">
      <limit name="step_length_max" particles="*" value="5.0" unit="mm"/>
    </limitset>
  </limits>

  <display>
    <include ref="${DETECTOR_PATH}/compact/{{colors | default("colors.xml", true) }}"/>
    <include ref="${DETECTOR_PATH}/compact/{{display | default("display.xml", true) }}"/>
  </display>

  <documentation level="0">
    ## Detector Subsystems

    ### IP Subsystems

    The interaction point subsystems are included before the central detector subsystems.
    This is becuase the IP subsystems, for example the beampipe, will define paramters
    which are subsquently used in the central detector construction -- e.g. the vertex tracker
    uses the beampipe OD to help define its placement.

    The IP subsystems include the Far forward and backward regions. The list of subsystem includes:
     - Interaction region beampipe
     - B0 tracker
     - Off-momentum tracker
     - Far forward roman pots
     - Zero Degree Calorimeter
     - Beam line magnets.
     - and more...
  </documentation>

{% if features is not defined or 'solenoid' in features %}
  <documentation level="5">
    ## Main magnet
  </documentation>
  <include ref="${DETECTOR_PATH}/compact/solenoid.xml"/>
{% endif -%}

{% if features is not defined or 'tracking' in features %}
  <documentation level="10">
    ## Central tracking detectors
  </documentation>
  <include ref="${DETECTOR_PATH}/compact/tracker.xml"/>
{% endif -%}

{% if features is not defined or 'pid' in features %}
  <documentation level="10">
    ## PID detectors
  </documentation>
  {% if features is defined and features['pid'] is not none and 'dirc' in features['pid'] -%}
  <include ref="${DETECTOR_PATH}/compact/dirc.xml"/>
  {% endif -%}

  {% if features is not defined or features['pid'] is none or 'drich' in features['pid'] %}
  {%- if features is not defined or features['pid'] is none or features['pid']['drich'] is none %}
  <include ref="${DETECTOR_PATH}/compact/drich.xml"/>
  {% else %}
  <include ref="{{ features['pid']['drich'] }}"/>
  {% endif -%}
  {% endif -%}

  {% if features is not defined or features['pid'] is none or 'mrich' in features['pid'] %}
  <include ref="${DETECTOR_PATH}/compact/mrich.xml"/>
  {% elif 'pfrich' in features['pid'] -%}
  <include ref="${DETECTOR_PATH}/compact/pfrich.xml"/>
  {% endif -%}

  {% if features is defined and features['pid'] is not none and 'tof_endcap' in features['pid'] %}
  <include ref="${DETECTOR_PATH}/compact/tof_endcap.xml"/>
  {% endif -%}

  {% if features is defined and features['pid'] is not none and 'tof_barrel' in features['pid'] %}
  <include ref="${DETECTOR_PATH}/compact/tof_barrel.xml"/>
  {% endif -%}
{% endif -%}

{% if features is not defined or 'ecal' in features %}
  <documentation level="10">
    ## Central EM calorimetry
  </documentation>
  {% if features is not defined or features['ecal'] is none or 'forward_homogeneous' in features['ecal'] %}
  <include ref="${DETECTOR_PATH}/compact/ecal_forward_homogeneous.xml"/>
  {% elif 'forward_scifi' in features['ecal'] -%}
  <include ref="${DETECTOR_PATH}/compact/ecal_forward_scfi.xml"/>
  {% endif -%}

  {% if features is not defined or features['ecal'] is none or 'forward_insert' in features['ecal'] %}
  <include ref="${DETECTOR_PATH}/compact/ecal_forward_insert_homogeneous.xml"/>
  {% endif -%}

  {% if features is not defined or features['ecal'] is none or 'backward_PbWO4' in features['ecal'] %}
  <include ref="${DETECTOR_PATH}/compact/ecal_backward_PbWO4.xml"/>
  {% elif 'backward_hybrid' in features['ecal'] -%}
  <include ref="${DETECTOR_PATH}/compact/ecal_backward_hybrid.xml"/>
  {% endif -%}

  {% if features is not defined or features['ecal'] is none or 'barrel_sciglass' in features['ecal'] %}
  <include ref="${DETECTOR_PATH}/compact/ecal_barrel_sciglass.xml"/>
  {% elif 'barrel_interlayers' in features['ecal'] -%}
  <include ref="${DETECTOR_PATH}/compact/ecal_barrel_interlayers.xml"/>
  {% endif -%}
{% endif -%}

{% if features is not defined or 'hcal' in features %}
  <documentation level="10">
    ## Central hadronic calorimetry
  </documentation>
  <include ref="${DETECTOR_PATH}/compact/hcal.xml"/>
{% endif -%}

{% if features is not defined or 'beampipe' in features %}
  <documentation level="11">
    ## Central beam pipe
  </documentation>
  <include ref="${BEAMLINE_PATH}/ip6/central_beampipe.xml"/>
{% endif -%}

{% if features is not defined or 'farforward' in features %}
<<<<<<< HEAD
{%- if features is not defined or features['farforward'] is none %}
=======
>>>>>>> faf4fe37
  <documentation level="11">
    ## Far foward detectors
  </documentation>
  {% if features is not defined or features['farforward'] is none %}
  <include ref="${BEAMLINE_PATH}/ip6/far_forward.xml"/>
  {% elif 'arches' in features['farforward'] %}
  <include ref="${BEAMLINE_PATH}/ip6/far_forward_arches.xml"/>
  {% elif 'brycecanyon' in features['farforward'] %}
  <include ref="${BEAMLINE_PATH}/ip6/far_forward_brycecanyon.xml"/>
  {% endif -%}
{% endif -%}
{% endif -%}

{% if features is not defined or 'farbackward' in features %}
  <documentation level="11">
    ## Far backward detectors
  </documentation>
  <include ref="${BEAMLINE_PATH}/ip6/far_backward.xml"/>
{% endif -%}

</lccdd><|MERGE_RESOLUTION|>--- conflicted
+++ resolved
@@ -184,10 +184,6 @@
 {% endif -%}
 
 {% if features is not defined or 'farforward' in features %}
-<<<<<<< HEAD
-{%- if features is not defined or features['farforward'] is none %}
-=======
->>>>>>> faf4fe37
   <documentation level="11">
     ## Far foward detectors
   </documentation>
@@ -199,7 +195,6 @@
   <include ref="${BEAMLINE_PATH}/ip6/far_forward_brycecanyon.xml"/>
   {% endif -%}
 {% endif -%}
-{% endif -%}
 
 {% if features is not defined or 'farbackward' in features %}
   <documentation level="11">
