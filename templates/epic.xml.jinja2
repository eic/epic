--- conflicted
+++ resolved
@@ -88,7 +88,7 @@
      - B0 tracker
      - Off-momentum tracker
      - Far forward roman pots
-     - Zero Degree Calorimeter
+     - Zero Degree Calorimetergit restore --staged
      - Beam line magnets.
      - and more...
   </documentation>
@@ -108,21 +108,7 @@
 
   {% for tracker in features['tracking'] -%}
   <include ref="${DETECTOR_PATH}/compact/tracking/{{ tracker }}.xml"/>
-<<<<<<< HEAD
   {% endfor -%}
-=======
-  {%   endfor -%}
-  {% else -%}
-  <include ref="${DETECTOR_PATH}/compact/tracking/vertex_barrel.xml"/>
-  <include ref="${DETECTOR_PATH}/compact/tracking/silicon_barrel.xml"/>
-  <include ref="${DETECTOR_PATH}/compact/tracking/mpgd_barrel.xml"/>
-  <include ref="${DETECTOR_PATH}/compact/tracking/mpgd_dirc.xml"/>
-  <include ref="${DETECTOR_PATH}/compact/tracking/silicon_disks.xml"/>
-  <include ref="${DETECTOR_PATH}/compact/tracking/support_service_assembly.xml"/>
-  <include ref="${DETECTOR_PATH}/compact/tracking/tof_barrel.xml"/>
-  <include ref="${DETECTOR_PATH}/compact/tracking/tof_endcap.xml"/>
-  {% endif -%}
->>>>>>> faa1cf80
 {% endif -%}
 
 {% if 'pid' in features %}
