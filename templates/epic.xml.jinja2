--- conflicted
+++ resolved
@@ -80,7 +80,6 @@
 
     The world is a simple box, but could be a union of multiple regions.
   </documentation>
-<<<<<<< HEAD
   <world material="Vacuum">
     <shape type="Box" dx="world_dx" dy="world_dy" dz="world_dz"/>
   </world>
@@ -90,12 +89,10 @@
   </world>
   !-->
 
-=======
   <world material="Air">
     <shape type="Box" dx="world_dx" dy="world_dy" dz="world_dz"/>
   </world>
 
->>>>>>> 76d3bbbc
   <documentation level="0">
     ## Detector Subsystems
 
