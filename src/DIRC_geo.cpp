#include "DD4hep/DetFactoryHelper.h"
#include "DD4hep/OpticalSurfaces.h"
#include "DD4hep/Printout.h"
#include "DDRec/DetectorData.h"
#include "DDRec/Surface.h"
#include <XML/Helper.h>

//////////////////////////////////
// Central Barrel DIRC
//////////////////////////////////

using namespace std;
using namespace dd4hep;

static Ref_t createDetector(Detector& desc, xml_h e, SensitiveDetector sens)
{
  xml_det_t xml_det = e;

  // Detector element
  string     det_name = xml_det.nameStr();
  int        det_id   = xml_det.id();
  DetElement det(det_name, det_id);

  // Detector dimension, position, rotation
  xml_dim_t dirc_dim = xml_det.dimensions();
  xml_dim_t dirc_pos = xml_det.position();
  double    det_rmin = dirc_dim.rmin();
  double    det_rmax = dirc_dim.rmax();
  double    det_ravg = (det_rmin + det_rmax) / 2;

  // Detector type
  sens.setType("tracker");

  // Entire DIRC assembly
  Assembly det_volume("DIRC");
  det_volume.setVisAttributes(desc.visAttributes(xml_det.visStr()));
  Transform3D det_tr(RotationY(0), Position(0.0, 0.0, dirc_pos.z()));
  det.setPlacement(desc.pickMotherVolume(det).placeVolume(det_volume, det_tr).addPhysVolID("system", det_id));

  // Construct module
  xml_comp_t xml_module = xml_det.child(_U(module));

  Assembly dirc_module("DIRCModule");
  dirc_module.setVisAttributes(desc.visAttributes(xml_module.visStr()));

  // Bar
  xml_comp_t xml_bar    = xml_module.child(_Unicode(bar));
  double     bar_height = xml_bar.height();
  double     bar_width  = xml_bar.width();
  double     bar_length = xml_bar.length();
  Box        bar_box("bar_box", bar_height / 2, bar_width / 2, bar_length / 2);
  Volume     bar_vol("bar_vol", bar_box, desc.material(xml_bar.materialStr()));
  bar_vol.setVisAttributes(desc.visAttributes(xml_bar.visStr())).setSensitiveDetector(sens);

  // Glue
  xml_comp_t xml_glue       = xml_module.child(_Unicode(glue));
  double     glue_thickness = xml_glue.thickness();
  Box        glue_box("glue_box", bar_height / 2, bar_width / 2, glue_thickness / 2);
  Volume     glue_vol("glue_vol", glue_box, desc.material(xml_glue.materialStr()));
  glue_vol.setVisAttributes(desc.visAttributes(xml_glue.visStr()));

  // Place bars + glue into module assembly
  // FIXME place bars + glue into separate box volume
  auto bar_repeat_y    = xml_bar.attr<int>(_Unicode(repeat_y));
  auto bar_repeat_z    = xml_bar.attr<int>(_Unicode(repeat_z));
  auto bar_gap         = xml_bar.gap();
  auto bar_assm_width  = (bar_width + bar_gap) * bar_repeat_y - bar_gap;
  auto bar_assm_length = (bar_length + glue_thickness) * bar_repeat_z;
  for (int y_index = 0; y_index < bar_repeat_y; y_index++) {
    double y = 0.5 * bar_assm_width - 0.5 * bar_width - (bar_width + bar_gap) * y_index;
    for (int z_index = 0; z_index < bar_repeat_z; z_index++) {
      double z = 0.5 * bar_assm_length - 0.5 * bar_length - (bar_length + glue_thickness) * z_index;
      dirc_module.placeVolume(glue_vol, Position(0, y, z - 0.5 * (bar_length + glue_thickness)));
      dirc_module.placeVolume(bar_vol, Position(0, y, z)).addPhysVolID("section", z_index).addPhysVolID("bar", y_index);
    }
  }

  // Mirror construction
  xml_comp_t xml_mirror       = xml_module.child(_Unicode(mirror));
  auto       mirror_width     = xml_mirror.width();
  auto       mirror_height    = xml_mirror.height();
  auto       mirror_thickness = xml_mirror.thickness();
  Box        mirror_box("mirror_box", mirror_height / 2, mirror_width / 2, mirror_thickness / 2);
  Volume     mirror_vol("mirror_vol", mirror_box, desc.material(xml_mirror.materialStr()));
  mirror_vol.setVisAttributes(desc.visAttributes(xml_mirror.visStr()));

  // Mirror optical surface
  auto        surfMgr = desc.surfaceManager();
  auto        surf    = surfMgr.opticalSurface("MirrorOpticalSurface");
  SkinSurface skin(desc, det, Form("dirc_mirror_optical_surface"), surf, mirror_vol);
  skin.isValid();

  // Place mirror
  dirc_module.placeVolume(mirror_vol, Position(0, 0, 0.5 * (bar_assm_length + mirror_thickness)));

  // Prism variables
  xml_comp_t xml_prism        = xml_module.child(_Unicode(prism));
  double     prism_angle      = xml_prism.angle();
  double     prism_width      = xml_prism.width();
  double     prism_length     = xml_prism.length();
  double     prism_short_edge = getAttrOrDefault(xml_prism, _Unicode(short_edge), 50 * mm);
  double     prism_long_edge  = prism_short_edge + prism_length * tan(prism_angle);

  // Lens variables
  xml_comp_t xml_lens    = xml_module.child(_Unicode(lens));
  double     lens_height = getAttrOrDefault(xml_lens, _Unicode(height), 50 * mm);
  // double lens_width = getAttrOrDefault(xml_lens, _Unicode(width), 25 * mm);
  double lens_thickness = getAttrOrDefault(xml_lens, _Unicode(thickness), 12 * mm);
  double lens_r1        = getAttrOrDefault(xml_lens, _Unicode(r1), 62 * mm);
  double lens_r2        = getAttrOrDefault(xml_lens, _Unicode(r2), 36 * mm);

  // Lens construction
  // FIXME avoid negative impact of booleans by putting lens inside box

  // lens_min_thickness is distance from face to r1, and from r1 to r2 at lens top edge
  double lens_min_thickness = 0.5 * mm;
  double layer01            = 1.0 * lens_min_thickness;
  double layer12            = 2.0 * lens_min_thickness;

  // ztrans1 and ztrans2 are the z shifts of the lens center for r1 and r2
  double ztrans1 = -lens_thickness / 2. - sqrt(lens_r1 * lens_r1 - lens_height / 2. * lens_height / 2.) + layer01;
  double ztrans2 = -lens_thickness / 2. - sqrt(lens_r2 * lens_r2 - lens_height / 2. * lens_height / 2.) + layer12;

  Box gfbox("fbox", 0.5 * prism_short_edge, 0.5 * prism_width, 0.5 * lens_thickness);
  Box gcbox("cbox", 0.5 * prism_short_edge, 0.5 * prism_width + 1 * mm, 0.5 * lens_thickness);

  Position         tTrans1(0.5 * (prism_short_edge + lens_height), 0, -lens_thickness + layer12);
  Position         tTrans0(-0.5 * (prism_short_edge + lens_height), 0, -lens_thickness + layer12);
  SubtractionSolid tubox("tubox", gfbox, gcbox, tTrans1);
  SubtractionSolid gubox("gubox", tubox, gcbox, tTrans0);

  Tube gcylinder1("Cylinder1", 0, lens_r1, 0.5 * prism_width, 0 * deg, 360 * deg);
  Tube gcylinder2("Cylinder2", 0, lens_r2, 0.5 * prism_width - 0.5 * mm, 0 * deg, 360 * deg);
  Tube gcylinder1c("Cylinder1c", 0, lens_r1, 0.5 * prism_width + 0.5 * mm, 0 * deg, 360 * deg);
  Tube gcylinder2c("Cylinder2c", 0, lens_r2, 0.5 * prism_width + 0.5 * mm, 0 * deg, 360 * deg);

  IntersectionSolid lens_layer1_solid("lens_layer1_solid", gubox, gcylinder1,
                                      Transform3D(RotationX(-M_PI / 2.), Position(0, 0, ztrans1)));
  SubtractionSolid  gLenst("temp", gubox, gcylinder1c, Transform3D(RotationX(-M_PI / 2.), Position(0, 0, ztrans1)));

  IntersectionSolid lens_layer2_solid("lens_layer2_solid", gLenst, gcylinder2,
                                      Transform3D(RotationX(-M_PI / 2.), Position(0, 0, ztrans2)));
  SubtractionSolid  lens_layer3_solid("lens_layer3_solid", gLenst, gcylinder2c,
                                      Transform3D(RotationX(-M_PI / 2.), Position(0, 0, ztrans2)));

  Volume lens_layer1_vol("lens_layer1_vol", lens_layer1_solid,
                         desc.material(xml_lens.attr<std::string>(_Unicode(material1))));
  Volume lens_layer2_vol("lens_layer2_vol", lens_layer2_solid,
                         desc.material(xml_lens.attr<std::string>(_Unicode(material2))));
  Volume lens_layer3_vol("lens_layer3_vol", lens_layer3_solid,
                         desc.material(xml_lens.attr<std::string>(_Unicode(material3))));

  lens_layer1_vol.setVisAttributes(desc.visAttributes(xml_lens.attr<std::string>(_Unicode(vis1))));
  lens_layer2_vol.setVisAttributes(desc.visAttributes(xml_lens.attr<std::string>(_Unicode(vis2))));
  lens_layer3_vol.setVisAttributes(desc.visAttributes(xml_lens.attr<std::string>(_Unicode(vis3))));

  double   lens_position_z = -0.5 * (bar_assm_length + lens_thickness);
  Position lens_position(0, 0, lens_position_z);
  dirc_module.placeVolume(lens_layer1_vol, lens_position);
  dirc_module.placeVolume(lens_layer2_vol, lens_position);
  dirc_module.placeVolume(lens_layer3_vol, lens_position);

  // Prism construction
  Trap   prism_tube = Trap("prism_tube", prism_width, prism_length, prism_long_edge, prism_short_edge);
  Volume prism_vol("prism_vol", prism_tube, desc.material(xml_prism.materialStr()));
  prism_vol.setVisAttributes(desc.visAttributes(xml_prism.visStr()));

  double    prism_position_x = (prism_long_edge + prism_short_edge) / 4. - 0.5 * prism_short_edge + 1.5 * mm;
  double    prism_position_z = -0.5 * (bar_assm_length + prism_length) - lens_thickness;
  RotationX prism_rotation(M_PI / 2.);
  Position  prism_position(prism_position_x, 0, prism_position_z);
  dirc_module.placeVolume(prism_vol, Transform3D(prism_rotation, prism_position));

  // MCP variables
  xml_comp_t xml_mcp       = xml_module.child(_Unicode(mcp));
  double     mcp_thickness = xml_mcp.thickness();
  double     mcp_height    = xml_mcp.height();
  double     mcp_width     = xml_mcp.width();

  // MCP construction
  Box    mcp_box("mcp_box", mcp_height / 2, mcp_width / 2, mcp_thickness / 2);
  Volume mcp_vol("mcp_vol", mcp_box, desc.material(xml_mcp.materialStr()));
  mcp_vol.setVisAttributes(desc.visAttributes(xml_mcp.visStr())).setSensitiveDetector(sens);

  double   mcp_position_x = 0.5 * prism_long_edge - 0.5 * prism_short_edge + 3 * mm; // FIXME hardcoded
  double   mcp_position_z = -0.5 * bar_assm_length - lens_thickness - prism_length - 0.5 * mcp_thickness;
  Position mcp_position(mcp_position_x, 0, mcp_position_z);
  dirc_module.placeVolume(mcp_vol, mcp_position);

  // Place modules
  const int    module_repeat = xml_module.repeat();
  const double dphi          = 2. * M_PI / module_repeat;
  for (int i = 0; i < module_repeat; i++) {
    double phi = dphi * i;
    double x   = det_ravg * cos(phi);
    double y   = det_ravg * sin(phi);

    Transform3D tr(RotationZ(phi), Position(x, y, 0));
    det_volume.placeVolume(dirc_module, tr).addPhysVolID("module", i);
  }

  return det;
}

<<<<<<< HEAD
#ifdef EPIC_ECCE_LEGACY_COMPAT
DECLARE_DETELEMENT(ecce_DIRC, createDetector)
#endif
DECLARE_DETELEMENT(epic_DIRC, createDetector)
=======
DECLARE_DETELEMENT(epic_cb_DIRC, createDetector)

dd4hep::Trap MakeTrap(const std::string& pName, double pZ, double pY, double pX, double pLTX)
{
  // Fixed Trap constructor. This function is a workaround of this bug:
  // https://github.com/AIDASoft/DD4hep/issues/850
  // Should be used instead of dd4hep::Trap(pName, pZ, pY, pX, pLTX) constructor

  double fDz         = 0.5 * pZ;
  double fTthetaCphi = 0;
  double fTthetaSphi = 0;
  double fDy1        = 0.5 * pY;
  double fDx1        = 0.5 * pX;
  double fDx2        = 0.5 * pLTX;
  double fTalpha1    = 0.5 * (pLTX - pX) / pY;
  double fDy2        = fDy1;
  double fDx3        = fDx1;
  double fDx4        = fDx2;
  double fTalpha2    = fTalpha1;

  return Trap(pName, fDz, fTthetaCphi, fTthetaSphi, fDy1, fDx1, fDx2, fTalpha1, fDy2, fDx3, fDx4, fTalpha2);
}
>>>>>>> 7cffe3b4
<|MERGE_RESOLUTION|>--- conflicted
+++ resolved
@@ -202,32 +202,5 @@
   return det;
 }
 
-<<<<<<< HEAD
-#ifdef EPIC_ECCE_LEGACY_COMPAT
-DECLARE_DETELEMENT(ecce_DIRC, createDetector)
-#endif
-DECLARE_DETELEMENT(epic_DIRC, createDetector)
-=======
-DECLARE_DETELEMENT(epic_cb_DIRC, createDetector)
-
-dd4hep::Trap MakeTrap(const std::string& pName, double pZ, double pY, double pX, double pLTX)
-{
-  // Fixed Trap constructor. This function is a workaround of this bug:
-  // https://github.com/AIDASoft/DD4hep/issues/850
-  // Should be used instead of dd4hep::Trap(pName, pZ, pY, pX, pLTX) constructor
-
-  double fDz         = 0.5 * pZ;
-  double fTthetaCphi = 0;
-  double fTthetaSphi = 0;
-  double fDy1        = 0.5 * pY;
-  double fDx1        = 0.5 * pX;
-  double fDx2        = 0.5 * pLTX;
-  double fTalpha1    = 0.5 * (pLTX - pX) / pY;
-  double fDy2        = fDy1;
-  double fDx3        = fDx1;
-  double fDx4        = fDx2;
-  double fTalpha2    = fTalpha1;
-
-  return Trap(pName, fDz, fTthetaCphi, fTthetaSphi, fDy1, fDx1, fDx2, fTalpha1, fDy2, fDx3, fDx4, fTalpha2);
-}
->>>>>>> 7cffe3b4
+
+DECLARE_DETELEMENT(epic_DIRC, createDetector)