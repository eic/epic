--- conflicted
+++ resolved
@@ -218,13 +218,8 @@
           DetElement   comp_elt(module, sens_pv.volume().name(), mod_num);
           comp_elt.setPlacement(sens_pv);
           // std::cout << " adding ACTS extension" << "\n";
-<<<<<<< HEAD
-          auto &params = DD4hepDetectorHelper::ensureExtension<dd4hep::rec::VariantParameters>(comp_elt);
-          params.set<std::string>("axis_definitions", "XZY");
-=======
           auto &comp_elt_params = DD4hepDetectorHelper::ensureExtension<dd4hep::rec::VariantParameters>(comp_elt);
-          comp_elt_params.set("axis_definitions", "XZY");
->>>>>>> ce3a447d
+          comp_elt_params.set<std::string>("axis_definitions", "XZY");
           volSurfaceList(comp_elt)->push_back(volplane_surfaces[m_nam][ic]);
         }
         dz = -dz;
