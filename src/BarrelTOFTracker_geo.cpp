--- conflicted
+++ resolved
@@ -185,7 +185,6 @@
         ++ncomponents;
         Box c_box(width / 2, length / 2, thickness / 2);
         Volume c_vol;
-<<<<<<< HEAD
 	
         xml_coll_t ci_tube(x_comp, _Unicode(inner_tube));
 	if(ci_tube) {
@@ -193,19 +192,8 @@
           for (; ci_tube; ++ci_tube) {
             // fill the hole with tube
 	    xml_comp_t ct = ci_tube;
-	    max_r = std::max(max_r, ct.rmax());
-       	    Tube c_tube(ct.rmin(), ct.rmax(), length / 2);
-=======
-
-        xml_coll_t ci(x_comp, _Unicode(inner_tube));
-        if (ci) {
-          double max_r = 0;
-          for (; ci; ++ci) {
-            // fill the hole with tube
-            xml_comp_t ct = ci;
             max_r         = std::max(max_r, ct.rmax());
             Tube c_tube(ct.rmin(), ct.rmax(), length / 2);
->>>>>>> f1241c99
             Volume c_tubevol(c_nam + ct.nameStr(), c_tube, description.material(ct.materialStr()));
             if (ct.visStr() != "")
               c_tubevol.setVisAttributes(description, ct.visStr());
