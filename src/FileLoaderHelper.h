--- conflicted
+++ resolved
@@ -19,11 +19,7 @@
 
 // Function to download files
 inline void EnsureFileFromURLExists(std::string url, std::string file, std::string cache_str = "",
-<<<<<<< HEAD
-                                    std::string cmd = "curl --silent --retry 5 -f {0} -o {1}")
-=======
-                                    std::string cmd = "curl --retry 5 --location --fail {0} --output {1}")
->>>>>>> 15b2e448
+                                    std::string cmd = "curl --silent --retry 5 --location --fail {0} --output {1}")
 {
   // parse cache for environment variables
   auto pos = std::string::npos;
