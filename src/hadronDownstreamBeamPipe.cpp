// SPDX-License-Identifier: LGPL-3.0-or-later
// Copyright (C) 2022 Alex Jentsch, Whitney Armstrong, Wouter Deconinck

//==========================================================================
//
//      <detector name ="DetName" type="Beampipe" >
//      <layer id="#(int)" inner_r="#(double)" outer_z="#(double)" >
//      <slice material="string" thickness="#(double)" >
//      </layer>
//      </detector>
//==========================================================================
#include "DD4hep/DetFactoryHelper.h"
#include "DD4hep/Printout.h"
#include "TMath.h"
#include <XML/Helper.h>

using namespace std;
using namespace dd4hep;

/** \addtogroup beamline Beamline Instrumentation
 */

/** \addtogroup IRChamber Interaction Region Vacuum Chamber.
 * \brief Type: **IRChamber**.
 * \ingroup beamline
 *
 *
 * \code
 *   <detector>
 *   </detector>
 * \endcode
 *
 */
static Ref_t create_detector(Detector& det, xml_h e, SensitiveDetector /* sens */) {

  using namespace ROOT::Math;
  xml_det_t x_det = e;
  string det_name = x_det.nameStr();
  // Material   air       = det.air();
  DetElement sdet(det_name, x_det.id());
  Assembly assembly(det_name + "_assembly");
  // Material   m_Cu    = det.material("Copper");
  // Material   m_Al    = det.material("Aluminum");
  Material m_Be   = det.material("Beryllium");
<<<<<<< HEAD
  Material m_SS   = det.material("StainlessSteelSAE304");
=======
  Material m_SS   = det.material("StainlessSteelP506");
>>>>>>> 5df58d15
  Material m_vac  = det.material("Vacuum");
  string vis_name = x_det.visStr();

  PlacedVolume pv_assembly;

  //xml::Component pos = x_det.position();
  // xml::Component rot   = x_det.rotation();

  //int numPipePieces = 4; //number of individual pipe sections

  double b0_hadron_tube_inner_r = 2.9;   // cm
  double b0_hadron_tube_outer_r = 3.1;   // cm
  double b0_hadron_tube_length  = 120.0; // cm

  double drift_hadron_section_1_inner_r = 20.0;
  double drift_hadron_section_1_outer_r = 20.2;

  double drift_hadron_section_3_inner_r_ent = 20.0;
  double drift_hadron_section_3_outer_r_ent = 20.2;
  double drift_hadron_section_3_inner_r_ex  = 5.0;
  double drift_hadron_section_3_outer_r_ex  = 5.2;
  double drift_hadron_section_3_length      = 150.0;

  double drift_hadron_section_3_x = 0.0;
  double drift_hadron_section_3_z = 0.0;

  double drift_hadron_section_4_inner_r = 5.0;
  double drift_hadron_section_4_outer_r = 5.2;
  double drift_hadron_section_4_length  = 850.0;

  double drift_hadron_section_4_x = 0.0;
  double drift_hadron_section_4_z = 0.0;

  //Calculatate full drift region from line formula for proton orbit

  //(z, x)
  //double orbit_start[2] = {22.0623828, -0.6543372}; //meters!
  //double orbit_end[2] = {38.5445361, -1.4039456}; //meters!
  //22.07774534
  double orbit_start[2] = {22.07774534, -0.650777226}; //meters
  double orbit_end[2]   = {38.54362489, -1.436245325}; //meters

  //calculate straight line formula x = slope*z + intercept

  double slope     = (orbit_end[1] - orbit_start[1]) / (orbit_end[0] - orbit_start[0]);
  double intercept = orbit_start[1] - (slope * orbit_start[0]);

  // This is the beam tube in the B0 magnet for the hadron beam
  // doesn't use the slope information calculated before - it stands alone

  Tube b0_hadron_tube(b0_hadron_tube_inner_r, b0_hadron_tube_outer_r, b0_hadron_tube_length / 2.0);
  Volume v_b0_hadron_tube("v_b0_hadron_tube", b0_hadron_tube, m_Be);
  sdet.setAttributes(det, v_b0_hadron_tube, x_det.regionStr(), x_det.limitsStr(), vis_name);

  //----------------------------------
  //    build drift beam pipe here
  //----------------------------------

  double z_start_pipe[3] = {orbit_start[0], 30.000, 31.500};
  double z_end_pipe[3]   = {30.000, 31.500, 40.000};

  for (int iSection = 0; iSection < 3; iSection++) {

    double z_endpoint   = z_end_pipe[iSection]; //meters
    double x_endpoint   = (slope * z_endpoint) + intercept;
    double x_startpoint = (slope * z_start_pipe[iSection]) + intercept;

    double length =
        sqrt(pow(z_endpoint - z_start_pipe[iSection], 2) + pow(x_endpoint - x_startpoint, 2));
    double z_center = (0.5 * length + z_start_pipe[iSection]) * cos(slope);
    double x_center = (slope * z_center) + intercept;

    double entrance_r_inner  = 0.0; //drift_hadron_section_1_inner_r;
    double exit_radius_inner = 0.0;
    double entrance_r_outer  = 0.0; //drift_hadron_section_1_inner_r;
    double exit_radius_outer = 0.0;

    if (iSection < 1) {
      entrance_r_inner  = drift_hadron_section_1_inner_r;
      exit_radius_inner = drift_hadron_section_1_inner_r;
      entrance_r_outer  = drift_hadron_section_1_outer_r;
      exit_radius_outer = drift_hadron_section_1_outer_r;
      length            = length - 0.04;
    }
    if (iSection == 1) {
      entrance_r_inner              = drift_hadron_section_3_inner_r_ent;
      exit_radius_inner             = drift_hadron_section_3_inner_r_ex;
      entrance_r_outer              = drift_hadron_section_3_outer_r_ent;
      exit_radius_outer             = drift_hadron_section_3_outer_r_ex;
      drift_hadron_section_3_x      = x_center;
      drift_hadron_section_3_z      = z_center;
      drift_hadron_section_3_length = length - 0.02;
      //old numbers commented out for reference - A. Jentsch
      //length = length - 0.02;
      //x_center = -99.25250431/100.0;
      //z_center = 2924.185347/100.0;
      //length = drift_hadron_section_3_length/100.0;
    }
    if (iSection == 2) {
      entrance_r_inner              = drift_hadron_section_4_inner_r;
      exit_radius_inner             = drift_hadron_section_4_inner_r;
      entrance_r_outer              = drift_hadron_section_4_outer_r;
      exit_radius_outer             = drift_hadron_section_4_outer_r;
      drift_hadron_section_4_x      = x_center;
      drift_hadron_section_4_z      = z_center;
      drift_hadron_section_4_length = length - 0.02;
      length                        = length - 0.02;
      //old numbers commented out for reference - A. Jentsch
      // x_center =  -123.076799/100.0;
      // z_center = 3423.617428/100.0;
      //length = drift_hadron_section_4_length/100.0;
    }

    Cone drift_pipe((length * 100.0) / 2.0, entrance_r_inner, entrance_r_outer, exit_radius_inner,
                    exit_radius_outer);

    Volume v_pipe(Form("v_drift_tube_pipe_%d", iSection), drift_pipe, m_SS);
    sdet.setAttributes(det, v_pipe, x_det.regionStr(), x_det.limitsStr(), vis_name);

    auto pv_pipe = assembly.placeVolume(
        v_pipe, Transform3D(RotationY(slope),
                            Position(100.0 * x_center, 0.0, 100.0 * z_center))); // 2353.06094)));
    pv_pipe.addPhysVolID("sector", 1);
    DetElement pipe_de(sdet, Form("sector_pipe_%d_de", iSection), 1);
    pipe_de.setPlacement(pv_pipe);
  }

  //------------------------------
  //  make vacuum volumes here
  //------------------------------

  //last two entries are dummy numbers for now
  double z_start_points[7]    = {orbit_start[0] + 0.03, 22.590, 24.590, 26.055, 28.055, 20.0, 20.0};
  double z_endpoints_array[7] = {22.499, 24.499, 25.980, 27.980, z_start_pipe[1], 25.0, 25.0};

  for (int iVac = 0; iVac < 7; iVac++) {

    double z_endpoint   = z_endpoints_array[iVac]; //meters
    double x_endpoint   = (slope * z_endpoint) + intercept;
    double x_startpoint = (slope * z_start_points[iVac]) + intercept;

    double length =
        sqrt(pow(z_endpoint - z_start_points[iVac], 2) + pow(x_endpoint - x_startpoint, 2));
    double z_center = (0.5 * length + z_start_points[iVac]) * cos(slope);
    double x_center = (slope * z_center) + intercept;

    double entrance_r_inner  = 0.0; //drift_hadron_section_1_inner_r;
    double exit_radius_inner = 0.0;

    if (iVac < 5) {
      entrance_r_inner  = drift_hadron_section_1_inner_r;
      exit_radius_inner = drift_hadron_section_1_inner_r;
    }
    if (iVac == 5) {
      entrance_r_inner  = drift_hadron_section_1_inner_r;
      exit_radius_inner = drift_hadron_section_3_inner_r_ex;
      x_center          = drift_hadron_section_3_x;             //-99.25250431/100.0;
      z_center          = drift_hadron_section_3_z;             //2924.185347/100.0;
      length            = drift_hadron_section_3_length - 0.02; ///100.0;
    }
    if (iVac == 6) {
      entrance_r_inner  = drift_hadron_section_4_inner_r;
      exit_radius_inner = drift_hadron_section_4_inner_r;
      //x_center =  -123.076799/100.0;
      //z_center = 3423.617428/100.0;
      //length = drift_hadron_section_4_length/100.0;
      x_center = drift_hadron_section_4_x;
      z_center = drift_hadron_section_4_z;
      length   = drift_hadron_section_4_length;
    }

    Cone drift_vacuum((length * 100.0) / 2.0, 0.0, entrance_r_inner - 0.5, 0.0,
                      exit_radius_inner - 0.5);

    Volume v_vacuum(Form("v_drift_tube_vacuum_%d", iVac), drift_vacuum, m_vac);
    sdet.setAttributes(det, v_vacuum, x_det.regionStr(), x_det.limitsStr(), "AnlBlue");

    auto pv_vacuum = assembly.placeVolume(
        v_vacuum, Transform3D(RotationY(slope),
                              Position(100.0 * x_center, 0.0, 100.0 * z_center))); // 2353.06094)));
    pv_vacuum.addPhysVolID("sector", 1);
    DetElement vacuum_de(sdet, Form("sector_vac_%d_de", iVac), 1);
    vacuum_de.setPlacement(pv_vacuum);
  }

  // Transform3D posAndRot(RotationZYX(rot.z(), rot.y(), rot.x()), Position(pos.x(), pos.y(), pos.z()));
  // Transform3D posAndRot(RotationZYX(rot.z(), rot.y(), rot.x()), Position(x_position, y_position, z_position));

  pv_assembly = det.pickMotherVolume(sdet).placeVolume(assembly); //, posAndRot);
  pv_assembly.addPhysVolID("system", x_det.id()).addPhysVolID("barrel", 1);
  sdet.setPlacement(pv_assembly);
  assembly->GetShape()->ComputeBBox();
  return sdet;
}

DECLARE_DETELEMENT(hadronDownstreamBeamPipe, create_detector)<|MERGE_RESOLUTION|>--- conflicted
+++ resolved
@@ -42,11 +42,7 @@
   // Material   m_Cu    = det.material("Copper");
   // Material   m_Al    = det.material("Aluminum");
   Material m_Be   = det.material("Beryllium");
-<<<<<<< HEAD
-  Material m_SS   = det.material("StainlessSteelSAE304");
-=======
   Material m_SS   = det.material("StainlessSteelP506");
->>>>>>> 5df58d15
   Material m_vac  = det.material("Vacuum");
   string vis_name = x_det.visStr();
 
