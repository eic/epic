#include "DD4hep/DetFactoryHelper.h"
#include "DD4hep/OpticalSurfaces.h"
#include "DD4hep/Printout.h"
#include "DDRec/DetectorData.h"
#include "DDRec/Surface.h"
#include <XML/Helper.h>

//////////////////////////////////////////////////
// Low Q2 taggers and vacuum drift volume in far backwards region
//////////////////////////////////////////////////

using namespace std;
using namespace dd4hep;

// Helper function to make the tagger detectors
static void Make_Tagger(Detector& desc, xml_coll_t& mod, Assembly& env, SensitiveDetector& sens);

static Ref_t create_detector(Detector& desc, xml_h e, SensitiveDetector sens)
{

  xml_det_t x_det   = e;
  string    detName = x_det.nameStr();
  int       detID   = x_det.id();

  string vis_name = dd4hep::getAttrOrDefault<std::string>(x_det, _Unicode(vis), "BackwardsBox");

  // Dimensions of main beamline pipe
  xml::Component dim    = x_det.child(_Unicode(dimensions));
  double         WidthL = dim.attr<double>(_Unicode(xL));
  double         WidthR = dim.attr<double>(_Unicode(xR));

  double Width     = (WidthL + WidthR) / 2;
  double Height    = dim.y();
  double Thickness = dim.z();

  // Materials
  Material Vacuum  = desc.material("Vacuum");
  Material Steel   = desc.material("StainlessSteel");

  // Central focal point of the geometry
  xml::Component pos = x_det.child(_Unicode(focus));
  double         off = pos.z();

  // Beamline rotation
  xml_dim_t rot = x_det.rotation();

  // Beampipe thickness
  double wall = dd4hep::getAttrOrDefault<double>(x_det, _Unicode(wall), 1 * mm);

  // Make bounding box to make IntersectionSolid with other components
  xml::Component BB      = x_det.child(_Unicode(bounding));
  double         BB_MinX = BB.xmin();
  double         BB_MinY = BB.ymin();
  double         BB_MinZ = BB.zmin();
  double         BB_MaxX = BB.xmax();
  double         BB_MaxY = BB.ymax();
  double         BB_MaxZ = BB.zmax();

  double BB_X = abs(BB_MaxX - BB_MinX);
  double BB_Y = abs(BB_MaxY - BB_MinY);
  double BB_Z = abs(BB_MaxZ - BB_MinZ);

  Box Far_Backwards_Box(BB_X, BB_Y, BB_Z);

  // Entry box geometry description joining magnet, taggers and lumi
  xml::Component EB     = x_det.child(_Unicode(exitdim));
  double         ED_X   = EB.x();
  double         ED_Y   = EB.y();
  double         ED_Z   = off - EB.attr<double>(_Unicode(lumiZ));
  double         Lumi_R = EB.attr<double>(_Unicode(lumiR));

  // Maximum theta to exit the dipole from
  double exitTheta = EB.attr<double>(_Unicode(maxTheta));

  // Generic box for making intersection solid with
  double xbox = 10 * m;
  double ybox = 10 * m;
  double zbox = 50 * m;

  Box Cut_Box(xbox, ybox, zbox);

  // Central pipe box
  //Tube Extended_Beam_Box(Width,Width+wall,Thickness);
  Box Extended_Beam_Box(Width+wall,Height+wall,Thickness);

  // Central vacuum box
  Box Extended_Vacuum_Box(Width,Height,Thickness);
  //Tube Extended_Vacuum_Box(0,Width,Thickness);

  Solid Wall_Box   = Extended_Beam_Box;
  Solid Vacuum_Box = Extended_Vacuum_Box;

  Assembly DetAssembly("LowQ2_vacuum_assembly");
  Assembly DetAssemblyAir("LowQ2_air_assembly");
  int nVacuum = 0;
  int nAir    = 0;

  DetElement det(detName, detID);

  //-----------------------------------------------------------------
  // Add Tagger box containers and vacuum box extension for modules
  //-----------------------------------------------------------------
  for (xml_coll_t mod(x_det, _Unicode(module)); mod; ++mod) {

    int    moduleID   = dd4hep::getAttrOrDefault<int>(mod, _Unicode(id), 0);
    string moduleName = dd4hep::getAttrOrDefault<std::string>(mod, _Unicode(modname), "Tagger0");

    // Offset from the electron beam
    double tagoff = dd4hep::getAttrOrDefault<double>(mod, _Unicode(offset_min), 50.0 * mm);

    // Theta coverage expected
    double thetamin = dd4hep::getAttrOrDefault<double>(mod, _Unicode(theta_min), 0.030 * rad) - rot.theta();
    double thetamax = dd4hep::getAttrOrDefault<double>(mod, _Unicode(theta_max), 0.030 * rad) - rot.theta();

    // Align box to max or minimum theta expected at the tagger from focal point
    bool max_align = dd4hep::getAttrOrDefault<bool>(mod, _Unicode(max_align), false);

    // Extend the beam vacuum around the taggers
    bool extend_vacuum = dd4hep::getAttrOrDefault<bool>(mod, _Unicode(extend_vacuum), true);

    // Size f the actual tagger box, replicated in BackwardsTagger
    xml_dim_t moddim  = mod.child(_Unicode(dimensions));
    double    w       = moddim.x();
    double    h       = moddim.y();
    double    tagboxL = moddim.z();

    // Width and height of vacuum volume
    auto vac_w = w;
    //    auto vac_w = w+wall/2; // Adds space for wall to be added in tagger geometry
    auto vac_h = h;

    // Width and height of box volume
    auto box_w = w + wall;
    auto box_h = h + wall;

    auto theta      = thetamin;
    auto offsetx    = -(box_w - wall) * (cos(theta));
    auto offsetz    = (box_w - wall) * (sin(theta));
    auto vacoffsetx = -vac_w * (cos(theta));
    auto vacoffsetz = vac_w * (sin(theta));
    auto l          = (tagoff) / (sin(theta));
    //    auto l          = (tagoff)/(sin(theta));

    auto tagoffsetx = vacoffsetx - (l + tagboxL) * sin(theta);
    auto tagoffsetz = vacoffsetz - (l + tagboxL) * cos(theta);
    //     auto tagoffsetx = vacoffsetx-(l+tagboxL/2)*sin(theta);
    //     auto tagoffsetz = vacoffsetz-(l+tagboxL/2)*cos(theta);

    if (max_align) {
      theta      = thetamax;
      offsetx    = (box_w - wall) * (cos(theta));
      offsetz    = -(box_w - wall) * (sin(theta));
      vacoffsetx = vac_w * (cos(theta));
      vacoffsetz = -vac_w * (sin(theta));
      l          = (2 * offsetx + tagoff) / sin(theta);
      tagoffsetx = vacoffsetx - (l + tagboxL) * sin(theta);
      tagoffsetz = vacoffsetz - (l + tagboxL) * cos(theta);
      //       tagoffsetx = -wall+vacoffsetx-(l+tagboxL/2)*sin(theta);
      //       tagoffsetz = vacoffsetz-(l+tagboxL/2)*cos(theta);
    }

    Box TagWallBox(box_w, box_h, l + tagboxL+wall);
    Box TagVacBox(vac_w, vac_h, l + tagboxL);

    RotationY rotate(theta);

    Volume mother = DetAssemblyAir;

    if (extend_vacuum) {
      Wall_Box   = UnionSolid(Wall_Box, TagWallBox, Transform3D(rotate, Position(offsetx, 0, offsetz)));
      Vacuum_Box = UnionSolid(Vacuum_Box, TagVacBox, Transform3D(rotate, Position(vacoffsetx, 0, vacoffsetz)));
      mother     = DetAssembly;
      nVacuum++;
    }
    else{
      nAir++;
    }

    Assembly TaggerAssembly("LowQ2_module_assembly");

    Make_Tagger(desc,mod,TaggerAssembly,sens);

    PlacedVolume pv_mod2 = mother.placeVolume(
        TaggerAssembly,
        Transform3D(rotate, Position(tagoffsetx, 0,
                                     tagoffsetz))); // Very strange y is not centered and offset needs correcting for...
    DetElement moddet(moduleName, moduleID);
    pv_mod2.addPhysVolID("module", moduleID);
    moddet.setPlacement(pv_mod2);
    det.add(moddet);
  }

  //-----------------------------------------------------------------
  // Cut off any vacuum right of the main beamline
  //-----------------------------------------------------------------

  Wall_Box   = IntersectionSolid(Wall_Box, Cut_Box, Position(-xbox + Width + wall, 0, 0));
  Vacuum_Box = IntersectionSolid(Vacuum_Box, Cut_Box, Position(-xbox + Width, 0, 0));

  //-----------------------------------------------------------------
  // Luminosity connecting box
  //-----------------------------------------------------------------
  bool addLumi = dd4hep::getAttrOrDefault<bool>(x_det, _Unicode(lumi), true);

  if (addLumi) {

    Box  Entry_Beam_Box(ED_X + wall, ED_Y + wall, ED_Z);
    Box  Entry_Vacuum_Box(ED_X, ED_Y, ED_Z - wall);
    //Tube Entry_Beam_Box(ED_X, ED_X + wall, ED_Z);
    //Tube Entry_Vacuum_Box(0, ED_X, ED_Z - wall);
    Tube Lumi_Exit(0, Lumi_R, ED_Z);

    // Add entry boxes to main beamline volume
    Wall_Box   = UnionSolid(Wall_Box, Entry_Beam_Box, Transform3D(RotationY(-rot.theta())));
    Vacuum_Box = UnionSolid(Vacuum_Box, Entry_Vacuum_Box, Transform3D(RotationY(-rot.theta())));
    Vacuum_Box = UnionSolid(Vacuum_Box, Lumi_Exit, Transform3D(RotationY(-rot.theta())));
  }

  //-----------------------------------------------------------------
  // Restrict tagger boxes into region defined by exitTheta from the dipole magnet
  //-----------------------------------------------------------------
  double exitDist = BB_MinZ - off;
  double cutX     = (ED_X - exitDist * tan(-rot.theta())) * cos(rot.theta());
  double cutZ     = (ED_X - exitDist * tan(-rot.theta())) * sin(rot.theta()) + exitDist * cos(rot.theta());
  double cutXwall = (ED_X - wall - exitDist * tan(-rot.theta())) * cos(rot.theta());
  double cutZwall = (ED_X - wall - exitDist * tan(-rot.theta())) * sin(rot.theta()) + exitDist * cos(rot.theta());

  Wall_Box = IntersectionSolid(Wall_Box, Cut_Box, Transform3D(RotationY(exitTheta), Position(xbox - cutX, 0, cutZ)));
  Vacuum_Box =
      IntersectionSolid(Vacuum_Box, Cut_Box, Transform3D(RotationY(exitTheta), Position(xbox - cutXwall, 0, cutZwall)));

  //-----------------------------------------------------------------
  // Cut solids so they are only in the far backwards box
  //-----------------------------------------------------------------
  RotationY rotate2(-rot.theta());
  Position  position(0, 0, (exitDist - BB_Z) / cos(rot.theta()));

  IntersectionSolid Wall_Box_Sub(Wall_Box, Far_Backwards_Box, Transform3D(rotate2, position));
  IntersectionSolid Vacuum_Box_Sub(Vacuum_Box, Far_Backwards_Box, Transform3D(rotate2, position));
  SubtractionSolid  Wall_Box_Out(Wall_Box_Sub, Vacuum_Box_Sub);

  Volume vacVol("TaggerStation_Vacuum", Vacuum_Box_Sub, Vacuum);
  vacVol.setVisAttributes(desc.visAttributes("BackwardsVac"));
  if(nVacuum>0)
    vacVol.placeVolume(DetAssembly);
  Volume wallVol("TaggerStation_Container", Wall_Box_Out, Steel);
  wallVol.setVisAttributes(desc.visAttributes(vis_name));
  //  wallVol.placeVolume(vacVol);

<<<<<<< HEAD
  Assembly backAssembly(detName + "_assembly");
  backAssembly.placeVolume(wallVol);  
=======
  Assembly backAssembly("assembly");
  backAssembly.placeVolume(wallVol);
>>>>>>> 4426e1d1
  backAssembly.placeVolume(vacVol);

  if(nAir>0)
    backAssembly.placeVolume(DetAssemblyAir);

  // placement in mother volume
  Transform3D  tr(RotationY(rot.theta()), Position(pos.x(), pos.y(), pos.z()));
  PlacedVolume detPV = desc.pickMotherVolume(det).placeVolume(backAssembly, tr);
  detPV.addPhysVolID("system", detID);

  det.setPlacement(detPV);


  return det;
}



static void Make_Tagger(Detector& desc, xml_coll_t& mod, Assembly& env, SensitiveDetector& sens){

  sens.setType("tracker");

  Material Air     = desc.material("Air");
  Material Silicon = desc.material("Silicon");

  xml_dim_t moddim  = mod.child(_Unicode(dimensions));
  double    tag_w       = moddim.x();
  double    tag_h       = moddim.y();
  double    tagboxL = moddim.z();

  Volume Tagger_Air;

  double airThickness    = 0;
  double vacuumThickness = tagboxL;

  // Add window layer and air-vacuum boxes
  for (xml_coll_t lay(mod, _Unicode(windowLayer)); lay; ++lay) {

    string layerType      = dd4hep::getAttrOrDefault<std::string>(lay, _Unicode(type), "window");
    string layerVis       = dd4hep::getAttrOrDefault<std::string>(lay, _Unicode(vis), "FFTrackerShieldingVis");
    double layerZ         = dd4hep::getAttrOrDefault<double>(lay, _Unicode(z), 0 * mm);
    double layerThickness = dd4hep::getAttrOrDefault<double>(lay, _Unicode(sensor_thickness), 1 * mm);
    string layerMaterial  = dd4hep::getAttrOrDefault<std::string>(lay, _Unicode(material), "Copper");

    Material WindowMaterial = desc.material(layerMaterial);

    airThickness    = tagboxL - layerZ;
    vacuumThickness = tagboxL - airThickness;

    Box Box_Air(tag_w, tag_h, airThickness / 2);
    Tagger_Air = Volume("AirVolume", Box_Air, Air);
    Tagger_Air.setVisAttributes(desc.visAttributes("BackwardsAir"));

    Box    Window_Box(tag_w, tag_h, layerThickness / 2);
    Volume layVol("WindowVolume", Window_Box, WindowMaterial);
    layVol.setVisAttributes(desc.visAttributes(layerVis));

    Tagger_Air.placeVolume(layVol, Position(0, 0, airThickness / 2 - layerThickness / 2));

    env.placeVolume(Tagger_Air, Position(0, 0, tagboxL - airThickness / 2));
    //Currently only one "window" layer implemented
    break;
  }

  // Add Hodoscope layers
  int N_layers = 0;
  for (xml_coll_t lay(mod, _Unicode(trackLayer)); lay; ++lay, ++N_layers) {

    int    layerID        = dd4hep::getAttrOrDefault<int>(lay, _Unicode(id), 0);
    string layerType      = dd4hep::getAttrOrDefault<std::string>(lay, _Unicode(type), "timepix");
    string layerVis       = dd4hep::getAttrOrDefault<std::string>(lay, _Unicode(vis), "FFTrackerLayerVis");
    double layerZ         = dd4hep::getAttrOrDefault<double>(lay, _Unicode(z), 0 * mm);
    double layerThickness = dd4hep::getAttrOrDefault<double>(lay, _Unicode(sensor_thickness), 200 * um);

    Volume mother          = env;
    double MotherThickness = tagboxL;

    if (layerZ > vacuumThickness) {
      mother = Tagger_Air;
      layerZ -= vacuumThickness;
      MotherThickness = airThickness / 2;
    }

    Box    Layer_Box(tag_w, tag_h, layerThickness / 2);
    Volume layVol("LowQ2_Tracker_Layer", Layer_Box, Silicon);
    layVol.setSensitiveDetector(sens);
    layVol.setVisAttributes(desc.visAttributes(layerVis));

    // string module_name = detName + _toString(N_layers,"_TrackLayer_%d");

    PlacedVolume pv_layer = mother.placeVolume(layVol, Position(0, 0, MotherThickness - layerZ + layerThickness / 2));
    pv_layer.addPhysVolID("layer", layerID);
  }

}


DECLARE_DETELEMENT(BackwardsTagger, create_detector)<|MERGE_RESOLUTION|>--- conflicted
+++ resolved
@@ -90,8 +90,8 @@
   Solid Wall_Box   = Extended_Beam_Box;
   Solid Vacuum_Box = Extended_Vacuum_Box;
 
-  Assembly DetAssembly("LowQ2_vacuum_assembly");
-  Assembly DetAssemblyAir("LowQ2_air_assembly");
+  Assembly DetAssembly("Tagger_vacuum_assembly");
+  Assembly DetAssemblyAir("Tagger_air_assembly");
   int nVacuum = 0;
   int nAir    = 0;
 
@@ -176,7 +176,7 @@
       nAir++;
     }
 
-    Assembly TaggerAssembly("LowQ2_module_assembly");
+    Assembly TaggerAssembly("Tagger_module_assembly");
 
     Make_Tagger(desc,mod,TaggerAssembly,sens);
 
@@ -247,13 +247,8 @@
   wallVol.setVisAttributes(desc.visAttributes(vis_name));
   //  wallVol.placeVolume(vacVol);
 
-<<<<<<< HEAD
   Assembly backAssembly(detName + "_assembly");
   backAssembly.placeVolume(wallVol);  
-=======
-  Assembly backAssembly("assembly");
-  backAssembly.placeVolume(wallVol);
->>>>>>> 4426e1d1
   backAssembly.placeVolume(vacVol);
 
   if(nAir>0)
@@ -338,7 +333,7 @@
     }
 
     Box    Layer_Box(tag_w, tag_h, layerThickness / 2);
-    Volume layVol("LowQ2_Tracker_Layer", Layer_Box, Silicon);
+    Volume layVol("Tagger_tracker_layer", Layer_Box, Silicon);
     layVol.setSensitiveDetector(sens);
     layVol.setVisAttributes(desc.visAttributes(layerVis));
 
