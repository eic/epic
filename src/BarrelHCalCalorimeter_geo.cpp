//==========================================================================
//  AIDA Detector description implementation
//--------------------------------------------------------------------------
// Copyright (C) Organisation europeenne pour la Recherche nucleaire (CERN)
// All rights reserved.
//
// For the licensing terms see $DD4hepINSTALL/LICENSE.
// For the list of contributors see $DD4hepINSTALL/doc/CREDITS.
//
// Author     : M.Frank
//
//==========================================================================
//
// Specialized generic detector constructor
//
//==========================================================================
#include "DD4hep/DetFactoryHelper.h"
#include "XML/Layering.h"
#include "DD4hep/Printout.h"

#include "TVector3.h"

using namespace std;
using namespace dd4hep;
using namespace dd4hep::detail;

static Ref_t create_detector(Detector& description, xml_h e, SensitiveDetector sens)
{

  //printout(WARNING, "BarrelHCalCalorimeter", "called create_detector ");

  xml_det_t     x_det             = e;
  int           det_id            = x_det.id();
  string        det_name          = x_det.nameStr();
  Material      air               = description.air();

  // get the solids section for this detector
  xml_comp_t    x_solids         = x_det.child("solids"); 

  DetElement       sdet(det_name, det_id);
  Volume           motherVol = description.pickMotherVolume(sdet);

  std::string   string_rmin      = getAttrOrDefault<std::string>(x_det, _Unicode(rmin), "1780"); 
  std::string   string_rmax      = getAttrOrDefault<std::string>(x_det, _Unicode(rmax), "2660"); 
  std::string   string_length    = getAttrOrDefault<std::string>(x_det, _Unicode(length), "3160"); 

  double           rmin = (atof(string_rmin.c_str()))*dd4hep::mm;
  double           rmax = (atof(string_rmax.c_str()))*dd4hep::mm;
  double           length = (atof(string_length.c_str()))*dd4hep::mm;

  Tube             etube(rmin,rmax, length);
  Volume           envelope(det_name, etube, air);

  PlacedVolume     env_phv = motherVol.placeVolume(envelope);
  env_phv.addPhysVolID("system", det_id);
  env_phv.addPhysVolID("barrel", 0);
  sdet.setPlacement(env_phv);

  // Storage for sectors and tile assemblies
  Assembly      ChimneySector("ChimneySector"); 
  Assembly      Sector("Sector"); 
  Assembly      ChimneyTowerPair[24][2]; 
  Assembly      TowerPair[24][2]; 

  xml_comp_t    det_define           = x_det.child("define");

  // Pick up the constants

  double ctilePlaneRotate = 0.0; 
  double tilePlaneRotate = 0.0; 
  double csectorRotate = 0.0; 
  double sectorRotate = 0.0; 

  double tile_tolerance = 0.2; // Tile tolerance in mm to avoid overlaps 

  for(xml_coll_t i(det_define, _Unicode(constant)); i; ++i){
    xml_comp_t  x_const = i; 

    std::string   const_name      = getAttrOrDefault<std::string>(x_const, _Unicode(name), " "); 
    std::string   const_value     = getAttrOrDefault<std::string>(x_const, _Unicode(value), " "); 

    if(const_name == "ctilePlaneRotate")
      ctilePlaneRotate = atof(const_value.c_str());
    else if(const_name == "tilePlaneRotate")
      tilePlaneRotate = atof(const_value.c_str());
    else if(const_name == "csectorRotate")
      csectorRotate = atof(const_value.c_str());
    else if(const_name == "sectorRotate")
      sectorRotate = atof(const_value.c_str());
    else
      printout(WARNING, "BarrelHCalCalorimeter", "unrecognized <constant> data!");


  }

  // Loop over the defines section and pick up the tile offsets

  std::vector<double> xposOuter; 
  std::vector<double> yposOuter; 

  std::vector<double> xposTileS; 
  std::vector<double> yposTileS; 
  std::vector<double> zposTileS; 

  std::vector<double> xposTileN; 
  std::vector<double> yposTileN; 
  std::vector<double> zposTileN; 

  std::vector<double> xposChimneyTileS; 
  std::vector<double> yposChimneyTileS; 
  std::vector<double> zposChimneyTileS; 

  std::vector<double> plates_x; 
  std::vector<double> plates_y; 
  std::vector<double> plates_z; 

  for(xml_coll_t i(det_define, _Unicode(matrix)); i; ++i){
    xml_comp_t  x_mtrx = i; 

    std::string   mtrx_name       = getAttrOrDefault<std::string>(x_mtrx, _Unicode(name), " "); 
    std::string   mtrx_values     = getAttrOrDefault<std::string>(x_mtrx, _Unicode(values), " "); 

    std::vector<double> *aptr = NULL; 

    if(mtrx_name == "xposOuter") 
      aptr = &xposOuter; 
    else if(mtrx_name == "yposOuter") 
      aptr = &yposOuter;
    else if(mtrx_name == "xposTileS") 
      aptr = &xposTileS;
    else if(mtrx_name == "yposTileS") 
      aptr = &yposTileS;
    else if(mtrx_name == "zposTileS") 
      aptr = &zposTileS;
    else if(mtrx_name == "xposTileN") 
      aptr = &xposTileN;
    else if(mtrx_name == "yposTileN") 
      aptr = &yposTileN;
    else if(mtrx_name == "zposTileN") 
      aptr = &zposTileN;
    else if(mtrx_name == "xposChimneyTileS") 
      aptr = &xposChimneyTileS;
    else if(mtrx_name == "yposChimneyTileS") 
      aptr = &yposChimneyTileS;
    else if(mtrx_name == "zposChimneyTileS") 
      aptr = &zposChimneyTileS;
    else if(mtrx_name == "plates_x") 
      aptr = &plates_x;
    else if(mtrx_name == "plates_y") 
      aptr = &plates_y;
    else if(mtrx_name == "plates_z") 
      aptr = &plates_z;
    else{
      printout(WARNING, "BarrelHCalCalorimeter", "unknown <matrix> data!");
      continue;
    }
      
    std::string delimiter = " "; 
    size_t pos = 0;
    std::string token;
    while ((pos = mtrx_values.find(delimiter)) != std::string::npos) {
      token = mtrx_values.substr(0, pos);
      aptr->push_back(atof(token.c_str())); 
      mtrx_values.erase(0, pos + delimiter.length());
    }
    aptr->push_back(atof(mtrx_values.c_str())); 

  }

  // Loop over the solids, create them and add them to the detector volume

  for(xml_coll_t k(x_solids, _Unicode(solid)); k; ++k){
    
    xml_comp_t    x_solid = k; 

    // get the sector solid definitions
    xml_comp_t    define           = x_solid.child("define");
    xml_comp_t    tessellated      = x_solid.child("tessellated"); 

    std::string   solid_name       = getAttrOrDefault<std::string>(x_solid, _Unicode(name), " "); 
    std::string   solidMatString   = getAttrOrDefault<std::string>(x_solid, _Unicode(material), " "); 
    Material      solid_material   = description.material(solidMatString); 

    double offset_x = atof(getAttrOrDefault<std::string>(x_solid, _Unicode(x), "0").c_str())*dd4hep::mm; 
    double offset_y = atof(getAttrOrDefault<std::string>(x_solid, _Unicode(y), "0").c_str())*dd4hep::mm; 
    double offset_z = atof(getAttrOrDefault<std::string>(x_solid, _Unicode(z), "0").c_str())*dd4hep::mm; 
<<<<<<< HEAD
=======

    //double srmin = 100000.0;
    //double srmax = 0.0; 
    //double szmax = 0.0; 
>>>>>>> ee1eeaca

    // Get the vertices
    std::vector<Tessellated::Vertex_t> vertices; 
    for(xml_coll_t j(define, _Unicode(position)); j; ++j){
      xml_comp_t pos = j;

      // create the vertex point

      double xp = atof(getAttrOrDefault<std::string>(pos, _Unicode(x), "0").c_str())*dd4hep::mm - offset_x;
      double yp = atof(getAttrOrDefault<std::string>(pos, _Unicode(y), "0").c_str())*dd4hep::mm - offset_y;
      double zp = atof(getAttrOrDefault<std::string>(pos, _Unicode(z), "0").c_str())*dd4hep::mm - offset_z; 

      // for the sector plates  we perform a rotation around y - the chimney cutout should be in the 
      // electron arm 

      if( (solid_name == "HCAL_Chimney_Sector_Half_Plate") ||
	  (solid_name == "HCAL_Chimney_Sector_Plate") ||
	  (solid_name == "HCAL_Sector_Half_Plate") ||
	  (solid_name == "HCAL_Sector_Plate") ){
	xp = -xp;
	zp = -zp; 
      }
       
      Tessellated::Vertex_t thisPoint(xp,yp,zp); 
    
      vertices.push_back(thisPoint);

    }
    
    TessellatedSolid solid(solid_name.c_str(),vertices);

    for(xml_coll_t i(tessellated, _Unicode(triangular)); i; ++i){
      xml_comp_t triang = i; 

      int vtx1 = -1; 
      int vtx2 = -1; 
      int vtx3 = -1; 

<<<<<<< HEAD
      std::string facetName1 = getAttrOrDefault<std::string>(triang, _Unicode(vertex1), " "); 
      std::string facetName2 = getAttrOrDefault<std::string>(triang, _Unicode(vertex2), " "); 
      std::string facetName3 = getAttrOrDefault<std::string>(triang, _Unicode(vertex3), " "); 
=======
      std::string facetName1 = getAttrOrDefault<std::string>(triang, _Unicode(vertex1), "0"); 
      std::string facetName2 = getAttrOrDefault<std::string>(triang, _Unicode(vertex2), "0"); 
      std::string facetName3 = getAttrOrDefault<std::string>(triang, _Unicode(vertex3), "0"); 
>>>>>>> ee1eeaca

      // Search the define collection to match things up
      int idx = 0; 
      for(xml_coll_t j(define, _Unicode(position)); j; ++j){
	xml_comp_t pos = j;
	std::string posName = getAttrOrDefault<std::string>(pos, _Unicode(name), " "); 

	if( posName == facetName1 ) vtx1 = idx; 
	if( posName == facetName2 ) vtx2 = idx; 
	if( posName == facetName3 ) vtx3 = idx; 
      
	if( (vtx1>=0) && (vtx2>=0) && (vtx3>=0) ) break; 

	idx++; 

      }

      // Add the facet to the solid

      if( (vtx1>=0) && (vtx2>=0) && (vtx3>=0) && (vtx1!=vtx2) && (vtx1!=vtx3) && (vtx2!=vtx3) ){

	solid->AddFacet(vtx1,vtx2,vtx3); 
	
      }
      else
	printout(WARNING, "BarrelHCalCalorimeter", "bad facet! %d %d %d", vtx1, vtx2, vtx3);

    }

    // Complete the shape
    solid->CloseShape(true,true,true); 

    Volume           solidVolume(solid_name, solid, solid_material);
    solidVolume.setVisAttributes(description, x_det.visStr());

    //printout(WARNING, "BarrelHCalCalorimeter", "tesselated solid name %s", solid_name.c_str());

    if(solid_name == "HCAL_Chimney_Sector_Half_Plate"){

      ChimneySector.placeVolume(solidVolume, 0, 
      			RotationZ(csectorRotate*dd4hep::deg)*Transform3D(RotationZ(0.0), Translation3D(plates_x[0]*dd4hep::mm, plates_y[0]*dd4hep::mm, plates_z[0]*dd4hep::mm) ));
 
      ChimneySector.placeVolume(solidVolume, 1, 
     				RotationZ((9.60*2*M_PI / 320) + csectorRotate*dd4hep::deg)*Transform3D(RotationZ(0.0), Translation3D(plates_x[0]*dd4hep::mm, plates_y[0]*dd4hep::mm, plates_z[0]*dd4hep::mm) ));
 
    }
    else if(solid_name == "HCAL_Chimney_Sector_Plate"){

      for(int i=0; i<9; i++)
        ChimneySector.placeVolume(solidVolume, i, 
				  RotationZ((i*2*M_PI / 320) + csectorRotate*dd4hep::deg)*Transform3D(RotationZ(0.0), Translation3D(plates_x[1]*dd4hep::mm, plates_y[1]*dd4hep::mm, plates_z[1]*dd4hep::mm) ));

    }
    else if(solid_name == "HCAL_Sector_Half_Plate"){

      Sector.placeVolume(solidVolume, 0, 
			 RotationZ(sectorRotate*dd4hep::deg)*Transform3D(RotationZ(0.4*dd4hep::deg), Translation3D(plates_x[2]*dd4hep::mm, plates_y[2]*dd4hep::mm, plates_z[2]*dd4hep::mm) ));
 
      Sector.placeVolume(solidVolume, 1, 
      	 RotationZ((9.60*2*M_PI / 320) + sectorRotate*dd4hep::deg)*Transform3D(RotationZ(0.4*dd4hep::deg), Translation3D(plates_x[2]*dd4hep::mm, plates_y[2]*dd4hep::mm, plates_z[2]*dd4hep::mm) ));

    }
    else if(solid_name == "HCAL_Sector_Plate"){

      for(int i=0; i<9; i++)
      	Sector.placeVolume(solidVolume, i, 
      	   RotationZ((i*2*M_PI / 320) + sectorRotate*dd4hep::deg)*Transform3D(RotationZ(0.4*dd4hep::deg), Translation3D(plates_x[3]*dd4hep::mm, plates_y[3]*dd4hep::mm, plates_z[3]*dd4hep::mm) ));

    }
    else{

      // If it's not sectors then it's a tile - for these we build an assembly to get the full array of tiles
      // Offsets and rotation are to properly orient the tiles in the assembly. 

      if(solid_name.size()>0){

	std::string type = solid_name.substr(0,solid_name.size()-2);

	if( type=="OuterHCalTile" || type=="OuterHCalChimneyTile" ){

	  std::string stnum = solid_name.substr(solid_name.size()-2,solid_name.size());
	  int tnum = atoi(stnum.c_str())-1; 
	  
	  double ctileRotateStart = 5.495*(360.0/320.0)*dd4hep::deg;
	  double tileRotateStart = 20.400*(360.0/320.0)*dd4hep::deg + ctileRotateStart; 

	  Assembly TempTower1a(_toString(11-tnum,"Tower%i")); 
	  Assembly TempTower1b(_toString(11-tnum+24,"Tower%i")); 
	  Assembly TempTower2a(_toString(12+tnum,"Tower%i")); 
	  Assembly TempTower2b(_toString(12+tnum+24,"Tower%i")); 
	  Assembly TempChimneyTower1a(_toString(11-tnum,"ChimneyTower%i")); 
	  Assembly TempChimneyTower1b(_toString(11-tnum+24,"ChimneyTower%i")); 
	  Assembly TempChimneyTower2a(_toString(12+tnum,"ChimneyTower%i")); 
	  Assembly TempChimneyTower2b(_toString(12+tnum+24,"ChimneyTower%i")); 

	  if(type=="OuterHCalTile"){

	    TowerPair[11-tnum][0] = TempTower1a; 
	    TowerPair[11-tnum][1] = TempTower1b; 
	    TowerPair[12+tnum][0] = TempTower2a; 
	    TowerPair[12+tnum][1] = TempTower2b; 
	    if(tnum<=7) {
	      ChimneyTowerPair[11-tnum][0] = TempChimneyTower1a; 
	      ChimneyTowerPair[11-tnum][1] = TempChimneyTower1b; 
	      ChimneyTowerPair[12+tnum][0] = TempChimneyTower2a;  
	      ChimneyTowerPair[12+tnum][1] = TempChimneyTower2b;  
	    }
	    else{
	      ChimneyTowerPair[12+tnum][0] = TempChimneyTower2a; 
	      ChimneyTowerPair[12+tnum][1] = TempChimneyTower2b; 
	    }

	    for(int i=0; i<10; i++){ 

	      int ptower = 0; 
	      if(i>4) ptower = 1; 

	      TowerPair[11-tnum][ptower].placeVolume(solidVolume,i,RotationZ(tileRotateStart + i*(360.0/320.0)*dd4hep::deg)*
				      Transform3D(RotationY(90.0*dd4hep::deg), Translation3D(xposOuter[0]*dd4hep::mm, yposOuter[0]*dd4hep::mm, 0.0))*
				      RotationX(-tilePlaneRotate*dd4hep::deg)*Transform3D(RotationY(0.0), 
				      Translation3D((xposTileS[tnum]+(tnum+1)*tile_tolerance)*dd4hep::mm, yposTileS[tnum]*dd4hep::mm, zposTileS[tnum]*dd4hep::mm) ));

	      TowerPair[12+tnum][ptower].placeVolume(solidVolume,i,RotationZ(tileRotateStart + i*(360.0/320.0)*dd4hep::deg)*
				      Transform3D(RotationY(90.0*dd4hep::deg), Translation3D(xposOuter[0]*dd4hep::mm, yposOuter[0]*dd4hep::mm, 0.0))*
				      RotationX(-tilePlaneRotate*dd4hep::deg)*Transform3D(RotationY(180.0*dd4hep::deg), 
				      Translation3D((xposTileN[tnum]-(tnum+1)*tile_tolerance)*dd4hep::mm, yposTileN[tnum]*dd4hep::mm, zposTileN[tnum]*dd4hep::mm) ));

	      if(tnum<=7){
		ChimneyTowerPair[11-tnum][ptower].placeVolume(solidVolume,i,RotationZ(ctileRotateStart + i*(360.0/320.0)*dd4hep::deg)*
				      Transform3D(RotationY(90.0*dd4hep::deg), Translation3D(xposOuter[0]*dd4hep::mm, yposOuter[0]*dd4hep::mm, 0.0))*
				      RotationX(-ctilePlaneRotate*dd4hep::deg)*Transform3D(RotationY(0.0), 
	      		      Translation3D((xposTileS[tnum]+(tnum+1)*tile_tolerance)*dd4hep::mm, yposTileS[tnum]*dd4hep::mm, zposTileS[tnum]*dd4hep::mm) ));

		ChimneyTowerPair[12+tnum][ptower].placeVolume(solidVolume,i,RotationZ(ctileRotateStart + i*(360.0/320.0)*dd4hep::deg)*
				      Transform3D(RotationY(90.0*dd4hep::deg), Translation3D(xposOuter[0]*dd4hep::mm, yposOuter[0]*dd4hep::mm, 0.0))*
				      RotationX(-ctilePlaneRotate*dd4hep::deg)*Transform3D(RotationY(180.0*dd4hep::deg), 
	      		      Translation3D((xposTileN[tnum]-(tnum+1)*tile_tolerance)*dd4hep::mm, yposTileN[tnum]*dd4hep::mm, zposTileN[tnum]*dd4hep::mm) ));
	      }
	      else{

		ChimneyTowerPair[12+tnum][ptower].placeVolume(solidVolume,i,RotationZ(ctileRotateStart + i*(360.0/320.0)*dd4hep::deg)*
				      Transform3D(RotationY(90.0*dd4hep::deg), Translation3D(xposOuter[0]*dd4hep::mm, yposOuter[0]*dd4hep::mm, 0.0))*
				      RotationX(-ctilePlaneRotate*dd4hep::deg)*Transform3D(RotationY(180.0*dd4hep::deg), 
	      		      Translation3D((xposTileN[tnum]-(tnum+1)*tile_tolerance)*dd4hep::mm, yposTileN[tnum]*dd4hep::mm, zposTileN[tnum]*dd4hep::mm) ));

	      }

	    }

	  }

	  if((tnum>7) && (type=="OuterHCalChimneyTile") ){

	    ChimneyTowerPair[11-tnum][0] = TempChimneyTower1a;
	    ChimneyTowerPair[11-tnum][1] = TempChimneyTower1b;

	    for(int i=0; i<10; i++){ 

	      int ptower = 0; 
	      if(i>4) ptower = 1; 

	      ChimneyTowerPair[11-tnum][ptower].placeVolume(solidVolume,i,RotationZ(ctileRotateStart + i*(360.0/320.0)*dd4hep::deg)*
				      Transform3D(RotationY(90.0*dd4hep::deg), Translation3D(xposOuter[0]*dd4hep::mm, yposOuter[0]*dd4hep::mm, 0.0))*
				      RotationX(-ctilePlaneRotate*dd4hep::deg)*Transform3D(RotationY(0.0), 
											   Translation3D((xposChimneyTileS[tnum-8]+(tnum+1)*tile_tolerance)*dd4hep::mm, 
													  yposChimneyTileS[tnum-8]*dd4hep::mm, 
													  zposChimneyTileS[tnum-8]*dd4hep::mm) ));
	    }

	  }

	}
	else	 
          printout(WARNING, "BarrelHCalCalorimeter", "invalid solid_name, not a tile type?");

      }
      else
        printout(WARNING, "BarrelHCalCalorimeter", "solid_name.size() invalid! ");


    }

  }


  // Place the sector tile assemblies into the sectors

  sens.setType("calorimeter");
  
  DetElement tower_det("tower0", det_id);

  for(int i=0; i<24; i++){ 

    PlacedVolume     tower_phv0 = ChimneySector.placeVolume(ChimneyTowerPair[i][0], i, Transform3D(RotationY(0.0), Translation3D(0.0,0.0,0.0)) );
    tower_phv0.addPhysVolID("tower", i);
    DetElement sd0 = tower_det.clone(_toString(i, "tower%d")); 
    sd0.setPlacement(tower_phv0);
    sdet.add(sd0);

    PlacedVolume     tower_phv1 = ChimneySector.placeVolume(ChimneyTowerPair[i][1], i+24, Transform3D(RotationY(0.0), Translation3D(0.0,0.0,0.0)) );
    tower_phv1.addPhysVolID("tower", i+24);
    DetElement sd1 = tower_det.clone(_toString(i+24, "tower%d")); 
    sd1.setPlacement(tower_phv1);
    sdet.add(sd1);

  }

  for(int i=0; i<24; i++){ 

    PlacedVolume     tower_phv0 = Sector.placeVolume(TowerPair[i][0], i, Transform3D(RotationY(0.0), Translation3D(0.0,0.0,0.0)) );
    tower_phv0.addPhysVolID("tower", i+48);
    DetElement sd0 = tower_det.clone(_toString(i+48, "tower%d")); 
    sd0.setPlacement(tower_phv0);
    sdet.add(sd0);

    PlacedVolume     tower_phv1 = Sector.placeVolume(TowerPair[i][1], i+24, Transform3D(RotationY(0.0), Translation3D(0.0,0.0,0.0)) );
    tower_phv1.addPhysVolID("tower", i+72);
    DetElement sd1 = tower_det.clone(_toString(i+72, "tower%d")); 
    sd1.setPlacement(tower_phv1);
    sdet.add(sd1);

  }
  
  // Place the sectors into the envelope

  DetElement sector_det("sector0", det_id);
  
  // Chimney sectors
  for(int i=-1; i<2; i++){
    PlacedVolume     sect_phv = envelope.placeVolume(ChimneySector, i+1, Transform3D(RotationZ(((i-1)*2*M_PI/32)), Translation3D(0, 0, 0) ));
    sect_phv.addPhysVolID("system", det_id);
    sect_phv.addPhysVolID("barrel", 0);
    sect_phv.addPhysVolID("sector", i+1);
    DetElement sd = sector_det.clone(_toString(i+1, "sector%d")); 
    sd.setPlacement(sect_phv);
    sdet.add(sd);
  }

  // Normal sectors
  for(int i=3; i<32; i++){
    PlacedVolume     sect_phv = envelope.placeVolume(Sector, i, RotationZYX((-2.075*M_PI/32) + (i-3)*(2*M_PI/32),0,0) );
    sect_phv.addPhysVolID("system", det_id);
    sect_phv.addPhysVolID("barrel", 0);
    sect_phv.addPhysVolID("sector", i);
    DetElement sd = sector_det.clone(_toString(i, "sector%d")); 
    sd.setPlacement(sect_phv);
    sdet.add(sd);
  }

  std::string   env_vis = getAttrOrDefault<std::string>(x_det, _Unicode(env_vis), "HcalBarrelEnvelopeVis"); 
  envelope.setAttributes(description, x_det.regionStr(), x_det.limitsStr(), env_vis);
  return sdet;

}

#ifdef EPIC_ECCE_LEGACY_COMPAT
DECLARE_DETELEMENT(ecce_oHcalBarrel, create_detector)
#endif
DECLARE_DETELEMENT(epic_oHcalBarrel, create_detector)
#ifdef EPIC_ECCE_LEGACY_COMPAT
DECLARE_DETELEMENT(ecce_HcalBarrel, create_detector)
#endif
DECLARE_DETELEMENT(epic_HcalBarrel, create_detector)
<|MERGE_RESOLUTION|>--- conflicted
+++ resolved
@@ -184,13 +184,6 @@
     double offset_x = atof(getAttrOrDefault<std::string>(x_solid, _Unicode(x), "0").c_str())*dd4hep::mm; 
     double offset_y = atof(getAttrOrDefault<std::string>(x_solid, _Unicode(y), "0").c_str())*dd4hep::mm; 
     double offset_z = atof(getAttrOrDefault<std::string>(x_solid, _Unicode(z), "0").c_str())*dd4hep::mm; 
-<<<<<<< HEAD
-=======
-
-    //double srmin = 100000.0;
-    //double srmax = 0.0; 
-    //double szmax = 0.0; 
->>>>>>> ee1eeaca
 
     // Get the vertices
     std::vector<Tessellated::Vertex_t> vertices; 
@@ -229,16 +222,10 @@
       int vtx2 = -1; 
       int vtx3 = -1; 
 
-<<<<<<< HEAD
       std::string facetName1 = getAttrOrDefault<std::string>(triang, _Unicode(vertex1), " "); 
       std::string facetName2 = getAttrOrDefault<std::string>(triang, _Unicode(vertex2), " "); 
       std::string facetName3 = getAttrOrDefault<std::string>(triang, _Unicode(vertex3), " "); 
-=======
-      std::string facetName1 = getAttrOrDefault<std::string>(triang, _Unicode(vertex1), "0"); 
-      std::string facetName2 = getAttrOrDefault<std::string>(triang, _Unicode(vertex2), "0"); 
-      std::string facetName3 = getAttrOrDefault<std::string>(triang, _Unicode(vertex3), "0"); 
->>>>>>> ee1eeaca
-
+      
       // Search the define collection to match things up
       int idx = 0; 
       for(xml_coll_t j(define, _Unicode(position)); j; ++j){
