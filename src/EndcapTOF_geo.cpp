// SPDX-License-Identifier: LGPL-3.0-or-later
// Copyright (C) 2022 Nicolas Schmidt

/** \addtogroup Trackers Trackers
 * \brief Type: **Endcap Tracker with TOF**.
 * \author N. Schmidt
 *
 * \ingroup trackers
 *
 * @{
 */
#include "DD4hep/DetFactoryHelper.h"
#include "DD4hep/Printout.h"
#include "DD4hep/Shapes.h"
#include "DDRec/DetectorData.h"
#include "DDRec/Surface.h"
#include "XML/Layering.h"
#include "XML/Utilities.h"
#include <array>
#include <map>

#if defined(USE_ACTSDD4HEP)
#include "ActsDD4hep/ActsExtension.hpp"
#include "ActsDD4hep/ConvertMaterial.hpp"
#else
#include "Acts/Plugins/DD4hep/ActsExtension.hpp"
#include "Acts/Plugins/DD4hep/ConvertDD4hepMaterial.hpp"
#endif

using namespace dd4hep;
using namespace dd4hep::rec;
using namespace dd4hep::detail;

static Ref_t create_detector(Detector& description, xml_h e, SensitiveDetector sens)
{

  xml_det_t    x_det    = e;
  int          det_id   = x_det.id();
  std::string  det_name = x_det.nameStr();
  DetElement   ttl_detEl(det_name, det_id);
  Material     air = description.material("Air");
  PlacedVolume pv;

  // NOTE: ACTS extension for the basic endcap volume
  {
    Acts::ActsExtension* detWorldExt = new Acts::ActsExtension();
    detWorldExt->addType("endcap", "detector");
    ttl_detEl.addExtension<Acts::ActsExtension>(detWorldExt);
  }

  xml_comp_t  x_mod         = x_det.child(_Unicode(module));
  std::string m_nam         = x_mod.nameStr();
  xml_comp_t  diskdimension = x_mod.dimensions();

  // load all information from the diskdimension definitions
  double disk_zPos              = getAttrOrDefault(diskdimension, _Unicode(zPos), 0.);
  double disk_rMin              = getAttrOrDefault(diskdimension, _Unicode(rMin), 0.);
  double disk_rMax              = getAttrOrDefault(diskdimension, _Unicode(rMax), 100.);
  double disk_xOffset           = getAttrOrDefault(diskdimension, _Unicode(xOffset), 0.);
  double disk_det_height        = getAttrOrDefault(diskdimension, _Unicode(det_height), 0.);
  double cooling_plate_height   = getAttrOrDefault(diskdimension, _Unicode(cooling_plate_height), 0.);
  double cooling_tube_thickness = getAttrOrDefault(diskdimension, _Unicode(wallthickness_coolingtube), 0.);
  double cooling_tube_diameter  = getAttrOrDefault(diskdimension, _Unicode(diameter_coolingtube), 0.);

  Assembly assembly(det_name);
  assembly.setVisAttributes(description.invisible());
  sens.setType("tracker");

  double disk_face_rel_z = cooling_tube_diameter / 2. + cooling_plate_height / 2.;
  // NOTE: Creation of aluminum disks with offset cutout for beampipe
  {
    // create a solid for the beampipe cutout
    Tube beampipe_cutout(0, disk_rMin, disk_det_height, 0, 2. * M_PI);
    // create solids for the cooling/mountin disks (two Al disks)
    Tube ttl_plate_1(0, disk_rMax, cooling_plate_height / 2., 0, 2. * M_PI);
    Tube ttl_plate_2(0, disk_rMax, cooling_plate_height / 2., 0, 2. * M_PI);

    // create the offset cutout in the disks
    Position         cutoutOffset(disk_xOffset, 0, 0);
    SubtractionSolid ttl_cooling_plate_1(ttl_plate_1, beampipe_cutout, cutoutOffset);
    SubtractionSolid ttl_cooling_plate_2(ttl_plate_2, beampipe_cutout, cutoutOffset);

    // set the material (Al)
    Material disk_mat = description.material(diskdimension.materialStr());

    // create the volumes and set visualization options
    Volume ttl_cooling_plate_volume_1("ttl_cooling_plate_1", ttl_cooling_plate_1, disk_mat);
    Volume ttl_cooling_plate_volume_2("ttl_cooling_plate_2", ttl_cooling_plate_2, disk_mat);
    ttl_cooling_plate_volume_1.setVisAttributes(description.visAttributes("TOFAluminum"));
    ttl_cooling_plate_volume_2.setVisAttributes(description.visAttributes("TOFAluminum"));

    // place disks in assembly
    pv = assembly.placeVolume(ttl_cooling_plate_volume_1, Position(0, 0, -disk_face_rel_z));
    pv = assembly.placeVolume(ttl_cooling_plate_volume_2, Position(0, 0, disk_face_rel_z));
  }
  disk_face_rel_z += cooling_plate_height / 2.;

  xml_comp_t sensparams = x_mod.child(_Unicode(sensorparameters));
  ;
  double sensor_ydim      = 21.2 * mm; // getAttrOrDefault(sensparams, _Unicode(width), 0.);
  double sensor_xdim      = 42.0 * mm; // getAttrOrDefault(sensparams, _Unicode(length), 0.);
  double sensor_thickness = 0.3 * mm;  // getAttrOrDefault(sensparams, _Unicode(thickness), 0.);
  double sensor_margin    = 0.15 * mm; // getAttrOrDefault(sensparams, _Unicode(margin), 0.);
  double baseplate_xdim   = getAttrOrDefault(sensparams, _Unicode(baseplate_length), 100.);
  double baseplate_ydim   = getAttrOrDefault(sensparams, _Unicode(baseplate_width), 0.);
  printout(DEBUG, "EndcapTOF", "sensor_xdim: %f\tsensor_ydim: %f", sensor_xdim, sensor_ydim);
  double sensor_hybrid_ydim = baseplate_ydim + baseplate_ydim / 2.;

  std::string strLayerName[10];
  Material    materialLayer[10];
  double      thicknessLayer[10];
  double      widthLayer[10];
  double      offsetLayer[10];
  double      lengthLayer[10];
  int         nLayers = 0;
  for (xml_coll_t l_iter(x_det, _U(layer)); l_iter; ++l_iter) {
    xml_comp_t x_layer = l_iter;
    if (x_layer.id() != 2)
      continue;

    nLayers = getAttrOrDefault(x_layer, _Unicode(numslices), 0.);

    int i_slice = 0;
    for (xml_coll_t s_iter(x_layer, _U(slice)); s_iter; ++s_iter, ++i_slice) {
      // If slices are only given a thickness attribute, they are radially concentric slices
      // If slices are given an inner_z attribute, they are longitudinal slices with equal rmin
      xml_comp_t x_slice      = s_iter;
      materialLayer[i_slice]  = description.material(x_slice.materialStr());
      strLayerName[i_slice]   = getAttrOrDefault<std::string>(x_slice, _U(name), "slice" + std::to_string(i_slice));
      thicknessLayer[i_slice] = x_slice.thickness();
      widthLayer[i_slice]     = getAttrOrDefault(x_slice, _Unicode(width), 0.);
      offsetLayer[i_slice]    = getAttrOrDefault(x_slice, _Unicode(offset), 0.);
      lengthLayer[i_slice]    = getAttrOrDefault(x_slice, _Unicode(length), 0.);
    }
  }

  // need to define two thicknesses here as the sensors have to be placed separately from the rest of the stack
  // this is done to properly assign sensor IDs to the placed volumes
  double thicknessDet1 = 0;
  double thicknessDet2 = 0;
  for (int ilay = 0; ilay < nLayers; ilay++) {
    // layer 5 would be the sensor
    if (ilay < 5)
      thicknessDet1 += thicknessLayer[ilay];
    if (ilay > 5)
      thicknessDet2 += thicknessLayer[ilay];
  }

  // ---------------------------------------
  // Create Service Hybrid Module Stack:
  // ---------------------------------------
  std::string strLayerName_SH[10];
  Material    materialLayer_SH[10];
  double      thicknessLayer_SH[10];
  double      widthLayer_SH[10];
  double      offsetLayer_SH[10];
  double      lengthLayer_SH[10];
  int         nLayers_SH = 0;
  for (xml_coll_t l_iter(x_det, _U(layer)); l_iter; ++l_iter) {
    xml_comp_t x_layer = l_iter;
    if (x_layer.id() != 3)
      continue;

    nLayers_SH = getAttrOrDefault(x_layer, _Unicode(numslices), 0.);

    int i_slice = 0;
    for (xml_coll_t s_iter(x_layer, _U(slice)); s_iter; ++s_iter, ++i_slice) {
      // If slices are only given a thickness attribute, they are radially concentric slices
      // If slices are given an inner_z attribute, they are longitudinal slices with equal rmin
      xml_comp_t x_slice         = s_iter;
      materialLayer_SH[i_slice]  = description.material(x_slice.materialStr());
      strLayerName_SH[i_slice]   = getAttrOrDefault<std::string>(x_slice, _U(name), "slice" + std::to_string(i_slice));
      thicknessLayer_SH[i_slice] = x_slice.thickness();
      widthLayer_SH[i_slice]     = getAttrOrDefault(x_slice, _Unicode(width), 0.);
      offsetLayer_SH[i_slice]    = getAttrOrDefault(x_slice, _Unicode(offset), 0.);
      lengthLayer_SH[i_slice]    = getAttrOrDefault(x_slice, _Unicode(length), 0.);
    }
  }

  int      layer_id = 0;
  Assembly layer_assembly("layer_assembly" + _toString(layer_id, "_%d"));

  DetElement layer_detEl(ttl_detEl, _toString(layer_id, "layer_%d"), layer_id);

  // NOTE: ACTS extension for the disk layer of the TTL
  // also defining the coordinate system that differs between ACTS and Geant4 (zyx vs xyz)
  Acts::ActsExtension* detlayer = new Acts::ActsExtension();
  detlayer->addValue(-80. * mm, "r_min", "envelope");
  detlayer->addValue(670. * mm, "r_max", "envelope");
  detlayer->addValue(10. * mm, "z_min", "envelope");
  detlayer->addValue(10. * mm, "z_max", "envelope");
  detlayer->addType("sensitive plane", "layer");
  layer_detEl.addExtension<Acts::ActsExtension>(detlayer);

  pv = assembly.placeVolume(layer_assembly);
  pv.addPhysVolID("layer", layer_id);

  layer_detEl.setPlacement(pv);

  // NOTE: create envelopes for the sensor supporting layers (glue, kapton, etc.)
  Box    box_sensor_stack1(baseplate_xdim / 2, baseplate_ydim / 2, thicknessDet1 / 2);
  Box    box_sensor_stack2(baseplate_xdim / 2, baseplate_ydim / 2, thicknessDet2 / 2);
  Volume log_sensor_stack1("log_sensor_stack1", box_sensor_stack1, air);
  Volume log_sensor_stack2("log_sensor_stack2", box_sensor_stack2, air);
  log_sensor_stack1.setVisAttributes(description.visAttributes("InvisibleWithDaughters"));
  log_sensor_stack2.setVisAttributes(description.visAttributes("InvisibleWithDaughters"));

  // individual layers will be placed in subsequent order and z_start is increased by the thickness of the previous
  // layer
  double z_start1 = -thicknessDet1 / 2;
  double z_start2 = -thicknessDet2 / 2;
  for (int ilay = 0; ilay < nLayers; ilay++) {
    const std::string layer_name_sns = "sensor_stack_" + strLayerName[ilay];

    Box    box_Module_Layer_Raw(lengthLayer[ilay] / 2, widthLayer[ilay] / 2, thicknessLayer[ilay] / 2);
    Solid  sol_Module_Layer_Raw = box_Module_Layer_Raw;
    Volume Log_Layer(layer_name_sns + "_Log", sol_Module_Layer_Raw, materialLayer[ilay]);

    if (ilay < 5) {
      pv = log_sensor_stack1.placeVolume(Log_Layer,
                                         Position(0, -offsetLayer[ilay], z_start1 + thicknessLayer[ilay] / 2));
      z_start1 += thicknessLayer[ilay];
    }
    if (ilay > 5) {
      pv = log_sensor_stack2.placeVolume(Log_Layer,
                                         Position(0, -offsetLayer[ilay], z_start2 + thicknessLayer[ilay] / 2));
      z_start2 += thicknessLayer[ilay];
    }
    Log_Layer.setVisAttributes(description.visAttributes("TOFLayers"));
  }

  double baseSH_width    = baseplate_ydim / 2;
  double thicknessDet_SH = 0;
  for (int ilay = 0; ilay < nLayers_SH; ilay++) {
    thicknessDet_SH += thicknessLayer_SH[ilay];
  }

  Box    sol_SH_stack(baseplate_xdim / 2, baseSH_width / 2, thicknessDet_SH / 2);
  Volume log_SH_stack("log_SH_stack", sol_SH_stack, air);
  log_SH_stack.setVisAttributes(description.visAttributes("TOFSensorAndReadoutLadder"));

  // place all layers into the SH stack
  double z_start_SH = -thicknessDet_SH / 2;
  for (int ilay = 0; ilay < nLayers_SH; ilay++) {
    const std::string layer_name       = "SH_stack_" + strLayerName_SH[ilay];
    const std::string layer_name_Solid = "sol_" + layer_name;

    Box    sol_Module_Layer_Raw(lengthLayer_SH[ilay] / 2, widthLayer_SH[ilay] / 2, thicknessLayer_SH[ilay] / 2);
    Volume Log_Layer(layer_name + "_Log", sol_Module_Layer_Raw, materialLayer_SH[ilay]);

    pv = log_SH_stack.placeVolume(Log_Layer,
                                  Position(0, -offsetLayer_SH[ilay], z_start_SH + thicknessLayer_SH[ilay] / 2));

    z_start_SH += thicknessLayer_SH[ilay];
    Log_Layer.setVisAttributes(description.visAttributes("TOFLayers"));
  }

  // NOTE: create sensor volume itself and assign a surface
  int         senslayer         = 5;
  std::string sensor_layer_name = det_name + "_sensor_layer_" + std::to_string(layer_id);
  Box         sensor_box(lengthLayer[senslayer] / 2, widthLayer[senslayer] / 2, thicknessLayer[senslayer] / 2);
  Volume      sens_vol(sensor_layer_name, sensor_box, materialLayer[senslayer]);
  sens_vol.setAttributes(description, x_det.regionStr(), x_det.limitsStr(), "TOFActiveMat");
  sens_vol.setSensitiveDetector(sens);
  // sens_vol.setVisAttributes(description.visAttributes("TOFAluminum"));

  // Definition of the sensitive surface of the sensor
  // the sensitive volume -----
  Vector3D u(0., 0., -1.);
  Vector3D v(-1., 0., 0.);
  Vector3D n(0., 1., 0.);

  // compute the inner and outer thicknesses that need to be assigned to the
  // tracking surface
  // depending on wether the support is above or below the sensor
  double inner_thickness = sensor_thickness / 2.0;
  double outer_thickness = disk_det_height - sensor_thickness / 2.0;

  SurfaceType type(SurfaceType::Sensitive);

  // if (isStripDetector) type.setProperty(SurfaceType::Measurement1D, true);

  VolPlane surf_front(sens_vol, type, inner_thickness, outer_thickness, u, v, n);
  VolPlane surf_back(sens_vol, type, outer_thickness, inner_thickness, u, v, n);

  // NOTE: create cooling tube and coolant to be placed with each sensor+SH element
  std::string cooling_tube_name = det_name + "_cooling_tube_" + std::to_string(layer_id);
  Tube        sol_cooling_tube(cooling_tube_diameter / 2.0 - cooling_tube_thickness, cooling_tube_diameter / 2.0,
                               baseplate_xdim / 2.0);
  Volume      log_cooling_tube(cooling_tube_name, sol_cooling_tube, description.material("Aluminum"));
  log_cooling_tube.setVisAttributes(description.visAttributes("TOFAluminum"));

  std::string cooling_liquid_name = det_name + "_cooling_liquid_" + std::to_string(layer_id);
  Tube        sol_cooling_liquid(0, cooling_tube_diameter / 2.0 - cooling_tube_thickness, baseplate_xdim / 2.0);
  Volume      log_cooling_liquid(cooling_liquid_name, sol_cooling_liquid, description.material("Water"));
  log_cooling_liquid.setVisAttributes(description.visAttributes("TOFWater"));

  int isensor = 0;
  // number of sensors+halfSH in y-radial direction
  int nSensY = (int)((disk_rMax - (sensor_hybrid_ydim / 2)) / sensor_hybrid_ydim);

  for (int ilay_y = nSensY; ilay_y >= -nSensY; ilay_y--) {
    int nSensX =
        (int)((2 * sqrt(pow(disk_rMax, 2) - pow((abs(ilay_y) * sensor_hybrid_ydim + sensor_hybrid_ydim / 2), 2))) /
              baseplate_xdim);

    if (nSensX == 0)
      continue;
    // we want an odd number of towers to be symmetrically centered around 0
    if (nSensX % 2 == 0)
      nSensX -= 1;

    for (int ilay_x = -(nSensX - 1) / 2; ilay_x <= (nSensX - 1) / 2; ++ilay_x) {
      if (ilay_x < 0) {
        if (ilay_y < 0) {
          if (sqrt(pow(ilay_x * baseplate_xdim + baseplate_xdim / 2 - disk_xOffset, 2) +
                   pow(ilay_y * sensor_hybrid_ydim + sensor_hybrid_ydim / 2.0, 2)) < disk_rMin)
            continue;
        } else {
          if (sqrt(pow(ilay_x * baseplate_xdim + baseplate_xdim / 2 - disk_xOffset, 2) +
                   pow(ilay_y * sensor_hybrid_ydim - sensor_hybrid_ydim / 2.0, 2)) < disk_rMin)
            continue;
        }
      } else {
        if (ilay_y < 0) {
          if (sqrt(pow(ilay_x * baseplate_xdim - baseplate_xdim / 2 - disk_xOffset, 2) +
                   pow(ilay_y * sensor_hybrid_ydim + sensor_hybrid_ydim / 2.0, 2)) < disk_rMin)
            continue;
        } else {
          if (sqrt(pow(ilay_x * baseplate_xdim - baseplate_xdim / 2 - disk_xOffset, 2) +
                   pow(ilay_y * sensor_hybrid_ydim - sensor_hybrid_ydim / 2.0, 2)) < disk_rMin)
            continue;
        }
      }
      // NOTE: placement of sensors on front side of disk
      std::string sens_name_front = det_name + "_sensor_" + std::to_string(ilay_x) + "_" + std::to_string(ilay_y) +
                                    "_front_" + std::to_string(isensor);
      RotationZYX rot_front(0, 0, 0);

<<<<<<< HEAD
      pv = layer_assembly.placeVolume(
          sens_vol,
          Transform3D(rot_front, Position((ilay_x)*baseplate_xdim,
                                          ilay_y % 2 == 0 ? (ilay_y)*sensor_hybrid_ydim - sensor_hybrid_ydim / 2 +
                                                                sensor_ydim / 2 + sensor_margin
                                                          : (ilay_y)*sensor_hybrid_ydim + sensor_hybrid_ydim / 2 -
                                                                sensor_ydim / 2 - sensor_margin,
                                          -disk_face_rel_z - thicknessDet1 - sensor_thickness / 2.0)));
=======
        pv = layer_assembly.placeVolume(
            sens_vol,
            Transform3D(
                rot_front,
                Position(
                    (ilay_x) * baseplate_xdim,
                    ilay_y%2==0 ? (ilay_y) * sensor_hybrid_ydim - sensor_hybrid_ydim/2 + sensor_ydim/2 + sensor_margin : (ilay_y) * sensor_hybrid_ydim + sensor_hybrid_ydim/2 - sensor_ydim/2 - sensor_margin,
                    -disk_face_rel_z-thicknessDet1-sensor_thickness/2.0
                )));

        pv.addPhysVolID("module", layer_id).addPhysVolID("sensor", isensor);


        DetElement sensor_detEl_front(layer_detEl, sens_name_front, isensor);
        sensor_detEl_front.setPlacement(pv);
        volSurfaceList(sensor_detEl_front)->push_back(surf_front);

        Acts::ActsExtension* sensorExtension_front = new Acts::ActsExtension("XZY");
        sensor_detEl_front.addExtension<Acts::ActsExtension>(sensorExtension_front);

        isensor++;

        // NOTE: placement of sensor supports on front side of disk
        {
          RotationZYX rot_front_flip(M_PI, M_PI, 0);
          RotationZYX rot_front_flip2(0, M_PI, 0);

          pv = layer_assembly.placeVolume(
              log_sensor_stack1,
              Transform3D(
                  ilay_y%2==0 ? rot_front_flip2 : rot_front_flip,
                  Position(
                      (ilay_x) * baseplate_xdim,
                      ilay_y%2==0 ? (ilay_y) * sensor_hybrid_ydim - sensor_hybrid_ydim/2 + baseplate_ydim/2 : (ilay_y) * sensor_hybrid_ydim + sensor_hybrid_ydim/2 - baseplate_ydim/2,
                      -disk_face_rel_z-thicknessDet1/2.0
                  )));

          pv = layer_assembly.placeVolume(
              log_sensor_stack2,
              Transform3D(
                  ilay_y%2==0 ? rot_front_flip2 : rot_front_flip,
                  Position(
                      (ilay_x) * baseplate_xdim,
                      ilay_y%2==0 ? (ilay_y) * sensor_hybrid_ydim - sensor_hybrid_ydim/2 + baseplate_ydim/2 : (ilay_y) * sensor_hybrid_ydim + sensor_hybrid_ydim/2 - baseplate_ydim/2,
                      -disk_face_rel_z-thicknessDet1-sensor_thickness-thicknessDet2/2.0
                  )));
>>>>>>> 7569f470

      pv.addPhysVolID("module", layer_id).addPhysVolID("sensor", isensor);

      DetElement sensor_detEl_front(layer_detEl, sens_name_front, x_det.id());
      sensor_detEl_front.setPlacement(pv);
      volSurfaceList(sensor_detEl_front)->push_back(surf_front);

      Acts::ActsExtension* sensorExtension_front = new Acts::ActsExtension();
      sensor_detEl_front.addExtension<Acts::ActsExtension>(sensorExtension_front);

      isensor++;

      // NOTE: placement of sensor supports on front side of disk
      {
        RotationZYX rot_front_flip(M_PI, M_PI, 0);
        RotationZYX rot_front_flip2(0, M_PI, 0);

        pv = layer_assembly.placeVolume(
            log_sensor_stack1,
            Transform3D(ilay_y % 2 == 0 ? rot_front_flip2 : rot_front_flip,
                        Position((ilay_x)*baseplate_xdim,
                                 ilay_y % 2 == 0
                                     ? (ilay_y)*sensor_hybrid_ydim - sensor_hybrid_ydim / 2 + baseplate_ydim / 2
                                     : (ilay_y)*sensor_hybrid_ydim + sensor_hybrid_ydim / 2 - baseplate_ydim / 2,
                                 -disk_face_rel_z - thicknessDet1 / 2.0)));

        pv = layer_assembly.placeVolume(
            log_sensor_stack2,
            Transform3D(ilay_y % 2 == 0 ? rot_front_flip2 : rot_front_flip,
                        Position((ilay_x)*baseplate_xdim,
                                 ilay_y % 2 == 0
                                     ? (ilay_y)*sensor_hybrid_ydim - sensor_hybrid_ydim / 2 + baseplate_ydim / 2
                                     : (ilay_y)*sensor_hybrid_ydim + sensor_hybrid_ydim / 2 - baseplate_ydim / 2,
                                 -disk_face_rel_z - thicknessDet1 - sensor_thickness - thicknessDet2 / 2.0)));
      }
      // NOTE: placement of service hybrids on front side
      pv = layer_assembly.placeVolume(
          log_SH_stack,
          Transform3D(rot_front,
                      Position((ilay_x)*baseplate_xdim,
                               ilay_y % 2 == 0
                                   ? (ilay_y)*sensor_hybrid_ydim + sensor_hybrid_ydim / 2 - baseplate_ydim / 4
                                   : (ilay_y)*sensor_hybrid_ydim - sensor_hybrid_ydim / 2 + baseplate_ydim / 4,
                               -disk_face_rel_z - thicknessDet_SH / 2)));

      // NOTE: placement of sensors on back side of disk
      std::string sens_name_back = det_name + "_sensor_" + std::to_string(ilay_x) + "_" + std::to_string(ilay_y) +
                                   "_back_" + std::to_string(isensor);
      RotationZYX rot_back(0, M_PI, 0);

<<<<<<< HEAD
      pv = layer_assembly.placeVolume(
          sens_vol,
          Transform3D(rot_back, Position((ilay_x)*baseplate_xdim,
                                         ilay_y % 2 == 0 ? (ilay_y)*sensor_hybrid_ydim + sensor_hybrid_ydim / 2 -
                                                               sensor_ydim / 2 - sensor_margin
                                                         : (ilay_y)*sensor_hybrid_ydim - sensor_hybrid_ydim / 2 +
                                                               sensor_ydim / 2 + sensor_margin,
                                         disk_face_rel_z + thicknessDet1 + sensor_thickness / 2.0)));
=======
        pv = layer_assembly.placeVolume(
            sens_vol,
            Transform3D(
                rot_back,
                Position(
                    (ilay_x) * baseplate_xdim,
                    ilay_y%2==0 ? (ilay_y) * sensor_hybrid_ydim + sensor_hybrid_ydim/2 - sensor_ydim/2 - sensor_margin : (ilay_y) * sensor_hybrid_ydim - sensor_hybrid_ydim/2 + sensor_ydim/2 + sensor_margin,
                    disk_face_rel_z+thicknessDet1+sensor_thickness/2.0
                )));

        pv.addPhysVolID("module", layer_id).addPhysVolID("sensor", isensor);


        DetElement sensor_detEl_back(layer_detEl, sens_name_back, isensor);
        sensor_detEl_back.setPlacement(pv);
        volSurfaceList(sensor_detEl_back)->push_back(surf_back);

        Acts::ActsExtension* sensorExtension_back = new Acts::ActsExtension("XZY");
        sensor_detEl_back.addExtension<Acts::ActsExtension>(sensorExtension_back);

        isensor++;


        // NOTE: placement of sensor supports on back side of disk
        {
          RotationZYX rot_back_flip(0, 0, 0);
          RotationZYX rot_back_flip2(M_PI, 0, 0);

          pv = layer_assembly.placeVolume(
              log_sensor_stack1,
              Transform3D(
                  ilay_y%2==0 ? rot_back_flip2 : rot_back_flip,
                  Position(
                      (ilay_x) * baseplate_xdim,
                      ilay_y%2==0 ? (ilay_y) * sensor_hybrid_ydim + sensor_hybrid_ydim/2 - baseplate_ydim/2 : (ilay_y) * sensor_hybrid_ydim - sensor_hybrid_ydim/2 + baseplate_ydim/2,
                      disk_face_rel_z+thicknessDet1/2.0
                  )));

          pv = layer_assembly.placeVolume(
              log_sensor_stack2,
              Transform3D(
                  ilay_y%2==0 ? rot_back_flip2 : rot_back_flip,
                  Position(
                      (ilay_x) * baseplate_xdim,
                      ilay_y%2==0 ? (ilay_y) * sensor_hybrid_ydim + sensor_hybrid_ydim/2 - baseplate_ydim/2 : (ilay_y) * sensor_hybrid_ydim - sensor_hybrid_ydim/2 + baseplate_ydim/2,
                      disk_face_rel_z+thicknessDet1+sensor_thickness+thicknessDet2/2.0
                  )));
>>>>>>> 7569f470

      pv.addPhysVolID("module", layer_id).addPhysVolID("sensor", isensor);

      DetElement sensor_detEl_back(layer_detEl, sens_name_back, x_det.id());
      sensor_detEl_back.setPlacement(pv);
      volSurfaceList(sensor_detEl_back)->push_back(surf_back);

      Acts::ActsExtension* sensorExtension_back = new Acts::ActsExtension();
      sensor_detEl_back.addExtension<Acts::ActsExtension>(sensorExtension_back);

      isensor++;

      // NOTE: placement of sensor supports on back side of disk
      {
        RotationZYX rot_back_flip(0, 0, 0);
        RotationZYX rot_back_flip2(M_PI, 0, 0);

        pv = layer_assembly.placeVolume(
            log_sensor_stack1,
            Transform3D(ilay_y % 2 == 0 ? rot_back_flip2 : rot_back_flip,
                        Position((ilay_x)*baseplate_xdim,
                                 ilay_y % 2 == 0
                                     ? (ilay_y)*sensor_hybrid_ydim + sensor_hybrid_ydim / 2 - baseplate_ydim / 2
                                     : (ilay_y)*sensor_hybrid_ydim - sensor_hybrid_ydim / 2 + baseplate_ydim / 2,
                                 disk_face_rel_z + thicknessDet1 / 2.0)));

        pv = layer_assembly.placeVolume(
            log_sensor_stack2,
            Transform3D(ilay_y % 2 == 0 ? rot_back_flip2 : rot_back_flip,
                        Position((ilay_x)*baseplate_xdim,
                                 ilay_y % 2 == 0
                                     ? (ilay_y)*sensor_hybrid_ydim + sensor_hybrid_ydim / 2 - baseplate_ydim / 2
                                     : (ilay_y)*sensor_hybrid_ydim - sensor_hybrid_ydim / 2 + baseplate_ydim / 2,
                                 disk_face_rel_z + thicknessDet1 + sensor_thickness + thicknessDet2 / 2.0)));
      }

      // NOTE: placement of service hybrids on back side
      pv = layer_assembly.placeVolume(
          log_SH_stack,
          Transform3D(rot_back,
                      Position((ilay_x)*baseplate_xdim,
                               ilay_y % 2 == 0
                                   ? (ilay_y)*sensor_hybrid_ydim - sensor_hybrid_ydim / 2 + baseplate_ydim / 4
                                   : (ilay_y)*sensor_hybrid_ydim + sensor_hybrid_ydim / 2 - baseplate_ydim / 4,
                               disk_face_rel_z + thicknessDet_SH / 2.0)));

      // NOTE: place cooling lines and liquid
      RotationZYX rot_cooling(0, M_PI / 2.0, 0);

      pv = layer_assembly.placeVolume(
          log_cooling_liquid,
          Transform3D(rot_cooling,
                      Position((ilay_x)*baseplate_xdim, (ilay_y)*sensor_hybrid_ydim + sensor_hybrid_ydim / 2, 0.)));
      pv = layer_assembly.placeVolume(
          log_cooling_tube,
          Transform3D(rot_cooling,
                      Position((ilay_x)*baseplate_xdim, (ilay_y)*sensor_hybrid_ydim + sensor_hybrid_ydim / 2, 0.)));
    }
  }
  layer_assembly->GetShape()->ComputeBBox();

  layer_id++;

  pv = description.pickMotherVolume(ttl_detEl).placeVolume(assembly, Position(0, 0, disk_zPos));
  pv.addPhysVolID("system", det_id);
  ttl_detEl.setPlacement(pv);

  return ttl_detEl;
}

//@}
// clang-format off
DECLARE_DETELEMENT(epic_TOFEndcap, create_detector)<|MERGE_RESOLUTION|>--- conflicted
+++ resolved
@@ -337,7 +337,6 @@
                                     "_front_" + std::to_string(isensor);
       RotationZYX rot_front(0, 0, 0);
 
-<<<<<<< HEAD
       pv = layer_assembly.placeVolume(
           sens_vol,
           Transform3D(rot_front, Position((ilay_x)*baseplate_xdim,
@@ -346,62 +345,14 @@
                                                           : (ilay_y)*sensor_hybrid_ydim + sensor_hybrid_ydim / 2 -
                                                                 sensor_ydim / 2 - sensor_margin,
                                           -disk_face_rel_z - thicknessDet1 - sensor_thickness / 2.0)));
-=======
-        pv = layer_assembly.placeVolume(
-            sens_vol,
-            Transform3D(
-                rot_front,
-                Position(
-                    (ilay_x) * baseplate_xdim,
-                    ilay_y%2==0 ? (ilay_y) * sensor_hybrid_ydim - sensor_hybrid_ydim/2 + sensor_ydim/2 + sensor_margin : (ilay_y) * sensor_hybrid_ydim + sensor_hybrid_ydim/2 - sensor_ydim/2 - sensor_margin,
-                    -disk_face_rel_z-thicknessDet1-sensor_thickness/2.0
-                )));
-
-        pv.addPhysVolID("module", layer_id).addPhysVolID("sensor", isensor);
-
-
-        DetElement sensor_detEl_front(layer_detEl, sens_name_front, isensor);
-        sensor_detEl_front.setPlacement(pv);
-        volSurfaceList(sensor_detEl_front)->push_back(surf_front);
-
-        Acts::ActsExtension* sensorExtension_front = new Acts::ActsExtension("XZY");
-        sensor_detEl_front.addExtension<Acts::ActsExtension>(sensorExtension_front);
-
-        isensor++;
-
-        // NOTE: placement of sensor supports on front side of disk
-        {
-          RotationZYX rot_front_flip(M_PI, M_PI, 0);
-          RotationZYX rot_front_flip2(0, M_PI, 0);
-
-          pv = layer_assembly.placeVolume(
-              log_sensor_stack1,
-              Transform3D(
-                  ilay_y%2==0 ? rot_front_flip2 : rot_front_flip,
-                  Position(
-                      (ilay_x) * baseplate_xdim,
-                      ilay_y%2==0 ? (ilay_y) * sensor_hybrid_ydim - sensor_hybrid_ydim/2 + baseplate_ydim/2 : (ilay_y) * sensor_hybrid_ydim + sensor_hybrid_ydim/2 - baseplate_ydim/2,
-                      -disk_face_rel_z-thicknessDet1/2.0
-                  )));
-
-          pv = layer_assembly.placeVolume(
-              log_sensor_stack2,
-              Transform3D(
-                  ilay_y%2==0 ? rot_front_flip2 : rot_front_flip,
-                  Position(
-                      (ilay_x) * baseplate_xdim,
-                      ilay_y%2==0 ? (ilay_y) * sensor_hybrid_ydim - sensor_hybrid_ydim/2 + baseplate_ydim/2 : (ilay_y) * sensor_hybrid_ydim + sensor_hybrid_ydim/2 - baseplate_ydim/2,
-                      -disk_face_rel_z-thicknessDet1-sensor_thickness-thicknessDet2/2.0
-                  )));
->>>>>>> 7569f470
 
       pv.addPhysVolID("module", layer_id).addPhysVolID("sensor", isensor);
 
-      DetElement sensor_detEl_front(layer_detEl, sens_name_front, x_det.id());
+      DetElement sensor_detEl_front(layer_detEl, sens_name_front, isensor);
       sensor_detEl_front.setPlacement(pv);
       volSurfaceList(sensor_detEl_front)->push_back(surf_front);
 
-      Acts::ActsExtension* sensorExtension_front = new Acts::ActsExtension();
+      Acts::ActsExtension* sensorExtension_front = new Acts::ActsExtension("XZY");
       sensor_detEl_front.addExtension<Acts::ActsExtension>(sensorExtension_front);
 
       isensor++;
@@ -444,7 +395,6 @@
                                    "_back_" + std::to_string(isensor);
       RotationZYX rot_back(0, M_PI, 0);
 
-<<<<<<< HEAD
       pv = layer_assembly.placeVolume(
           sens_vol,
           Transform3D(rot_back, Position((ilay_x)*baseplate_xdim,
@@ -453,63 +403,14 @@
                                                          : (ilay_y)*sensor_hybrid_ydim - sensor_hybrid_ydim / 2 +
                                                                sensor_ydim / 2 + sensor_margin,
                                          disk_face_rel_z + thicknessDet1 + sensor_thickness / 2.0)));
-=======
-        pv = layer_assembly.placeVolume(
-            sens_vol,
-            Transform3D(
-                rot_back,
-                Position(
-                    (ilay_x) * baseplate_xdim,
-                    ilay_y%2==0 ? (ilay_y) * sensor_hybrid_ydim + sensor_hybrid_ydim/2 - sensor_ydim/2 - sensor_margin : (ilay_y) * sensor_hybrid_ydim - sensor_hybrid_ydim/2 + sensor_ydim/2 + sensor_margin,
-                    disk_face_rel_z+thicknessDet1+sensor_thickness/2.0
-                )));
-
-        pv.addPhysVolID("module", layer_id).addPhysVolID("sensor", isensor);
-
-
-        DetElement sensor_detEl_back(layer_detEl, sens_name_back, isensor);
-        sensor_detEl_back.setPlacement(pv);
-        volSurfaceList(sensor_detEl_back)->push_back(surf_back);
-
-        Acts::ActsExtension* sensorExtension_back = new Acts::ActsExtension("XZY");
-        sensor_detEl_back.addExtension<Acts::ActsExtension>(sensorExtension_back);
-
-        isensor++;
-
-
-        // NOTE: placement of sensor supports on back side of disk
-        {
-          RotationZYX rot_back_flip(0, 0, 0);
-          RotationZYX rot_back_flip2(M_PI, 0, 0);
-
-          pv = layer_assembly.placeVolume(
-              log_sensor_stack1,
-              Transform3D(
-                  ilay_y%2==0 ? rot_back_flip2 : rot_back_flip,
-                  Position(
-                      (ilay_x) * baseplate_xdim,
-                      ilay_y%2==0 ? (ilay_y) * sensor_hybrid_ydim + sensor_hybrid_ydim/2 - baseplate_ydim/2 : (ilay_y) * sensor_hybrid_ydim - sensor_hybrid_ydim/2 + baseplate_ydim/2,
-                      disk_face_rel_z+thicknessDet1/2.0
-                  )));
-
-          pv = layer_assembly.placeVolume(
-              log_sensor_stack2,
-              Transform3D(
-                  ilay_y%2==0 ? rot_back_flip2 : rot_back_flip,
-                  Position(
-                      (ilay_x) * baseplate_xdim,
-                      ilay_y%2==0 ? (ilay_y) * sensor_hybrid_ydim + sensor_hybrid_ydim/2 - baseplate_ydim/2 : (ilay_y) * sensor_hybrid_ydim - sensor_hybrid_ydim/2 + baseplate_ydim/2,
-                      disk_face_rel_z+thicknessDet1+sensor_thickness+thicknessDet2/2.0
-                  )));
->>>>>>> 7569f470
 
       pv.addPhysVolID("module", layer_id).addPhysVolID("sensor", isensor);
 
-      DetElement sensor_detEl_back(layer_detEl, sens_name_back, x_det.id());
+      DetElement sensor_detEl_back(layer_detEl, sens_name_back, isensor);
       sensor_detEl_back.setPlacement(pv);
       volSurfaceList(sensor_detEl_back)->push_back(surf_back);
 
-      Acts::ActsExtension* sensorExtension_back = new Acts::ActsExtension();
+      Acts::ActsExtension* sensorExtension_back = new Acts::ActsExtension("XZY");
       sensor_detEl_back.addExtension<Acts::ActsExtension>(sensorExtension_back);
 
       isensor++;
