// SPDX-License-Identifier: LGPL-3.0-or-later
// Copyright (C) 2022 - 2024, Nicolas Schmidt, Chun Yuen Tsang

/** \addtogroup Trackers Trackers
 * \brief Type: **Endcap Tracker with TOF**.
 * \author N. Schmidt
 * \modified by C.Y. Tsang 8th Oct, 2024
 *
 * \ingroup trackers
 *
 * @{
 */
#include "DD4hep/DetFactoryHelper.h"
#include "DD4hep/Printout.h"
#include "DD4hep/Shapes.h"
#include "DD4hepDetectorHelper.h"
#include "DDRec/DetectorData.h"
#include "DDRec/Surface.h"
#include "XML/Layering.h"
#include "XML/Utilities.h"
#include <array>
#include <map>
#include <unordered_set>

using namespace std;
using namespace dd4hep;
using namespace dd4hep::rec;
using namespace dd4hep::detail;

static Ref_t create_detector(Detector& description, xml_h e, SensitiveDetector sens) {
  xml_det_t x_det      = e;
  int det_id           = x_det.id();
  std::string det_name = x_det.nameStr();
  DetElement sdet(det_name, det_id);
  Material air    = description.material("Air");
  Material carbon = description.material("CarbonFiber");
  PlacedVolume pv;

  map<string, std::array<double, 2>> module_thicknesses;

  // Set detector type flag
  dd4hep::xml::setDetectorTypeFlag(x_det, sdet);
  auto& params = DD4hepDetectorHelper::ensureExtension<dd4hep::rec::VariantParameters>(sdet);
  // Add the volume boundary material if configured
  for (xml_coll_t bmat(x_det, _Unicode(boundary_material)); bmat; ++bmat) {
    xml_comp_t x_boundary_material = bmat;
    DD4hepDetectorHelper::xmlToProtoSurfaceMaterial(x_boundary_material, params,
                                                    "boundary_material");
  }

  Assembly assembly(det_name);
  assembly.setVisAttributes(description.invisible());
  sens.setType("tracker");

  float zPos = 0;
  // now build the envelope for the detector
  xml_comp_t x_layer  = x_det.child(_Unicode(layer));
  xml_comp_t envelope = x_layer.child(_Unicode(envelope), false);
  int lay_id          = x_layer.id();
  string l_nam        = x_layer.moduleStr();
  string lay_nam      = det_name + _toString(x_layer.id(), "_layer%d");
  Tube lay_tub(envelope.rmin(), envelope.rmax(), envelope.length() / 2.0);
  Volume lay_vol(lay_nam, lay_tub, air); // Create the layer envelope volume.
  zPos = envelope.zstart();
  Position lay_pos(0, 0, 0);
  lay_vol.setVisAttributes(description.visAttributes(x_layer.visStr()));

  DetElement lay_elt(sdet, lay_nam, lay_id);

  // the local coordinate systems of modules in dd4hep and acts differ
  // see http://acts.web.cern.ch/ACTS/latest/doc/group__DD4hepPlugins.html
  auto& layerParams =
      DD4hepDetectorHelper::ensureExtension<dd4hep::rec::VariantParameters>(lay_elt);

  for (xml_coll_t lmat(x_layer, _Unicode(layer_material)); lmat; ++lmat) {
    xml_comp_t x_layer_material = lmat;
    DD4hepDetectorHelper::xmlToProtoSurfaceMaterial(x_layer_material, layerParams,
                                                    "layer_material");
  }

  // dimensions of the modules (2x2 sensors)
  xml_comp_t x_modsz = x_det.child(_Unicode(modsize));

  double module_x       = x_modsz.length();
  double module_y       = x_modsz.width();
  double module_overlap = getAttrOrDefault(x_modsz, _Unicode(overlap), 0.); // x_modsz.overlap();
  double module_spacing = getAttrOrDefault(x_modsz, _Unicode(spacing), 0.); // x_modsz.overlap();
  double board_gap      = getAttrOrDefault(x_modsz, _Unicode(board_gap), 0.);

  //! Add support structure
  xml_comp_t x_supp          = x_det.child(_Unicode(support));
  xml_comp_t x_supp_envelope = x_supp.child(_Unicode(envelope), false);

<<<<<<< HEAD
  xml_comp_t x_modFrontLeft  = x_det.child(_Unicode(moduleFrontLeft));
  xml_comp_t x_modFrontRight  = x_det.child(_Unicode(moduleFrontRight));
  xml_comp_t x_modBackLeft   = x_det.child(_Unicode(moduleBackLeft));
  xml_comp_t x_modBackRight   = x_det.child(_Unicode(moduleBackRight));

  xml_comp_t x_sensor_layout_front_left = x_det.child(_Unicode(sensor_layout_front_left));
  xml_comp_t x_sensor_layout_back_left = x_det.child(_Unicode(sensor_layout_back_left));
  xml_comp_t x_sensor_layout_front_right = x_det.child(_Unicode(sensor_layout_front_right));
  xml_comp_t x_sensor_layout_back_right = x_det.child(_Unicode(sensor_layout_back_right));

  for(bool left : std::vector<bool>{true, false}) {
    for(bool front : std::vector<bool>{true, false}) {
      int module = (front<<1) + left;
      float ycoord = envelope.rmax() - module_y/2.; // y-center-coord of the top sensor. Start from the top row
      int iy = 0;
      xml_comp_t x_sensor_layout = x_sensor_layout_front_left;
      xml_comp_t x_modCurr = x_modFrontLeft;

      if(front) {
        if(left) {
            x_sensor_layout = x_sensor_layout_front_left;
	    x_modCurr = x_modFrontLeft;
	} else {
            x_sensor_layout = x_sensor_layout_front_right;
	    x_modCurr = x_modFrontRight;
	}
      } else {
        if(left) {
            x_sensor_layout = x_sensor_layout_back_left;
	    x_modCurr = x_modBackLeft;
	} else {
            x_sensor_layout = x_sensor_layout_back_right;
	    x_modCurr = x_modBackRight;
	}
      } 

      double total_thickness = 0;
      // Compute module total thickness from components
      xml_coll_t ci(x_modCurr, _U(module_component));

      for (ci.reset(), total_thickness = 0.0; ci; ++ci) {
        xml_comp_t x_comp = ci;
        bool keep_same_layer = getAttrOrDefault<bool>(x_comp, _Unicode(keep_layer), false);
        if(!keep_same_layer) 
          total_thickness += x_comp.thickness();
      }


      for(xml_coll_t lrow(x_sensor_layout, _Unicode(row)); lrow; ++lrow) {
        xml_comp_t x_row = lrow;
        double deadspace = getAttrOrDefault<double>(x_row, _Unicode(deadspace), 0);
        if (deadspace > 0) {
           ycoord -= deadspace;
           continue;
        }
        double x_offset = getAttrOrDefault<double>(x_row, _Unicode(x_offset), 0);
        int nsensors = getAttrOrDefault<int>(x_row, _Unicode(nsensors), 0);

        // find the sensor id that corrsponds to the rightmost sensor in a board
        // we need to know where to apply additional spaces between neighboring board
        std::unordered_set<int> sensors_id_board_edge;
        int curr_ix = nsensors; // the first sensor to the right of center has ix of nsensors  
        for(xml_coll_t lboard(x_row, _Unicode(board)); lboard; ++lboard) {
          xml_comp_t x_board = lboard;
          int nboard_sensors = getAttrOrDefault<int>(x_board, _Unicode(nsensors), 1);
          curr_ix += nboard_sensors;
          sensors_id_board_edge.insert(curr_ix);
          sensors_id_board_edge.insert(2*nsensors - curr_ix - 1); // reflected to sensor id on the left
        }

        for (int ix = (left? 0 : nsensors) ; ix < (left? nsensors : 2 * nsensors); ix++) {
          // there is a hole in the middle, with radius = x_offset
          float xcoord = (ix - nsensors + 0.5) * (module_x + module_spacing) + ((ix - nsensors < 0)? - x_offset : x_offset);
          // add board spacing
          if(sensors_id_board_edge.find(ix) != sensors_id_board_edge.end())
            xcoord = (ix - nsensors < 0)? xcoord - board_gap : xcoord + board_gap;
          //! Note the module ordering is different for front and back side

          double module_z = x_supp_envelope.length() / 2.0 + total_thickness / 2;
          if(front) module_z *= -1;

          string module_name = Form("module%d_%d_%d", module, ix, iy);
          DetElement mod_elt(lay_elt, module_name, module);

          // create individual sensor layers here
          string m_nam = Form("EndcapTOF_Module%d_%d_%d", module, ix, iy);

          int ncomponents = 0;
          // the module assembly volume
          Assembly m_vol(m_nam);
          m_vol.setVisAttributes(description.visAttributes(x_modCurr.visStr()));

          double thickness_so_far     = 0.0;
          double thickness_sum        = -total_thickness / 2.0;
          double thickness_carbonsupp = 0.0;
          int sensitive_id = 0;
          for (xml_coll_t mci(x_modCurr, _U(module_component)); mci; ++mci, ++ncomponents) {
            xml_comp_t x_comp  = mci;
            xml_comp_t x_pos   = x_comp.position(false);
            xml_comp_t x_rot   = x_comp.rotation(false);
            const string c_nam = Form("component_%d_%d_%d", module, ix, iy);

            Box c_box(x_comp.width() / 2, x_comp.length() / 2, x_comp.thickness() / 2);
            Volume c_vol(c_nam, c_box, description.material(x_comp.materialStr()));
            if (x_comp.materialStr() == "CarbonFiber") {
              thickness_carbonsupp = x_comp.thickness();
            }
            // Utility variable for the relative z-offset based off the previous components
            const double zoff = thickness_sum + x_comp.thickness() / 2.0;
            if (x_pos && x_rot) {
              Position c_pos(x_pos.x(0), x_pos.y(0), x_pos.z(0) + zoff);
              RotationZYX c_rot(x_rot.z(0), x_rot.y(0), x_rot.x(0));
              pv = m_vol.placeVolume(c_vol, Transform3D(c_rot, c_pos));
            } else if (x_rot) {
              Position c_pos(0, 0, zoff);
              pv = m_vol.placeVolume(
                  c_vol, Transform3D(RotationZYX(x_rot.z(0), x_rot.y(0), x_rot.x(0)), c_pos));
            } else if (x_pos) {
              pv = m_vol.placeVolume(c_vol, Position(x_pos.x(0), x_pos.y(0), x_pos.z(0) + zoff));
            } else {
              pv = m_vol.placeVolume(c_vol, Position(0, 0, zoff));
            }
            c_vol.setRegion(description, x_comp.regionStr());
            c_vol.setLimitSet(description, x_comp.limitsStr());
            c_vol.setVisAttributes(description, x_comp.visStr());
            if (x_comp.isSensitive()) {
              pv.addPhysVolID("idx", ix);
              pv.addPhysVolID("idy", iy);
              pv.addPhysVolID("ids", sensitive_id);
              ++sensitive_id;

              c_vol.setSensitiveDetector(sens);
              module_thicknesses[m_nam] = {thickness_so_far + x_comp.thickness() / 2.0,
                                           total_thickness - thickness_so_far -
                                               x_comp.thickness() / 2.0};

              // -------- create a measurement plane for the tracking surface attched to the sensitive volume -----
              Vector3D u(-1., 0., 0.);
              Vector3D v(0., -1., 0.);
              Vector3D n(0., 0., 1.);

              // compute the inner and outer thicknesses that need to be assigned to the tracking surface
              // depending on wether the support is above or below the sensor
              double inner_thickness = module_thicknesses[m_nam][0];
              double outer_thickness = module_thicknesses[m_nam][1];

              SurfaceType type(SurfaceType::Sensitive);

              VolPlane surf(c_vol, type, inner_thickness, outer_thickness, u, v, n);

              DetElement comp_de(mod_elt, std::string("de_") + pv.volume().name() + "_" + std::to_string(sensitive_id), module);
              comp_de.setPlacement(pv);

              auto& comp_de_params =
                  DD4hepDetectorHelper::ensureExtension<dd4hep::rec::VariantParameters>(comp_de);
              comp_de_params.set<string>("axis_definitions", "XYZ");
              volSurfaceList(comp_de)->push_back(surf);

              //--------------------------------------------
            }
            bool keep_same_layer = getAttrOrDefault<bool>(x_comp, _Unicode(keep_layer), false);
            if(!keep_same_layer) {
              thickness_sum += x_comp.thickness();
              thickness_so_far += x_comp.thickness();
              // apply relative offsets in z-position used to stack components side-by-side
              if (x_pos) {
                thickness_sum += x_pos.z(0);
                thickness_so_far += x_pos.z(0);
              }
            }
          }
=======
  double total_thickness = 0;
  xml_comp_t x_modFront  = x_det.child(_Unicode(moduleFront));
  xml_comp_t x_modBack   = x_det.child(_Unicode(moduleBack));

  // Compute module total thickness from components
  xml_coll_t ci(x_modFront, _U(module_component));
  for (ci.reset(), total_thickness = 0.0; ci; ++ci) {
    xml_comp_t x_comp    = ci;
    bool keep_same_layer = getAttrOrDefault<bool>(x_comp, _Unicode(keep_layer), false);
    if (!keep_same_layer)
      total_thickness += x_comp.thickness();
  }

  xml_comp_t x_sensor_layout_front = x_det.child(_Unicode(sensor_layout_front));
  xml_comp_t x_sensor_layout_back  = x_det.child(_Unicode(sensor_layout_back));

  for (bool front : std::vector<bool>{true, false}) {
    int module = front ? 1 : 0;
    float ycoord =
        envelope.rmax() - module_y / 2.; // y-center-coord of the top sensor. Start from the top row
    int iy                     = 0;
    xml_comp_t x_sensor_layout = front ? x_sensor_layout_front : x_sensor_layout_back;
    for (xml_coll_t lrow(x_sensor_layout, _Unicode(row)); lrow; ++lrow) {
      xml_comp_t x_row = lrow;
      double deadspace = getAttrOrDefault<double>(x_row, _Unicode(deadspace), 0);
      if (deadspace > 0) {
        ycoord -= deadspace;
        continue;
      }
      double x_offset = getAttrOrDefault<double>(x_row, _Unicode(x_offset), 0);
      int nsensors    = getAttrOrDefault<int>(x_row, _Unicode(nsensors), 0);

      // find the sensor id that corrsponds to the rightmost sensor in a board
      // we need to know where to apply additional spaces between neighboring board
      std::unordered_set<int> sensors_id_board_edge;
      int curr_ix = nsensors; // the first sensor to the right of center has ix of nsensors
      for (xml_coll_t lboard(x_row, _Unicode(board)); lboard; ++lboard) {
        xml_comp_t x_board = lboard;
        int nboard_sensors = getAttrOrDefault<int>(x_board, _Unicode(nsensors), 1);
        curr_ix += nboard_sensors;
        sensors_id_board_edge.insert(curr_ix);
        sensors_id_board_edge.insert(2 * nsensors - curr_ix -
                                     1); // reflected to sensor id on the left
      }

      for (int ix = 0; ix < 2 * nsensors; ix++) {
        // there is a hole in the middle, with radius = x_offset
        float xcoord = (ix - nsensors + 0.5) * (module_x + module_spacing) +
                       ((ix - nsensors < 0) ? -x_offset : x_offset);
        // add board spacing
        if (sensors_id_board_edge.find(ix) != sensors_id_board_edge.end())
          xcoord = (ix - nsensors < 0) ? xcoord - board_gap : xcoord + board_gap;
        //! Note the module ordering is different for front and back side
        xml_comp_t x_modCurr = front ? x_modFront : x_modBack;

        double module_z = x_supp_envelope.length() / 2.0 + total_thickness / 2;
        if (front)
          module_z *= -1;

        string module_name = Form("module%d_%d_%d", module, ix, iy);
        DetElement mod_elt(lay_elt, module_name, module);

        // create individual sensor layers here
        string m_nam = Form("EndcapTOF_Module%d_%d_%d", module, ix, iy);

        int ncomponents = 0;
        // the module assembly volume
        Assembly m_vol(m_nam);
        m_vol.setVisAttributes(description.visAttributes(x_modCurr.visStr()));

        double thickness_so_far     = 0.0;
        double thickness_sum        = -total_thickness / 2.0;
        double thickness_carbonsupp = 0.0;
        int sensitive_id            = 0;
        for (xml_coll_t mci(x_modCurr, _U(module_component)); mci; ++mci, ++ncomponents) {
          xml_comp_t x_comp  = mci;
          xml_comp_t x_pos   = x_comp.position(false);
          xml_comp_t x_rot   = x_comp.rotation(false);
          const string c_nam = Form("component_%d_%d_%d", module, ix, iy);

          Box c_box(x_comp.width() / 2, x_comp.length() / 2, x_comp.thickness() / 2);
          Volume c_vol(c_nam, c_box, description.material(x_comp.materialStr()));
          if (x_comp.materialStr() == "CarbonFiber") {
            thickness_carbonsupp = x_comp.thickness();
          }
          // Utility variable for the relative z-offset based off the previous components
          const double zoff = thickness_sum + x_comp.thickness() / 2.0;
          if (x_pos && x_rot) {
            Position c_pos(x_pos.x(0), x_pos.y(0), x_pos.z(0) + zoff);
            RotationZYX c_rot(x_rot.z(0), x_rot.y(0), x_rot.x(0));
            pv = m_vol.placeVolume(c_vol, Transform3D(c_rot, c_pos));
          } else if (x_rot) {
            Position c_pos(0, 0, zoff);
            pv = m_vol.placeVolume(
                c_vol, Transform3D(RotationZYX(x_rot.z(0), x_rot.y(0), x_rot.x(0)), c_pos));
          } else if (x_pos) {
            pv = m_vol.placeVolume(c_vol, Position(x_pos.x(0), x_pos.y(0), x_pos.z(0) + zoff));
          } else {
            pv = m_vol.placeVolume(c_vol, Position(0, 0, zoff));
          }
          c_vol.setRegion(description, x_comp.regionStr());
          c_vol.setLimitSet(description, x_comp.limitsStr());
          c_vol.setVisAttributes(description, x_comp.visStr());
          if (x_comp.isSensitive()) {
            pv.addPhysVolID("idx", ix);
            pv.addPhysVolID("idy", iy);
            pv.addPhysVolID("ids", sensitive_id);
            ++sensitive_id;

            c_vol.setSensitiveDetector(sens);
            module_thicknesses[m_nam] = {thickness_so_far + x_comp.thickness() / 2.0,
                                         total_thickness - thickness_so_far -
                                             x_comp.thickness() / 2.0};

            // -------- create a measurement plane for the tracking surface attched to the sensitive volume -----
            Vector3D u(-1., 0., 0.);
            Vector3D v(0., -1., 0.);
            Vector3D n(0., 0., 1.);

            // compute the inner and outer thicknesses that need to be assigned to the tracking surface
            // depending on wether the support is above or below the sensor
            double inner_thickness = module_thicknesses[m_nam][0];
            double outer_thickness = module_thicknesses[m_nam][1];

            SurfaceType type(SurfaceType::Sensitive);

            VolPlane surf(c_vol, type, inner_thickness, outer_thickness, u, v, n);

            DetElement comp_de(mod_elt,
                               std::string("de_") + pv.volume().name() + "_" +
                                   std::to_string(sensitive_id),
                               module);
            comp_de.setPlacement(pv);

            auto& comp_de_params =
                DD4hepDetectorHelper::ensureExtension<dd4hep::rec::VariantParameters>(comp_de);
            comp_de_params.set<string>("axis_definitions", "XYZ");
            volSurfaceList(comp_de)->push_back(surf);

            //--------------------------------------------
          }
          bool keep_same_layer = getAttrOrDefault<bool>(x_comp, _Unicode(keep_layer), false);
          if (!keep_same_layer) {
            thickness_sum += x_comp.thickness();
            thickness_so_far += x_comp.thickness();
            // apply relative offsets in z-position used to stack components side-by-side
            if (x_pos) {
              thickness_sum += x_pos.z(0);
              thickness_so_far += x_pos.z(0);
            }
          }
        }

        if (front) {
          // only draw support bar on one side
          // if you draw on both sides, they may overlap
          const string suppb_nam =
              Form("suppbar_%d_%d", ix, iy); //_toString(ncomponents, "component%d");
          Box suppb_box((module_x + module_spacing) / 2, thickness_carbonsupp / 2,
                        x_supp_envelope.length() / 2);
          Volume suppb_vol(suppb_nam, suppb_box, carbon);
          Transform3D trsupp(RotationZYX(0, 0, 0),
                             Position(xcoord, ycoord + module_y / 2 - module_overlap / 2, 0));
          suppb_vol.setVisAttributes(description, "AnlGray");

          pv = lay_vol.placeVolume(suppb_vol, trsupp);
        }
        // module built!
>>>>>>> e5451c4a

          if(front) {
              // only draw support bar on one side
              // if you draw on both sides, they may overlap
              const string suppb_nam =
                  Form("suppbar_%d_%d", ix, iy); //_toString(ncomponents, "component%d");
              Box suppb_box((module_x + module_spacing) / 2, thickness_carbonsupp / 2,
                            x_supp_envelope.length() / 2);
              Volume suppb_vol(suppb_nam, suppb_box, carbon);
              Transform3D trsupp(RotationZYX(0, 0, 0),
                                 Position(xcoord, ycoord + module_y / 2 - module_overlap / 2, 0));
              suppb_vol.setVisAttributes(description, "AnlGray");

              pv = lay_vol.placeVolume(suppb_vol, trsupp);
          }
          // module built!

          Transform3D tr(RotationZYX(M_PI / 2, 0, 0), Position(xcoord, ycoord, module_z));

          pv = lay_vol.placeVolume(m_vol, tr);
          pv.addPhysVolID("module", module);
          mod_elt.setPlacement(pv);
        }
        ycoord -= (module_y - module_overlap);
        ++iy;
      }
    }
  }
  // Create the PhysicalVolume for the layer.
  pv = assembly.placeVolume(lay_vol, lay_pos); // Place layer in mother
  pv.addPhysVolID("layer", lay_id);            // Set the layer ID.
  lay_elt.setAttributes(description, lay_vol, x_layer.regionStr(), x_layer.limitsStr(),
                        x_layer.visStr());
  lay_elt.setPlacement(pv);

  pv = description.pickMotherVolume(sdet).placeVolume(assembly, Position(0, 0, zPos));
  pv.addPhysVolID("system", det_id);
  sdet.setPlacement(pv);

  return sdet;
}

//@}
// clang-format off
DECLARE_DETELEMENT(epic_TOFEndcap, create_detector)<|MERGE_RESOLUTION|>--- conflicted
+++ resolved
@@ -91,7 +91,6 @@
   xml_comp_t x_supp          = x_det.child(_Unicode(support));
   xml_comp_t x_supp_envelope = x_supp.child(_Unicode(envelope), false);
 
-<<<<<<< HEAD
   xml_comp_t x_modFrontLeft  = x_det.child(_Unicode(moduleFrontLeft));
   xml_comp_t x_modFrontRight  = x_det.child(_Unicode(moduleFrontRight));
   xml_comp_t x_modBackLeft   = x_det.child(_Unicode(moduleBackLeft));
@@ -263,176 +262,6 @@
               }
             }
           }
-=======
-  double total_thickness = 0;
-  xml_comp_t x_modFront  = x_det.child(_Unicode(moduleFront));
-  xml_comp_t x_modBack   = x_det.child(_Unicode(moduleBack));
-
-  // Compute module total thickness from components
-  xml_coll_t ci(x_modFront, _U(module_component));
-  for (ci.reset(), total_thickness = 0.0; ci; ++ci) {
-    xml_comp_t x_comp    = ci;
-    bool keep_same_layer = getAttrOrDefault<bool>(x_comp, _Unicode(keep_layer), false);
-    if (!keep_same_layer)
-      total_thickness += x_comp.thickness();
-  }
-
-  xml_comp_t x_sensor_layout_front = x_det.child(_Unicode(sensor_layout_front));
-  xml_comp_t x_sensor_layout_back  = x_det.child(_Unicode(sensor_layout_back));
-
-  for (bool front : std::vector<bool>{true, false}) {
-    int module = front ? 1 : 0;
-    float ycoord =
-        envelope.rmax() - module_y / 2.; // y-center-coord of the top sensor. Start from the top row
-    int iy                     = 0;
-    xml_comp_t x_sensor_layout = front ? x_sensor_layout_front : x_sensor_layout_back;
-    for (xml_coll_t lrow(x_sensor_layout, _Unicode(row)); lrow; ++lrow) {
-      xml_comp_t x_row = lrow;
-      double deadspace = getAttrOrDefault<double>(x_row, _Unicode(deadspace), 0);
-      if (deadspace > 0) {
-        ycoord -= deadspace;
-        continue;
-      }
-      double x_offset = getAttrOrDefault<double>(x_row, _Unicode(x_offset), 0);
-      int nsensors    = getAttrOrDefault<int>(x_row, _Unicode(nsensors), 0);
-
-      // find the sensor id that corrsponds to the rightmost sensor in a board
-      // we need to know where to apply additional spaces between neighboring board
-      std::unordered_set<int> sensors_id_board_edge;
-      int curr_ix = nsensors; // the first sensor to the right of center has ix of nsensors
-      for (xml_coll_t lboard(x_row, _Unicode(board)); lboard; ++lboard) {
-        xml_comp_t x_board = lboard;
-        int nboard_sensors = getAttrOrDefault<int>(x_board, _Unicode(nsensors), 1);
-        curr_ix += nboard_sensors;
-        sensors_id_board_edge.insert(curr_ix);
-        sensors_id_board_edge.insert(2 * nsensors - curr_ix -
-                                     1); // reflected to sensor id on the left
-      }
-
-      for (int ix = 0; ix < 2 * nsensors; ix++) {
-        // there is a hole in the middle, with radius = x_offset
-        float xcoord = (ix - nsensors + 0.5) * (module_x + module_spacing) +
-                       ((ix - nsensors < 0) ? -x_offset : x_offset);
-        // add board spacing
-        if (sensors_id_board_edge.find(ix) != sensors_id_board_edge.end())
-          xcoord = (ix - nsensors < 0) ? xcoord - board_gap : xcoord + board_gap;
-        //! Note the module ordering is different for front and back side
-        xml_comp_t x_modCurr = front ? x_modFront : x_modBack;
-
-        double module_z = x_supp_envelope.length() / 2.0 + total_thickness / 2;
-        if (front)
-          module_z *= -1;
-
-        string module_name = Form("module%d_%d_%d", module, ix, iy);
-        DetElement mod_elt(lay_elt, module_name, module);
-
-        // create individual sensor layers here
-        string m_nam = Form("EndcapTOF_Module%d_%d_%d", module, ix, iy);
-
-        int ncomponents = 0;
-        // the module assembly volume
-        Assembly m_vol(m_nam);
-        m_vol.setVisAttributes(description.visAttributes(x_modCurr.visStr()));
-
-        double thickness_so_far     = 0.0;
-        double thickness_sum        = -total_thickness / 2.0;
-        double thickness_carbonsupp = 0.0;
-        int sensitive_id            = 0;
-        for (xml_coll_t mci(x_modCurr, _U(module_component)); mci; ++mci, ++ncomponents) {
-          xml_comp_t x_comp  = mci;
-          xml_comp_t x_pos   = x_comp.position(false);
-          xml_comp_t x_rot   = x_comp.rotation(false);
-          const string c_nam = Form("component_%d_%d_%d", module, ix, iy);
-
-          Box c_box(x_comp.width() / 2, x_comp.length() / 2, x_comp.thickness() / 2);
-          Volume c_vol(c_nam, c_box, description.material(x_comp.materialStr()));
-          if (x_comp.materialStr() == "CarbonFiber") {
-            thickness_carbonsupp = x_comp.thickness();
-          }
-          // Utility variable for the relative z-offset based off the previous components
-          const double zoff = thickness_sum + x_comp.thickness() / 2.0;
-          if (x_pos && x_rot) {
-            Position c_pos(x_pos.x(0), x_pos.y(0), x_pos.z(0) + zoff);
-            RotationZYX c_rot(x_rot.z(0), x_rot.y(0), x_rot.x(0));
-            pv = m_vol.placeVolume(c_vol, Transform3D(c_rot, c_pos));
-          } else if (x_rot) {
-            Position c_pos(0, 0, zoff);
-            pv = m_vol.placeVolume(
-                c_vol, Transform3D(RotationZYX(x_rot.z(0), x_rot.y(0), x_rot.x(0)), c_pos));
-          } else if (x_pos) {
-            pv = m_vol.placeVolume(c_vol, Position(x_pos.x(0), x_pos.y(0), x_pos.z(0) + zoff));
-          } else {
-            pv = m_vol.placeVolume(c_vol, Position(0, 0, zoff));
-          }
-          c_vol.setRegion(description, x_comp.regionStr());
-          c_vol.setLimitSet(description, x_comp.limitsStr());
-          c_vol.setVisAttributes(description, x_comp.visStr());
-          if (x_comp.isSensitive()) {
-            pv.addPhysVolID("idx", ix);
-            pv.addPhysVolID("idy", iy);
-            pv.addPhysVolID("ids", sensitive_id);
-            ++sensitive_id;
-
-            c_vol.setSensitiveDetector(sens);
-            module_thicknesses[m_nam] = {thickness_so_far + x_comp.thickness() / 2.0,
-                                         total_thickness - thickness_so_far -
-                                             x_comp.thickness() / 2.0};
-
-            // -------- create a measurement plane for the tracking surface attched to the sensitive volume -----
-            Vector3D u(-1., 0., 0.);
-            Vector3D v(0., -1., 0.);
-            Vector3D n(0., 0., 1.);
-
-            // compute the inner and outer thicknesses that need to be assigned to the tracking surface
-            // depending on wether the support is above or below the sensor
-            double inner_thickness = module_thicknesses[m_nam][0];
-            double outer_thickness = module_thicknesses[m_nam][1];
-
-            SurfaceType type(SurfaceType::Sensitive);
-
-            VolPlane surf(c_vol, type, inner_thickness, outer_thickness, u, v, n);
-
-            DetElement comp_de(mod_elt,
-                               std::string("de_") + pv.volume().name() + "_" +
-                                   std::to_string(sensitive_id),
-                               module);
-            comp_de.setPlacement(pv);
-
-            auto& comp_de_params =
-                DD4hepDetectorHelper::ensureExtension<dd4hep::rec::VariantParameters>(comp_de);
-            comp_de_params.set<string>("axis_definitions", "XYZ");
-            volSurfaceList(comp_de)->push_back(surf);
-
-            //--------------------------------------------
-          }
-          bool keep_same_layer = getAttrOrDefault<bool>(x_comp, _Unicode(keep_layer), false);
-          if (!keep_same_layer) {
-            thickness_sum += x_comp.thickness();
-            thickness_so_far += x_comp.thickness();
-            // apply relative offsets in z-position used to stack components side-by-side
-            if (x_pos) {
-              thickness_sum += x_pos.z(0);
-              thickness_so_far += x_pos.z(0);
-            }
-          }
-        }
-
-        if (front) {
-          // only draw support bar on one side
-          // if you draw on both sides, they may overlap
-          const string suppb_nam =
-              Form("suppbar_%d_%d", ix, iy); //_toString(ncomponents, "component%d");
-          Box suppb_box((module_x + module_spacing) / 2, thickness_carbonsupp / 2,
-                        x_supp_envelope.length() / 2);
-          Volume suppb_vol(suppb_nam, suppb_box, carbon);
-          Transform3D trsupp(RotationZYX(0, 0, 0),
-                             Position(xcoord, ycoord + module_y / 2 - module_overlap / 2, 0));
-          suppb_vol.setVisAttributes(description, "AnlGray");
-
-          pv = lay_vol.placeVolume(suppb_vol, trsupp);
-        }
-        // module built!
->>>>>>> e5451c4a
 
           if(front) {
               // only draw support bar on one side
