--- conflicted
+++ resolved
@@ -42,14 +42,8 @@
       file = (argv[i] + 5);
     else if (0 == std::strncmp("url:", argv[i], 4))
       url = (argv[i] + 4);
-<<<<<<< HEAD
-    else
-=======
-    else if (0 == std::strncmp("cmd:", argv[i], 4))
-      cmd = (argv[i] + 4);
     else {
       std::cerr << "Unexpected argument \"" << argv[i] << "\"" << std::endl;
->>>>>>> ae058d74
       usage(argc, argv);
     }
   }
