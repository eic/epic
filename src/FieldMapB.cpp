// SPDX-License-Identifier: LGPL-3.0-or-later
// Copyright (C) 2023 Wouter Deconinck, Dhevan Gangadharan, Aranya Giri

#include <DD4hep/DetFactoryHelper.h>
#include <DD4hep/FieldTypes.h>
#include <DD4hep/Printout.h>
#include <XML/Utilities.h>

#include <cstdlib>
#include <filesystem>
#include <fstream>
#include <iostream>
#include <sstream>
#include <stdexcept>
#include <string>
#include <tuple>
namespace fs = std::filesystem;

#include "FileLoaderHelper.h"

using namespace dd4hep;

//  Two coordinate options:
//  coord_type="BrBz"
//    expected fields contained within <dimensions>:
//          <R step="" min="" max=""/>
//          <Z step="" min="" max=""/>
//  coord_type="BxByBz"
//    expected fields contained within <dimensions>:
//          <X step="" min="" max=""/>
//          <Y step="" min="" max=""/>
//          <Z step="" min="" max=""/>

// In DD4hep 1.26, the name for the `field_type` enum changed (from `type`).
#if DD4HEP_VERSION_GE(1, 26)
#define DD4HEP_FIELD_TYPE field_type
#else
#define DD4HEP_FIELD_TYPE type
#endif

// This allows us to specify the name of the variable by hand, when patching
// the previous versions, by setting `DD4HEP_FIELD_TYPE_OVERRIDE`.
// TODO remove after DD4hep 1.26 release
#define XSTR(x) STR(x)
#define STR(x) #x
#ifdef DD4HEP_FIELD_TYPE_OVERRIDE
#undef DD4HEP_FIELD_TYPE
#define DD4HEP_FIELD_TYPE DD4HEP_FIELD_TYPE_OVERRIDE
#pragma message("DD4HEP_FIELD_TYPE overridden as " XSTR(DD4HEP_FIELD_TYPE))
#endif
#pragma message("DD4HEP_FIELD_TYPE is " XSTR(DD4HEP_FIELD_TYPE))

// implementation of the field map
class FieldMapB : public dd4hep::CartesianField::Object {

  enum FieldCoord {
    BrBz,
    BxByBz
  };


public:
  FieldMapB(const std::string& field_type_str = "magnetic", const std::string& coord_type_str = "BrBz");
  void Configure(std::vector<xml_comp_t> dimensions);
  void LoadMap(const std::string& map_file, float scale);
  bool GetIndices(float R, float Z, int *idxR, int *idxZ, float *deltaR, float *deltaZ);
  bool GetIndices(float X, float Y, float Z, int *idxX, int *idxY, int *idxZ, float *deltaX, float *deltaY, float *deltaZ);
  void SetTransform(const Transform3D& tr)
  {
    trans     = tr;
    trans_inv = tr.Inverse();
  }

  virtual void fieldComponents(const double* pos, double* field);

private:
  FieldCoord                                                    fieldCoord; // field coordinate type
  Transform3D                                                   trans, trans_inv; // transformation matrices
  std::vector<float>                                            steps, mins, maxs; // B map cell info
  int                                                           ir, ix, iy, iz; // lookup indices
  float                                                         dr, dx, dy, dz; // deltas for interpolation
  std::vector<std::vector<std::array<float, 2>>>                Bvals_RZ; // B map values:  {R}, {Z}, {Br,Bz}
  std::vector<std::vector<std::vector<std::array<float, 3>>>>   Bvals_XYZ; // B map values: {X}, {Y}, {Z}, {Bx,By,Bz}
  ROOT::Math::XYZPoint                                          B_interpolated; // interpolated B
};

// constructor
FieldMapB::FieldMapB(const std::string& field_type_str, const std::string& coord_type_str)
{
  std::string ftype = field_type_str;
  for (auto& c : ftype) {
    c = tolower(c);
  }

  // set type
  if (ftype == "magnetic") {
    DD4HEP_FIELD_TYPE = CartesianField::MAGNETIC;
  } else if (ftype == "electric") {
    DD4HEP_FIELD_TYPE = CartesianField::ELECTRIC;
  } else {
    DD4HEP_FIELD_TYPE = CartesianField::UNKNOWN;
    printout(ERROR, "FieldMap","Unknown field type " + ftype);
  }

  if( coord_type_str.compare("BrBz") == 0 ) { // BrBz
    fieldCoord = FieldCoord::BrBz;
  }
  else { // BxByBz
    fieldCoord = FieldCoord::BxByBz;
  }
}

// fill field vector
void FieldMapB::Configure(std::vector<xml_comp_t> dimensions)
{
  // Fill vectors with step size, min, max for each dimension
  for( auto el : dimensions ) {
    steps.push_back( el.step() );
    mins.push_back( getAttrOrDefault<float>(el, _Unicode(min), 0) );
    maxs.push_back( getAttrOrDefault<float>(el, _Unicode(max), 0) );
  }

  if( fieldCoord == FieldCoord::BrBz ) {
    int nr = std::roundf( (maxs[0] - mins[0]) / steps[0] ) + 1;
    int nz = std::roundf( (maxs[1] - mins[1]) / steps[1] ) + 1;

    Bvals_RZ.resize(nr);
    for (auto& B2 : Bvals_RZ) {
      B2.resize(nz);
    }
  }
  else {
    int nx = std::roundf( (maxs[0] - mins[0]) / steps[0] ) + 1;
    int ny = std::roundf( (maxs[1] - mins[1]) / steps[1] ) + 1;
    int nz = std::roundf( (maxs[2] - mins[2]) / steps[2] ) + 1;

    Bvals_XYZ.resize(nx);
    for (auto& B3 : Bvals_XYZ) {
      B3.resize(ny);
      for (auto& B2 : B3) {
        B2.resize(nz);
      }
    }
  }
}

// get RZ cell indices corresponding to point of interest
bool FieldMapB::GetIndices(float R, float Z, int *idxR, int *idxZ, float *deltaR, float *deltaZ)
{
  // boundary check
  if( R > maxs[0] || R < mins[0] || Z > maxs[1] || Z < mins[1] ) {
    return false;
  }

  // get indices
<<<<<<< HEAD
  *deltaR = std::remquof( (R - mins[0]), steps[0], idxR );
  *deltaZ = std::remquof( (Z - mins[1]), steps[1], idxZ );
=======
  *deltaR = std::modf( (R - mins[0]) / steps[0], &ir_d );
  *deltaZ = std::modf( (Z - mins[1]) / steps[1], &iz_d );

  *idxR = static_cast<int>( ir_d );
  *idxZ = static_cast<int>( iz_d );
>>>>>>> c1610300

  return true;
}

// get XYZ cell indices corresponding to point of interest
bool FieldMapB::GetIndices(float X, float Y, float Z, int *idxX, int *idxY, int *idxZ, float *deltaX, float *deltaY, float *deltaZ)
{
  // boundary check
  if( X > maxs[0] || X < mins[0] || Y > maxs[1] || Y < mins[1] || Z > maxs[2] || Z < mins[2] ) {
    return false;
  }

  // get indices
<<<<<<< HEAD
  *deltaX = std::remquof( (X - mins[0]), steps[0], idxX );
  *deltaY = std::remquof( (Y - mins[1]), steps[1], idxY );
  *deltaZ = std::remquof( (Z - mins[2]), steps[2], idxZ );
=======
  *deltaX = std::modf( (X - mins[0]) / steps[0], &ix_d );
  *deltaY = std::modf( (Y - mins[1]) / steps[1], &iy_d );
  *deltaZ = std::modf( (Z - mins[2]) / steps[2], &iz_d );

  *idxX = static_cast<int>( ix_d );
  *idxY = static_cast<int>( iy_d );
  *idxZ = static_cast<int>( iz_d );
>>>>>>> c1610300

  return true;
}

// load data
void FieldMapB::LoadMap(const std::string& map_file, float scale)
{
  std::string   line;
  std::ifstream input(map_file);
  if( ! input ) {
    printout(ERROR,"FieldMapB", "FieldMapB Error: file " + map_file + " cannot be read.");
  }

  std::vector<float> coord = {};
  std::vector<float> Bcomp = {};

  while (std::getline(input, line).good()) {
    std::istringstream iss(line);

    coord.clear();
    Bcomp.clear();

    if( fieldCoord == FieldCoord::BrBz) {
      coord.resize(2);
      Bcomp.resize(2);
      iss >> coord[0] >> coord[1] >> Bcomp[0] >> Bcomp[1];

      if( ! GetIndices( coord[0], coord[1], &ir, &iz, &dr, &dz) ) {
        printout(WARNING, "FieldMapB", "coordinates out of range, skipped it.");
      }
      else {
        Bvals_RZ[ ir ][ iz ] = { Bcomp[0] * scale, Bcomp[1] * scale };
      }
    }
    else {
      coord.resize(3);
      Bcomp.resize(3);
      iss >> coord[0] >> coord[1] >> coord[2] >> Bcomp[0] >> Bcomp[1] >> Bcomp[2];

      if( ! GetIndices(coord[0], coord[1], coord[2], &ix, &iy, &iz, &dx, &dy, &dz) ) {
        printout(WARNING, "FieldMap","coordinates out of range, skipped it.");
      }
      else {
        Bvals_XYZ[ ix ][ iy ][ iz ] = { Bcomp[0] * scale, Bcomp[1] * scale, Bcomp[2] * scale };
      }
    }
  }
}

// get field components
void FieldMapB::fieldComponents(const double* pos, double* field)
{
  // coordinate conversion
  auto p = trans_inv * ROOT::Math::XYZPoint(pos[0], pos[1], pos[2]);

  if( fieldCoord == FieldCoord::BrBz ) {
    // coordinates conversion
    const float r   = sqrt(p.x() * p.x() + p.y() * p.y());
    const float z   = p.z();
    const float phi = atan2(p.y(), p.x());

    if( ! GetIndices(r, z, &ir, &iz, &dr, &dz) ) {
      // out of range
      return;
    }

    // p1    p3
    //    p
    // p0    p2
    auto& p0 = Bvals_RZ[ ir     ][ iz    ];
    auto& p1 = Bvals_RZ[ ir     ][ iz + 1];
    auto& p2 = Bvals_RZ[ ir + 1 ][ iz    ];
    auto& p3 = Bvals_RZ[ ir + 1 ][ iz + 1];

    // Bilinear interpolation
    float Br = p0[0] * (1 - dr) * (1 - dz) + p1[0] * (1 - dr) * dz
             + p2[0] *    dr    * (1 - dz) + p3[0] *    dr    * dz;

    float Bz = p0[1] * (1 - dr) * (1 - dz) + p1[1] * (1 - dr) * dz
             + p2[1] *    dr    * (1 - dz) + p3[1] *    dr    * dz;

    // convert Br Bz to Bx By Bz
    B_interpolated = ROOT::Math::XYZPoint(Br * sin(phi), Br * cos(phi), Bz);
    B_interpolated = trans * B_interpolated;
  }
  else {

    if( ! GetIndices(p.x(), p.y(), p.z(), &ix, &iy, &iz, &dx, &dy, &dz) ) {
      return; // out of range
    }

    float b[3] = {0};
    for(int comp = 0; comp < 3; comp++) { // field component loop
      // Trilinear interpolation
      // First along X, along 4 lines
      float b00 = Bvals_XYZ[ ix     ][ iy     ][ iz     ][comp] * (1 - dx)
                + Bvals_XYZ[ ix  + 1][ iy     ][ iz     ][comp] * dx;
      float b01 = Bvals_XYZ[ ix     ][ iy     ][ iz  + 1][comp] * (1 - dx)
                + Bvals_XYZ[ ix  + 1][ iy     ][ iz  + 1][comp] * dx;
      float b10 = Bvals_XYZ[ ix     ][ iy  + 1][ iz     ][comp] * (1 - dx)
                + Bvals_XYZ[ ix  + 1][ iy  + 1][ iz     ][comp] * dx;
      float b11 = Bvals_XYZ[ ix     ][ iy  + 1][ iz  + 1][comp] * (1 - dx)
                + Bvals_XYZ[ ix  + 1][ iy  + 1][ iz  + 1][comp] * dx;
      // Next along Y, along 2 lines
      float b0 = b00 * (1 - dy) + b10 * dy;
      float b1 = b01 * (1 - dy) + b11 * dy;
      // Finally along Z
      b[comp] = b0 * (1 - dz) + b1 * dz;
    }

    B_interpolated = ROOT::Math::XYZPoint( b[0], b[1], b[2] );
  }

  field[0] += B_interpolated.x() * tesla;
  field[1] += B_interpolated.y() * tesla;
  field[2] += B_interpolated.z() * tesla;

  return;
}

// assign the field map to CartesianField
static Ref_t create_field_map_b(Detector& /*lcdd*/, xml::Handle_t handle)
{
  xml_comp_t x_par(handle);

  if (!x_par.hasAttr(_Unicode(field_map))) {
    throw std::runtime_error("FieldMapB Error: must have an xml attribute \"field_map\" for the field map.");
  }

  CartesianField field;
  std::string    field_type = x_par.attr<std::string>(_Unicode(field_type));

  std::string    coord_type = x_par.attr<std::string>(_Unicode(coord_type));

  // dimensions
  xml_comp_t x_dim = x_par.dimensions();

  // vector of dimension parameters: step, min, max
  std::vector<xml_comp_t> dimensions;

  if( coord_type.compare("BrBz") == 0 ) {
     dimensions.push_back( x_dim.child(_Unicode(R)) );
     dimensions.push_back( x_dim.child(_Unicode(Z)) );
  }
  else if( coord_type.compare("BxByBz") == 0 ) {
     dimensions.push_back( x_dim.child(_Unicode(X)) );
     dimensions.push_back( x_dim.child(_Unicode(Y)) );
     dimensions.push_back( x_dim.child(_Unicode(Z)) );
  }
  else {
    printout(ERROR, "FieldMapB", "Coordinate type: " + coord_type + ", is not BrBz nor BxByBz");
    std::_Exit(EXIT_FAILURE);
  }

  std::string field_map_file  = x_par.attr<std::string>(_Unicode(field_map));
  std::string field_map_url   = x_par.attr<std::string>(_Unicode(url));
  std::string field_map_cache = getAttrOrDefault<std::string>(x_par, _Unicode(cache), "");

  EnsureFileFromURLExists(field_map_url, field_map_file, field_map_cache);

  float field_map_scale = x_par.attr<float>(_Unicode(scale));

  if (!fs::exists(fs::path(field_map_file))) {
    printout(ERROR, "FieldMapB", "file " + field_map_file + " does not exist");
    printout(ERROR, "FieldMapB", "use a FileLoader plugin before the field element");
    std::_Exit(EXIT_FAILURE);
  }

  auto map = new FieldMapB(field_type, coord_type);
  map->Configure( dimensions );

  // translation, rotation
  static float deg2r = ROOT::Math::Pi() / 180.;
  RotationZYX   rot(0., 0., 0.);
  if (x_dim.hasChild(_Unicode(rotation))) {
    xml_comp_t rot_dim = x_dim.child(_Unicode(rotation));
    rot                = RotationZYX(rot_dim.z() * deg2r, rot_dim.y() * deg2r, rot_dim.x() * deg2r);
  }

  Translation3D trans(0., 0., 0.);
  if (x_dim.hasChild(_Unicode(translation))) {
    xml_comp_t trans_dim = x_dim.child(_Unicode(translation));
    trans                = Translation3D(trans_dim.x(), trans_dim.y(), trans_dim.z());
  }
  map->SetTransform(trans * rot);

  map->LoadMap(field_map_file, field_map_scale);
  field.assign(map, x_par.nameStr(), "FieldMapB");

  return field;
}

DECLARE_XMLELEMENT(epic_FieldMapB, create_field_map_b)<|MERGE_RESOLUTION|>--- conflicted
+++ resolved
@@ -153,16 +153,8 @@
   }
 
   // get indices
-<<<<<<< HEAD
   *deltaR = std::remquof( (R - mins[0]), steps[0], idxR );
   *deltaZ = std::remquof( (Z - mins[1]), steps[1], idxZ );
-=======
-  *deltaR = std::modf( (R - mins[0]) / steps[0], &ir_d );
-  *deltaZ = std::modf( (Z - mins[1]) / steps[1], &iz_d );
-
-  *idxR = static_cast<int>( ir_d );
-  *idxZ = static_cast<int>( iz_d );
->>>>>>> c1610300
 
   return true;
 }
@@ -176,19 +168,9 @@
   }
 
   // get indices
-<<<<<<< HEAD
   *deltaX = std::remquof( (X - mins[0]), steps[0], idxX );
   *deltaY = std::remquof( (Y - mins[1]), steps[1], idxY );
   *deltaZ = std::remquof( (Z - mins[2]), steps[2], idxZ );
-=======
-  *deltaX = std::modf( (X - mins[0]) / steps[0], &ix_d );
-  *deltaY = std::modf( (Y - mins[1]) / steps[1], &iy_d );
-  *deltaZ = std::modf( (Z - mins[2]) / steps[2], &iz_d );
-
-  *idxX = static_cast<int>( ix_d );
-  *idxY = static_cast<int>( iy_d );
-  *idxZ = static_cast<int>( iz_d );
->>>>>>> c1610300
 
   return true;
 }
