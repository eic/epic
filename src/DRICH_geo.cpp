// SPDX-License-Identifier: LGPL-3.0-or-later
// Copyright (C) 2022, 2023 Christopher Dilks, Junhuai Xu

//==========================================================================
//  dRICH: Dual Ring Imaging Cherenkov Detector
//--------------------------------------------------------------------------
//
// Author: Christopher Dilks (Duke University)
//
// - Design Adapted from Standalone Fun4all and GEMC implementations
//   [ Evaristo Cisbani, Cristiano Fanelli, Alessio Del Dotto, et al. ]
//
//==========================================================================

#include "DD4hep/DetFactoryHelper.h"
#include "DD4hep/OpticalSurfaces.h"
#include "DD4hep/Printout.h"
#include "DDRec/DetectorData.h"
#include "DDRec/Surface.h"

#include <XML/Helper.h>

using namespace dd4hep;
using namespace dd4hep::rec;

// create the detector
static Ref_t createDetector(Detector& desc, xml::Handle_t handle, SensitiveDetector sens)
{

  xml::DetElement       detElem = handle;
  std::string           detName = detElem.nameStr();
  int                   detID   = detElem.id();
  xml::Component        dims    = detElem.dimensions();
  OpticalSurfaceManager surfMgr = desc.surfaceManager();
  DetElement            det(detName, detID);
  sens.setType("tracker");

  // attributes, from compact file =============================================
  // - vessel
  auto vesselZmin      = dims.attr<double>(_Unicode(zmin));
  auto vesselLength    = dims.attr<double>(_Unicode(length));
  auto vesselRmin0     = dims.attr<double>(_Unicode(rmin0));
  auto vesselRmin1     = dims.attr<double>(_Unicode(rmin1));
  auto vesselRmax0     = dims.attr<double>(_Unicode(rmax0));
  auto vesselRmax1     = dims.attr<double>(_Unicode(rmax1));
  auto vesselRmax2     = dims.attr<double>(_Unicode(rmax2));
  auto snoutLength     = dims.attr<double>(_Unicode(snout_length));
  auto nSectors        = dims.attr<int>(_Unicode(nsectors));
  auto wallThickness   = dims.attr<double>(_Unicode(wall_thickness));
  auto windowThickness = dims.attr<double>(_Unicode(window_thickness));
  auto vesselMat       = desc.material(detElem.attr<std::string>(_Unicode(material)));
  auto gasvolMat       = desc.material(detElem.attr<std::string>(_Unicode(gas)));
  auto vesselVis       = desc.visAttributes(detElem.attr<std::string>(_Unicode(vis_vessel)));
  auto gasvolVis       = desc.visAttributes(detElem.attr<std::string>(_Unicode(vis_gas)));
  // - radiator (applies to aerogel and filter)
  auto radiatorElem       = detElem.child(_Unicode(radiator));
  auto radiatorRmin       = radiatorElem.attr<double>(_Unicode(rmin));
  auto radiatorRmax       = radiatorElem.attr<double>(_Unicode(rmax));
  auto radiatorPitch      = radiatorElem.attr<double>(_Unicode(pitch));
  auto radiatorFrontplane = radiatorElem.attr<double>(_Unicode(frontplane));
  // - aerogel
  auto aerogelElem      = radiatorElem.child(_Unicode(aerogel));
  auto aerogelMat       = desc.material(aerogelElem.attr<std::string>(_Unicode(material)));
  auto aerogelVis       = desc.visAttributes(aerogelElem.attr<std::string>(_Unicode(vis)));
  auto aerogelThickness = aerogelElem.attr<double>(_Unicode(thickness));
  // - filter
  auto filterElem      = radiatorElem.child(_Unicode(filter));
  auto filterMat       = desc.material(filterElem.attr<std::string>(_Unicode(material)));
  auto filterVis       = desc.visAttributes(filterElem.attr<std::string>(_Unicode(vis)));
  auto filterThickness = filterElem.attr<double>(_Unicode(thickness));
  // - airgap between filter and aerogel
  auto airgapElem      = radiatorElem.child(_Unicode(airgap));
  auto airgapMat       = desc.material(airgapElem.attr<std::string>(_Unicode(material)));
  auto airgapVis       = desc.visAttributes(airgapElem.attr<std::string>(_Unicode(vis)));
  auto airgapThickness = airgapElem.attr<double>(_Unicode(thickness));
  // - mirror
  auto mirrorElem      = detElem.child(_Unicode(mirror));
  auto mirrorMat       = desc.material(mirrorElem.attr<std::string>(_Unicode(material)));
  auto mirrorVis       = desc.visAttributes(mirrorElem.attr<std::string>(_Unicode(vis)));
  auto mirrorSurf      = surfMgr.opticalSurface(mirrorElem.attr<std::string>(_Unicode(surface)));
  auto mirrorThCut1    = mirrorElem.attr<double>(_Unicode(mirThCut1));
  auto mirrorThCut2    = mirrorElem.attr<double>(_Unicode(mirThCut2));
  auto mirrorPhiACut   = mirrorElem.attr<double>(_Unicode(mirPhiACut));
  auto mirrorPhiBCut   = mirrorElem.attr<double>(_Unicode(mirPhiBCut));
  auto mirrorBackplane = mirrorElem.attr<double>(_Unicode(backplane));
  auto mirrorThickness = mirrorElem.attr<double>(_Unicode(thickness));
  auto mirrorRibElem   = mirrorElem.child(_Unicode(mirrorRib));
  auto mirrorRibMat    = desc.material(mirrorRibElem.attr<std::string>(_Unicode(material)));
  auto mirrorSecRib    = mirrorRibElem.attr<double>(_Unicode(sectorRibPhi));
  auto mirrorRmin      = mirrorElem.attr<double>(_Unicode(rmin));
  auto mirrorRmax      = mirrorElem.attr<double>(_Unicode(rmax));
  auto mirrorPhiw      = mirrorElem.attr<double>(_Unicode(phiw));
  auto focusTuneZ      = mirrorElem.attr<double>(_Unicode(focus_tune_z));
  auto focusTuneX      = mirrorElem.attr<double>(_Unicode(focus_tune_x));
  // - sensorboxes
  auto sensorboxLength = desc.constant<double>("DRICH_sensorbox_length");
  auto sensorboxRmin   = desc.constant<double>("DRICH_sensorbox_rmin");
  auto sensorboxRmax   = desc.constant<double>("DRICH_sensorbox_rmax");
  // - sensor photosensitive surface (pss)
  auto pssElem      = detElem.child(_Unicode(sensors)).child(_Unicode(pss));
  auto pssMat       = desc.material(pssElem.attr<std::string>(_Unicode(material)));
  auto pssVis       = desc.visAttributes(pssElem.attr<std::string>(_Unicode(vis)));
  auto pssSurf      = surfMgr.opticalSurface(pssElem.attr<std::string>(_Unicode(surface)));
  auto pssSide      = pssElem.attr<double>(_Unicode(side));
  auto pssThickness = pssElem.attr<double>(_Unicode(thickness));
  // - sensor resin
  auto resinElem      = detElem.child(_Unicode(sensors)).child(_Unicode(resin));
  auto resinMat       = desc.material(resinElem.attr<std::string>(_Unicode(material)));
  auto resinVis       = desc.visAttributes(resinElem.attr<std::string>(_Unicode(vis)));
  auto resinSide      = resinElem.attr<double>(_Unicode(side));
  auto resinThickness = resinElem.attr<double>(_Unicode(thickness));
  // - photodetector unit (PDU)
  auto pduElem       = detElem.child(_Unicode(sensors)).child(_Unicode(pdu));
  auto pduNumSensors = desc.constant<int>("DRICH_pdu_num_sensors");
  auto pduSensorGap  = desc.constant<double>("DRICH_pdu_sensor_gap");
  auto pduGap        = desc.constant<double>("DRICH_pdu_gap");
  // - sensor sphere
  auto sensorSphElem    = detElem.child(_Unicode(sensors)).child(_Unicode(sphere));
  auto sensorSphRadius  = sensorSphElem.attr<double>(_Unicode(radius));
  auto sensorSphCenterX = sensorSphElem.attr<double>(_Unicode(centerx));
  auto sensorSphCenterZ = sensorSphElem.attr<double>(_Unicode(centerz));
  // - sensor sphere patch cuts
  auto sensorSphPatchElem = detElem.child(_Unicode(sensors)).child(_Unicode(sphericalpatch));
  auto sensorSphPatchPhiw = sensorSphPatchElem.attr<double>(_Unicode(phiw));
  auto sensorSphPatchRmin = sensorSphPatchElem.attr<double>(_Unicode(rmin));
  auto sensorSphPatchRmax = sensorSphPatchElem.attr<double>(_Unicode(rmax));
  auto sensorSphPatchZmin = sensorSphPatchElem.attr<double>(_Unicode(zmin));
  // - sensor readout
  auto readoutName = detElem.attr<std::string>(_Unicode(readout));
  // - settings and switches
  auto debugOpticsMode = desc.constant<int>("DRICH_debug_optics");
  bool debugSector     = desc.constant<int>("DRICH_debug_sector") == 1;
  bool debugMirror     = desc.constant<int>("DRICH_debug_mirror") == 1;
  bool debugSensors    = desc.constant<int>("DRICH_debug_sensors") == 1;

  // if debugging optics, override some settings
  bool debugOptics = debugOpticsMode > 0;
  if (debugOptics) {
    printout(WARNING, "DRICH_geo", "DEBUGGING DRICH OPTICS");
    switch (debugOpticsMode) {
    case 1:
      vesselMat = aerogelMat = filterMat = pssMat = gasvolMat = desc.material("VacuumOptical");
      break;
    case 2:
      vesselMat = aerogelMat = filterMat = pssMat = desc.material("VacuumOptical");
      break;
    case 3:
      vesselMat = aerogelMat = filterMat = gasvolMat = desc.material("VacuumOptical");
      break;
    default:
      printout(FATAL, "DRICH_geo", "UNKNOWN debugOpticsMode");
      return det;
    }
  }

  // if debugging anything, draw only one sector and adjust visibility
  if (debugOptics || debugMirror || debugSensors)
    debugSector = true;
  if (debugSector)
    gasvolVis = vesselVis = desc.invisible();

  // readout coder <-> unique sensor ID
  /* - `sensorIDfields` is a list of readout fields used to specify a unique sensor ID
   * - `cellMask` is defined such that a hit's `cellID & cellMask` is the corresponding sensor's unique ID
   */
  std::vector<std::string> sensorIDfields = {"pdu", "sipm", "sector"};
  const auto&              readoutCoder   = *desc.readout(readoutName).idSpec().decoder();
  // determine `cellMask` based on `sensorIDfields`
  uint64_t cellMask = 0;
  for (const auto& idField : sensorIDfields)
    cellMask |= readoutCoder[idField].mask();
  desc.add(Constant("DRICH_cell_mask", std::to_string(cellMask)));
  // create a unique sensor ID from a sensor's PlacedVolume::volIDs
  auto encodeSensorID = [&readoutCoder](auto ids) {
    uint64_t enc = 0;
    for (const auto& [idField, idValue] : ids)
      enc |= uint64_t(idValue) << readoutCoder[idField].offset();
    return enc;
  };

  // BUILD VESSEL ====================================================================
  /* - `vessel`: aluminum enclosure, the mother volume of the dRICH
   * - `gasvol`: gas volume, which fills `vessel`; all other volumes defined below
   *   are children of `gasvol`
   * - the dRICH vessel geometry has two regions: the snout refers to the conic region
   *   in the front, housing the aerogel, while the tank refers to the cylindrical
   *   region, housing the rest of the detector components
   */

  // derived attributes
  double tankLength = vesselLength - snoutLength;
  double vesselZmax = vesselZmin + vesselLength;

  // snout solids
  double boreDelta  = vesselRmin1 - vesselRmin0;
  double snoutDelta = vesselRmax1 - vesselRmax0;
  Cone   vesselSnout(snoutLength / 2.0, vesselRmin0, vesselRmax0, vesselRmin0 + boreDelta * snoutLength / vesselLength,
                   vesselRmax1);
  Cone   gasvolSnout(
      /* note: `gasvolSnout` extends a bit into the tank, so it touches `gasvolTank`
       * - the extension distance is equal to the tank `windowThickness`, so the
       *   length of `gasvolSnout` == length of `vesselSnout`
       * - the extension backplane radius is calculated using similar triangles
       */
      snoutLength / 2.0, vesselRmin0 + wallThickness, vesselRmax0 - wallThickness,
      vesselRmin0 + boreDelta * (snoutLength - windowThickness) / vesselLength + wallThickness,
      vesselRmax1 - wallThickness + windowThickness * (vesselRmax1 - vesselRmax0) / snoutLength);

  // tank solids
  Cone vesselTank(tankLength / 2.0, vesselSnout.rMin2(), vesselRmax2, vesselRmin1, vesselRmax2);
  Cone gasvolTank(tankLength / 2.0 - windowThickness, gasvolSnout.rMin2(), vesselRmax2 - wallThickness,
                  vesselRmin1 + wallThickness, vesselRmax2 - wallThickness);

  // sensorbox solids
  // FIXME: this is currently just a simple tubular extrusion; this should be replaced by proper sensor boxes
  Tube vesselSensorboxTube(sensorboxRmin, sensorboxRmax, sensorboxLength / 2.);
  Tube gasvolSensorboxTube(sensorboxRmin + wallThickness, sensorboxRmax - wallThickness, sensorboxLength / 2.);

  // union: snout + tank
  UnionSolid vesselUnion0(vesselTank, vesselSnout, Position(0., 0., -vesselLength / 2.));
  UnionSolid gasvolUnion0(gasvolTank, gasvolSnout, Position(0., 0., -vesselLength / 2. + windowThickness));

  // union: add sensorbox
  UnionSolid vesselUnion(vesselUnion0, vesselSensorboxTube, Position(0., 0., -(snoutLength + sensorboxLength - 0.6) / 2.));
  UnionSolid gasvolUnion(gasvolUnion0, gasvolSensorboxTube, Position(0., 0., -(snoutLength + sensorboxLength) / 2. + windowThickness));

  //  extra solids for `debugOptics` only
  Box vesselBox(1001, 1001, 1001);
  Box gasvolBox(1000, 1000, 1000);

  // choose vessel and gasvol solids (depending on `debugOpticsMode` (0=disabled))
  Solid vesselSolid, gasvolSolid;
  switch (debugOpticsMode) {
  case 0:
    vesselSolid = vesselUnion;
    gasvolSolid = gasvolUnion;
    break; // `!debugOptics`
  case 1:
  case 3:
    vesselSolid = vesselBox;
    gasvolSolid = gasvolBox;
    break;
  case 2:
    vesselSolid = vesselBox;
    gasvolSolid = gasvolUnion;
    break;
  }

  // volumes
  Volume vesselVol(detName, vesselSolid, vesselMat);
  Volume gasvolVol(detName + "_gas", gasvolSolid, gasvolMat);
  vesselVol.setVisAttributes(vesselVis);
  gasvolVol.setVisAttributes(gasvolVis);

  // reference positions
  // - the vessel is created such that the center of the cylindrical tank volume
  //   coincides with the origin; this is called the "origin position" of the vessel
  // - when the vessel (and its children volumes) is placed, it is translated in
  //   the z-direction to be in the proper EPIC-integration location
  // - these reference positions are for the frontplane and backplane of the vessel,
  //   with respect to the vessel origin position
  auto originFront = Position(0., 0., -tankLength / 2.0 - snoutLength);
  // auto originBack  = Position(0., 0., tankLength / 2.0);
  auto vesselPos = Position(0, 0, vesselZmin) - originFront;

  // place gas volume
  PlacedVolume gasvolPV = vesselVol.placeVolume(gasvolVol, Position(0, 0, 0));
  DetElement   gasvolDE(det, "gasvol_de", 0);
  gasvolDE.setPlacement(gasvolPV);

  // place mother volume (vessel)
  Volume       motherVol = desc.pickMotherVolume(det);
  PlacedVolume vesselPV  = motherVol.placeVolume(vesselVol, vesselPos);
  vesselPV.addPhysVolID("system", detID);
  det.setPlacement(vesselPV);

  // BUILD RADIATOR ====================================================================

  // solid and volume: create aerogel and filter
  Cone aerogelSolid(aerogelThickness / 2, radiatorRmin, radiatorRmax,
                    radiatorRmin + boreDelta * aerogelThickness / vesselLength,
                    radiatorRmax + snoutDelta * aerogelThickness / snoutLength);
  Cone airgapSolid(airgapThickness / 2, radiatorRmin + boreDelta * aerogelThickness / vesselLength,
                   radiatorRmax + snoutDelta * aerogelThickness / snoutLength,
                   radiatorRmin + boreDelta * (aerogelThickness + airgapThickness) / vesselLength,
                   radiatorRmax + snoutDelta * (aerogelThickness + airgapThickness) / snoutLength);
  Cone filterSolid(filterThickness / 2, radiatorRmin + boreDelta * (aerogelThickness + airgapThickness) / vesselLength,
                   radiatorRmax + snoutDelta * (aerogelThickness + airgapThickness) / snoutLength,
                   radiatorRmin + boreDelta * (aerogelThickness + airgapThickness + filterThickness) / vesselLength,
                   radiatorRmax + snoutDelta * (aerogelThickness + airgapThickness + filterThickness) / snoutLength);

  Volume aerogelVol(detName + "_aerogel", aerogelSolid, aerogelMat);
  Volume airgapVol(detName + "_airgap", airgapSolid, airgapMat);
  Volume filterVol(detName + "_filter", filterSolid, filterMat);
  aerogelVol.setVisAttributes(aerogelVis);
  airgapVol.setVisAttributes(airgapVis);
  filterVol.setVisAttributes(filterVis);

  // aerogel placement and surface properties
  // TODO [low-priority]: define skin properties for aerogel and filter
  // FIXME: radiatorPitch might not be working correctly (not yet used)
  auto radiatorPos      = Position(0., 0., radiatorFrontplane + 0.5 * aerogelThickness) + originFront;
  auto aerogelPlacement = Translation3D(radiatorPos) * // re-center to originFront
                          RotationY(radiatorPitch); // change polar angle to specified pitch
  auto       aerogelPV = gasvolVol.placeVolume(aerogelVol, aerogelPlacement);
  DetElement aerogelDE(det, "aerogel_de", 0);
  aerogelDE.setPlacement(aerogelPV);
  // SkinSurface aerogelSkin(desc, aerogelDE, "mirror_optical_surface", aerogelSurf, aerogelVol);
  // aerogelSkin.isValid();

  // airgap and filter placement and surface properties
  if (!debugOptics) {

    auto airgapPlacement =
        Translation3D(radiatorPos) *                                      // re-center to originFront
        RotationY(radiatorPitch) *                                        // change polar angle
        Translation3D(0., 0., (aerogelThickness + airgapThickness) / 2.); // move to aerogel backplane
    auto airgapPV = gasvolVol.placeVolume(airgapVol, airgapPlacement);
    DetElement airgapDE(det, "airgap_de", 0);
    airgapDE.setPlacement(airgapPV);

    auto filterPlacement =
        Translation3D(0., 0., airgapThickness) *                           // add an air gap
        Translation3D(radiatorPos) *                                       // re-center to originFront
        RotationY(radiatorPitch) *                                         // change polar angle
        Translation3D(0., 0., (aerogelThickness + filterThickness) / 2.);  // move to aerogel backplane
    auto filterPV = gasvolVol.placeVolume(filterVol, filterPlacement);
    DetElement filterDE(det, "filter_de", 0);
    filterDE.setPlacement(filterPV);
    // SkinSurface filterSkin(desc, filterDE, "mirror_optical_surface", filterSurf, filterVol);
    // filterSkin.isValid();

    // radiator z-positions (w.r.t. IP); only needed downstream if !debugOptics
    double aerogelZpos = vesselPos.z() + aerogelPV.position().z();
    double airgapZpos  = vesselPos.z() + airgapPV.position().z();
    double filterZpos  = vesselPos.z() + filterPV.position().z();
    desc.add(Constant("DRICH_aerogel_zpos", std::to_string(aerogelZpos)));
    desc.add(Constant("DRICH_airgap_zpos", std::to_string(airgapZpos)));
    desc.add(Constant("DRICH_filter_zpos", std::to_string(filterZpos)));
  }

  // radiator material names
  desc.add(Constant("DRICH_aerogel_material", aerogelMat.ptr()->GetName(), "string"));
  desc.add(Constant("DRICH_airgap_material", airgapMat.ptr()->GetName(), "string"));
  desc.add(Constant("DRICH_filter_material", filterMat.ptr()->GetName(), "string"));
  desc.add(Constant("DRICH_gasvol_material", gasvolMat.ptr()->GetName(), "string"));

  // SECTOR LOOP //////////////////////////////////////////////////////////////////////
  for (int isec = 0; isec < nSectors; isec++) {

    // debugging filters, limiting the number of sectors
    if (debugSector && isec != 0)
      continue;

    // sector rotation about z axis
    RotationZ   sectorRotation(isec * 2 * M_PI / nSectors);
    std::string secName = "sec" + std::to_string(isec);

    // BUILD MIRRORS ====================================================================

    // mirror positioning attributes
    // - sensor sphere center, w.r.t. IP
    double zS = sensorSphCenterZ + vesselZmin;
    double xS = sensorSphCenterX;
    // - distance between IP and mirror back plane
    double b = vesselZmax - mirrorBackplane;
    // - desired focal region: sensor sphere center, offset by focus-tune (z,x) parameters
    double zF = zS + focusTuneZ;
    double xF = xS + focusTuneX;

    // determine the mirror that focuses the IP to this desired region
    /* - uses point-to-point focusing to derive spherical mirror center
     *   `(mirrorCenterZ,mirrorCenterX)` and radius `mirrorRadius` for given
     *   image point coordinates `(zF,xF)` and `b`, defined as the z-distance
     *   between the object (IP) and the mirror surface
     * - all coordinates are specified w.r.t. the object point (IP)
     */
    double mirrorCenterZ = b * zF / (2 * b - zF);
    double mirrorCenterX = b * xF / (2 * b - zF);
    double mirrorRadius  = b - mirrorCenterZ;

    // translate mirror center to be w.r.t vessel front plane
    mirrorCenterZ -= vesselZmin;
   
    // spherical mirror patch cuts and rotation
    double mirrorThetaRot = std::asin(mirrorCenterX / mirrorRadius);
    double mirrorTheta1   = mirrorThetaRot - std::asin((mirrorCenterX - mirrorRmin) / mirrorRadius);
    double mirrorTheta2   = mirrorThCut1*mirrorThetaRot + std::asin((mirrorRmax - mirrorCenterX) / mirrorRadius);
    double mirrorTheta3   = mirrorThCut2*mirrorThetaRot + std::asin((mirrorRmax - mirrorCenterX) / mirrorRadius);
    double mirrorTheta4   = mirrorThetaRot + std::asin((mirrorRmax - mirrorCenterX) / mirrorRadius);

    // if debugging, draw full sphere
    if (debugMirror) {
      mirrorTheta1 = 0;
      mirrorTheta2 = M_PI; /*mirrorPhiw=2*M_PI;*/
    }

    // solid : create sphere at origin, with specified angular limits;
    // phi limits are increased to fill gaps (overlaps are cut away later)
    Sphere mirrorSolid1(mirrorRadius, mirrorRadius + mirrorThickness, mirrorTheta1, mirrorTheta2, -40 * degree,
                        40 * degree);

    Sphere mirrorSolid2(mirrorRadius, mirrorRadius + mirrorThickness, mirrorTheta3, mirrorTheta4, -40 * degree,
                        40 * degree);

    Sphere mirrorRibSolid0(mirrorRadius, mirrorRadius + mirrorThickness, mirrorTheta1, mirrorTheta4, -40 * degree,
                        40 * degree);
<<<<<<< HEAD
    
    Sphere mirrorRibSolid1(mirrorRadius, mirrorRadius + mirrorThickness, mirrorTheta2, mirrorTheta3, -40 * degree,
		     40 * degree);
    
    Sphere mirrorRibSolid2(mirrorRadius, mirrorRadius + mirrorThickness, mirrorTheta3, mirrorTheta4, -40 * degree,
		     40 * degree);
    
=======

    Sphere mirrorRibSolid1(mirrorRadius, mirrorRadius + mirrorThickness, mirrorTheta2, mirrorTheta3, -40 * degree,
                     40 * degree);

    Sphere mirrorRibSolid2(mirrorRadius, mirrorRadius + mirrorThickness, mirrorTheta3, mirrorTheta4, -40 * degree,
                     40 * degree);

>>>>>>> 7820d325
    // mirror placement transformation (note: transformations are in reverse order)
    auto mirrorPos = Position(mirrorCenterX, 0., mirrorCenterZ) + originFront;
    auto mirrorPlacement(Translation3D(mirrorPos) * // re-center to specified position
                         RotationY(-mirrorThetaRot) // rotate about vertical axis, to be within vessel radial walls
    );

    // cut overlaps with other sectors using "pie slice" wedges, to the extent specified
    // by `mirrorPhiw`
    Tube              pieSliceInner(0.01 * cm, vesselRmax2, tankLength / 2.0, -mirrorPhiw / 2.0, mirrorPhiw / 2.0);
    Tube              pieSliceOuterA(0.01 * cm, vesselRmax2, tankLength / 2.0, -mirrorPhiw / 2.0, (mirrorPhiACut*mirrorPhiw) / 2.0);
    Tube              pieSliceOuterB(0.01 * cm, vesselRmax2, tankLength / 2.0, (mirrorPhiBCut*mirrorPhiw) / 2.0, mirrorPhiw / 2.0);
    //ribs
    Tube              pieSliceInnerRib(0.01*cm,vesselRmax2,tankLength/2.0, -mirrorPhiw / 2.0, mirrorPhiw / 2.0);
    Tube              pieSliceOuterRib(0.01*cm,vesselRmax2,tankLength/2.0, (mirrorPhiACut*mirrorPhiw) / 2.0 , (mirrorPhiBCut*mirrorPhiw) / 2.0);
<<<<<<< HEAD
    Tube              pieSliceSectorRib(0.01*cm,vesselRmax2,tankLength/2.0, mirrorPhiw / 2.0 , (mirrorPhiw+mirrorSecRib) / 2.0);
=======
    Tube              pieSliceSectorRib(0.01*cm,vesselRmax2,tankLength/2.0, mirrorPhiw / 2.0 , (mirrorPhiw+0.017) / 2.0);
>>>>>>> 7820d325
    //mirror solids
    IntersectionSolid mirrorInnerSolid(pieSliceInner, mirrorSolid1, mirrorPlacement);
    IntersectionSolid mirrorOuterSolidA(pieSliceOuterA, mirrorSolid2, mirrorPlacement);
    IntersectionSolid mirrorOuterSolidB(pieSliceOuterB, mirrorSolid2, mirrorPlacement);
    //rib solids
    IntersectionSolid mirrorRibInnerSolid(pieSliceInnerRib,mirrorRibSolid1,mirrorPlacement);
    IntersectionSolid mirrorRibOuterSolid(pieSliceOuterRib,mirrorRibSolid2,mirrorPlacement);
    IntersectionSolid mirrorRibSectorSolid(pieSliceSectorRib,mirrorRibSolid0,mirrorPlacement);
<<<<<<< HEAD
    
=======

>>>>>>> 7820d325
    // mirror and rib volume, attributes, and placement
    Volume mirrorInnerVol(detName + "_mirror_tile0" + secName, mirrorInnerSolid, mirrorMat);
    Volume mirrorOuterVolA(detName + "_mirror_tile1" + secName, mirrorOuterSolidA, mirrorMat);
    Volume mirrorOuterVolB(detName + "_mirror_tile2" + secName, mirrorOuterSolidB, mirrorMat);

<<<<<<< HEAD
    Volume mirrorRibInnerVol(detName + "_mirror_rib0" + secName, mirrorRibInnerSolid, mirrorRibMat);
    Volume mirrorRibOuterVol(detName + "_mirror_rib1" + secName, mirrorRibOuterSolid, mirrorRibMat);
    Volume mirrorRibSectorVol(detName + "_mirror_rib3" + secName, mirrorRibSectorSolid, mirrorRibMat);
       
=======
    Volume mirrorRibInnerVol(detName + "_mirror_rib0" + secName, mirrorRibInnerSolid, vesselMat);
    Volume mirrorRibOuterVol(detName + "_mirror_rib1" + secName, mirrorRibOuterSolid, vesselMat);
    Volume mirrorRibSectorVol(detName + "_mirror_rib3" + secName, mirrorRibSectorSolid, vesselMat);

>>>>>>> 7820d325
    mirrorInnerVol.setVisAttributes(mirrorVis);
    mirrorOuterVolA.setVisAttributes(mirrorVis);
    mirrorOuterVolB.setVisAttributes(mirrorVis);

    mirrorRibInnerVol.setVisAttributes(resinVis);
    mirrorRibOuterVol.setVisAttributes(resinVis);
    mirrorRibSectorVol.setVisAttributes(resinVis);

    auto mirrorSectorPlacement       = Transform3D(sectorRotation); // rotate about beam axis to sector
    auto mirrorInnerPV               = gasvolVol.placeVolume(mirrorInnerVol, mirrorSectorPlacement);
    auto mirrorOuterPVA              = gasvolVol.placeVolume(mirrorOuterVolA, mirrorSectorPlacement);
    auto mirrorOuterPVB              = gasvolVol.placeVolume(mirrorOuterVolB, mirrorSectorPlacement);
    auto mirrorRibInnerPV             = gasvolVol.placeVolume(mirrorRibInnerVol,mirrorSectorPlacement);
    auto mirrorRibOuterPV             = gasvolVol.placeVolume(mirrorRibOuterVol,mirrorSectorPlacement);
    auto mirrorRibSectorPV             = gasvolVol.placeVolume(mirrorRibSectorVol,mirrorSectorPlacement);
<<<<<<< HEAD
    
=======

>>>>>>> 7820d325
    // properties
    DetElement mirrorDE(det, "mirror_de_" + secName, isec);
    mirrorDE.setPlacement(mirrorInnerPV);
    mirrorDE.setPlacement(mirrorOuterPVA);
    mirrorDE.setPlacement(mirrorOuterPVB);
    mirrorDE.setPlacement(mirrorRibInnerPV);
    mirrorDE.setPlacement(mirrorRibOuterPV);
    mirrorDE.setPlacement(mirrorRibSectorPV);
    SkinSurface mirrorSkin(desc, mirrorDE, "mirror_optical_surface_" + secName, mirrorSurf, mirrorInnerVol);
    mirrorSkin.isValid();

    // reconstruction constants (w.r.t. IP)
    // - access sector center after `sectorRotation`
    auto mirrorFinalPlacement = mirrorSectorPlacement * mirrorPlacement;
    auto mirrorFinalCenter    = vesselPos + mirrorFinalPlacement.Translation().Vect();
    desc.add(Constant("DRICH_mirror_center_x_" + secName, std::to_string(mirrorFinalCenter.x())));
    desc.add(Constant("DRICH_mirror_center_y_" + secName, std::to_string(mirrorFinalCenter.y())));
    desc.add(Constant("DRICH_mirror_center_z_" + secName, std::to_string(mirrorFinalCenter.z())));
    if (isec == 0)
      desc.add(Constant("DRICH_mirror_radius", std::to_string(mirrorRadius)));

    // BUILD SENSORS ====================================================================

    // if debugging sphere properties, restrict number of sensors drawn
    if (debugSensors) {
      pssSide = 2 * M_PI * sensorSphRadius / 64;
    }

    // reconstruction constants
    auto sensorSphPos         = Position(sensorSphCenterX, 0., sensorSphCenterZ) + originFront;
    auto sensorSphFinalCenter = sectorRotation * Position(xS, 0.0, zS);
    desc.add(Constant("DRICH_sensor_sph_center_x_" + secName, std::to_string(sensorSphFinalCenter.x())));
    desc.add(Constant("DRICH_sensor_sph_center_y_" + secName, std::to_string(sensorSphFinalCenter.y())));
    desc.add(Constant("DRICH_sensor_sph_center_z_" + secName, std::to_string(sensorSphFinalCenter.z())));
    if (isec == 0)
      desc.add(Constant("DRICH_sensor_sph_radius", std::to_string(sensorSphRadius)));

    // SENSOR MODULE LOOP ------------------------
    /* ALGORITHM: generate sphere of positions
     * - NOTE: there are two coordinate systems here:
     *   - "global" the main EPIC coordinate system
     *   - "generator" (vars end in `Gen`) is a local coordinate system for
     *     generating points on a sphere; it is related to the global system by
     *     a rotation; we do this so the "patch" (subset of generated
     *     positions) of sensors we choose to build is near the equator, where
     *     point distribution is more uniform
     * - PROCEDURE: loop over `thetaGen`, with subloop over `phiGen`, each divided evenly
     *   - the number of points to generate depends how many PDUs
     *     can fit within each ring of constant `thetaGen` or `phiGen`
     *   - we divide the relevant circumference by the PDU size, and this
     *     number is allowed to be a fraction, because likely we don't care about
     *     generating a full sphere and don't mind a "seam" at the overlap point
     *   - if we pick a patch of the sphere near the equator, and not near
     *     the poles or seam, the sensor distribution will appear uniform
     */

    // initialize PDU number for this sector
    int ipdu = 0;

    // calculate PDU pitch: the distance between two adjacent PDUs
    double pduPitch = pduNumSensors * resinSide + (pduNumSensors + 1) * pduSensorGap + pduGap;

    // thetaGen loop: iterate less than "0.5 circumference / sensor size" times
    double nTheta = M_PI * sensorSphRadius / pduPitch;
    for (int t = 0; t < (int)(nTheta + 0.5); t++) {
      double thetaGen = t / ((double)nTheta) * M_PI;

      // phiGen loop: iterate less than "circumference at this latitude / sensor size" times
      double nPhi = 2 * M_PI * sensorSphRadius * std::sin(thetaGen) / pduPitch;
      for (int p = 0; p < (int)(nPhi + 0.5); p++) {
        double phiGen = p / ((double)nPhi) * 2 * M_PI - M_PI; // shift to [-pi,pi]

        // determine global phi and theta
        // - convert {radius,thetaGen,phiGen} -> {xGen,yGen,zGen}
        double xGen = sensorSphRadius * std::sin(thetaGen) * std::cos(phiGen);
        double yGen = sensorSphRadius * std::sin(thetaGen) * std::sin(phiGen);
        double zGen = sensorSphRadius * std::cos(thetaGen);
        // - convert {xGen,yGen,zGen} -> global {x,y,z} via rotation
        double x = zGen;
        double y = xGen;
        double z = yGen;
        // - convert global {x,y,z} -> global {phi,theta}
        // double phi   = std::atan2(y, x);
        // double theta = std::acos(z / sensorSphRadius);

        // shift global coordinates so we can apply spherical patch cuts
        double zCheck   = z + sensorSphCenterZ;
        double xCheck   = x + sensorSphCenterX;
        double yCheck   = y;
        double rCheck   = std::hypot(xCheck, yCheck);
        double phiCheck = std::atan2(yCheck, xCheck);

        // patch cut
        bool patchCut = std::fabs(phiCheck) < sensorSphPatchPhiw && zCheck > sensorSphPatchZmin &&
                        rCheck > sensorSphPatchRmin && rCheck < sensorSphPatchRmax;
        if (debugSensors)
          patchCut = std::fabs(phiCheck) < sensorSphPatchPhiw;
        if (patchCut) {

          /* begin building sensors and PDUs, where:
           * - sensor assembly: collection of all objects for a single SiPM
           * - photodetector unit (PDU) assembly: matrix of SiPMs with services
           *   - coordinate system: the "origin" of the assembly will be the center of the
           *     outermost surface of the photosensitive surface (pss)
           *     - reconstruction can access the sensor surface position from the sensor
           *       assembly origin, which will ultimately have coordinates w.r.t. to the IP after
           *       placement in the dRICH vessel
           *     - the pss is segmented into SiPM pixels; gaps between the pixels
           *       are accounted for in reconstruction, and each pixel reads out as a unique `cellID`
           *     - `cellID` to postion conversion will give pixel centroids within the pss volume,
           *       (not exactly at the pss surface, but rather in the center of the pss volume,
           *       so keep in mind the very small offset)
           */

          // photosensitive surface (pss) and resin solids
          Box pssSolid(pssSide / 2., pssSide / 2., pssThickness / 2.);
          Box resinSolid(resinSide / 2., resinSide / 2., resinThickness / 2.);

          // embed pss solid in resin solid, by subtracting `pssSolid` from `resinSolid`
          SubtractionSolid resinSolidEmbedded(resinSolid, pssSolid,
              Transform3D(Translation3D(0., 0., (resinThickness - pssThickness) / 2. )));

          /* NOTE:
           * Here we could add gaps (size=`DRICH_pixel_gap`) between the pixels
           * as additional resin volumes, but this would require several more
           * iterative boolean operations, which may cause significant
           * performance slow downs in the simulation. Alternatively, one can
           * create a pixel gap mask with several disjoint, thin `Box` volumes
           * just outside the pss surface (no booleans required), but this
           * would amount to a very large number of additional volumes. Instead,
           * we have decided to apply pixel gap masking to the digitization
           * algorithm, downstream in reconstruction.
           */

          // pss and resin volumes
          Volume pssVol(detName + "_pss_" + secName, pssSolid, pssMat);
          Volume resinVol(detName + "_resin_" + secName, resinSolidEmbedded, resinMat);
          pssVol.setVisAttributes(pssVis);
          resinVol.setVisAttributes(resinVis);

          // sensitivity
          if (!debugOptics || debugOpticsMode == 3)
            pssVol.setSensitiveDetector(sens);

          // PDU placement definition: describe how to place a PDU on the sphere
          /* - transformations operate on global coordinates; the corresponding
           *   generator coordinates are provided in the comments
           * - transformations are applied in reverse order
           * - the `pduAssembly` origin is at the active surface; in other words, this origin
           *   should be placed on the sensor sphere surface by `pduAssemblyPlacement`
           */
          // clang-format off
          auto pduAssemblyPlacement =
            sectorRotation *                         // rotate about beam axis to sector
            Translation3D(sensorSphPos) *            // move sphere to reference position
            RotationX(phiGen) *                      // rotate about `zGen`
            RotationZ(thetaGen) *                    // rotate about `yGen`
            Translation3D(sensorSphRadius, 0., 0.) * // push radially to spherical surface
            RotationY(M_PI / 2) *                    // rotate sensor to be compatible with generator coords
            RotationZ(-M_PI / 2);                    // correction for readout segmentation mapping
          // clang-format on

          // generate matrix of sensors and place them in `pduAssembly`
          Assembly pduAssembly(detName + "_pdu_" + secName);
          double pduSensorPitch     = resinSide + pduSensorGap;
          double pduSensorOffsetMax = pduSensorPitch * (pduNumSensors - 1) / 2.0;
          int isipm = 0;
          for(int sensorIx = 0; sensorIx < pduNumSensors; sensorIx++) {
            for(int sensorIy = 0; sensorIy < pduNumSensors; sensorIy++) {

              Assembly sensorAssembly(detName + "_sensor_" + secName);

              // placement transformations
              // - placement of objects in `sensorAssembly`
              auto pssPlacement   = Transform3D(Translation3D(0., 0., -pssThickness / 2.0)); // set assembly origin to pss outermost surface centroid
              auto resinPlacement = Transform3D(Translation3D(0., 0., -resinThickness / 2.0));
              // - placement of a `sensorAssembly` in `pduAssembly`
              auto pduSensorOffsetX        = sensorIx * pduSensorPitch - pduSensorOffsetMax;
              auto pduSensorOffsetY        = sensorIy * pduSensorPitch - pduSensorOffsetMax;
              auto sensorAssemblyPlacement = Transform3D(Translation3D(pduSensorOffsetX, pduSensorOffsetY, 0.0));

              // placements
              auto pssPV = sensorAssembly.placeVolume(pssVol, pssPlacement);
              sensorAssembly.placeVolume(resinVol, resinPlacement);
              pduAssembly.placeVolume(sensorAssembly, sensorAssemblyPlacement);

              // sensor readout // NOTE: follow `sensorIDfields`
              pssPV.addPhysVolID("sector", isec).addPhysVolID("pdu", ipdu).addPhysVolID("sipm", isipm);

              // sensor DetElement
              auto        sensorID     = encodeSensorID(pssPV.volIDs());
              std::string sensorIDname = secName + "_pdu" + std::to_string(ipdu) + "_sipm" + std::to_string(isipm);
              DetElement pssDE(det, "sensor_de_" + sensorIDname, sensorID);
              pssDE.setPlacement(pssPV);

              // sensor surface properties
              if (!debugOptics || debugOpticsMode == 3) {
                SkinSurface pssSkin(desc, pssDE, "sensor_optical_surface_" + sensorIDname, pssSurf, pssVol);
                pssSkin.isValid();
              }

              // obtain some parameters useful for optics, so we don't have to figure them out downstream
              // - sensor position: the centroid of the active SURFACE of the `pss`
              auto pduOrigin = ROOT::Math::XYZPoint(0,0,0);
              auto sensorPos =
                Translation3D(vesselPos) *   // position of vessel in world
                pduAssemblyPlacement *       // position of PDU in vessel
                sensorAssemblyPlacement *    // position of SiPM in PDU
                pduOrigin;
              auto pduPos =
                Translation3D(vesselPos) *   // position of vessel in world
                pduAssemblyPlacement *       // position of PDU in vessel
                pduOrigin;
              // - sensor surface basis: the orientation of the sensor surface
              //   NOTE: all sensors of a single PDU have the same surface orientation, but to avoid
              //         loss of generality downstream, define the basis for each sensor
              auto normVector = [pduAssemblyPlacement] (Direction n) {
                return pduAssemblyPlacement * n;
              };
              auto sensorNormX = normVector(Direction{1., 0., 0.,});
              auto sensorNormY = normVector(Direction{0., 1., 0.,});

              // geometry tests
              /* - to help ensure the optics geometry is correctly interpreted by the reconstruction,
               *   we do a few checks here
               * - if any changes break these tests, the determination of `sensorPos`,
               *   `sensorNormX`, `sensorNormY` is wrong and/or the tests need to be updated
               */
              // - test: check if the sensor position is on the sensor sphere (corrected for PDU matrix offset)
              auto distActual   = std::sqrt((sensorPos-sensorSphFinalCenter).Mag2());
              auto distExpected = std::hypot(pduSensorOffsetX, pduSensorOffsetY, sensorSphRadius);
              auto testOnSphere = distActual - distExpected;
              if(std::abs(testOnSphere) > 1e-6) {
                printout(ERROR, "DRICH_geo", "sensor %s failed on-sphere test; testOnSphere=%f", sensorIDname.c_str(), testOnSphere);
                throw std::runtime_error("dRICH sensor position test failed");
              }
              // - test: check the orientation
              Direction radialDir = Direction(pduPos) - sensorSphFinalCenter; // sensor sphere radius direction
              auto sensorNormZ    = sensorNormX.Cross(sensorNormY); // sensor surface normal
              auto testOrtho      = sensorNormX.Dot(sensorNormY); // zero, if x and y vectors are orthogonal
              auto testRadial     = radialDir.Cross(sensorNormZ).Mag2(); // zero, if surface normal is parallel to radial direction
              auto testDirection  = radialDir.Dot(sensorNormZ); // positive, if radial direction == sensor normal direction (outward)
              if(std::abs(testOrtho)>1e-6 || std::abs(testRadial)>1e-6 || testDirection<=0) {
                printout(ERROR, "DRICH_geo", "sensor %s failed orientation test", sensorIDname.c_str());
                printout(ERROR, "DRICH_geo", "  testOrtho     = %f; should be zero", testOrtho);
                printout(ERROR, "DRICH_geo", "  testRadial    = %f; should be zero", testRadial);
                printout(ERROR, "DRICH_geo", "  testDirection = %f; should be positive", testDirection);
                throw std::runtime_error("dRICH sensor orientation test failed");
              }

              // add these optics parameters to this sensor's parameter map
              auto pssVarMap = pssDE.extension<VariantParameters>(false);
              if(pssVarMap == nullptr) {
                pssVarMap = new VariantParameters();
                pssDE.addExtension<VariantParameters>(pssVarMap);
              }
              auto addVecToMap = [pssVarMap] (std::string key, auto vec) {
                pssVarMap->set<double>(key+"_x", vec.x());
                pssVarMap->set<double>(key+"_y", vec.y());
                pssVarMap->set<double>(key+"_z", vec.z());
              };
              addVecToMap("pos", sensorPos);
              addVecToMap("normX", sensorNormX);
              addVecToMap("normY", sensorNormY);
              printout(DEBUG, "DRICH_geo", "sensor %s:", sensorIDname.c_str());
              for(auto kv : pssVarMap->variantParameters)
                printout(DEBUG, "DRICH_geo", "    %s: %f", kv.first.c_str(), pssVarMap->get<double>(kv.first));

              // increment SIPM number
              isipm++;

            }
          } // end PDU SiPM matrix loop

          // front service volumes
          Transform3D frontServiceTransformation = Transform3D(Translation3D(0., 0., -resinThickness));
          for(xml::Collection_t serviceElem(pduElem.child(_Unicode(frontservices)), _Unicode(service)); serviceElem; ++serviceElem) {
            auto serviceName      = serviceElem.attr<std::string>(_Unicode(name));
            auto serviceSide      = serviceElem.attr<double>(_Unicode(side));
            auto serviceThickness = serviceElem.attr<double>(_Unicode(thickness));
            auto serviceMat       = desc.material(serviceElem.attr<std::string>(_Unicode(material)));
            auto serviceVis       = desc.visAttributes(serviceElem.attr<std::string>(_Unicode(vis)));
            Box serviceSolid(serviceSide / 2.0, serviceSide / 2.0, serviceThickness / 2.0);
            Volume serviceVol(detName + "_" + serviceName + "_" + secName, serviceSolid, serviceMat);
            serviceVol.setVisAttributes(serviceVis);
            frontServiceTransformation = Transform3D(Translation3D(0., 0., -serviceThickness / 2.0)) * frontServiceTransformation;
            pduAssembly.placeVolume(serviceVol, frontServiceTransformation);
            frontServiceTransformation = Transform3D(Translation3D(0., 0., -serviceThickness / 2.0)) * frontServiceTransformation;
          }

          // circuit board volumes
          auto boardsElem = pduElem.child(_Unicode(boards));
          auto boardsMat = desc.material(boardsElem.attr<std::string>(_Unicode(material)));
          auto boardsVis = desc.visAttributes(boardsElem.attr<std::string>(_Unicode(vis)));
          Transform3D backServiceTransformation;
          for(xml::Collection_t boardElem(boardsElem, _Unicode(board)); boardElem; ++boardElem) {
            auto boardName      = boardElem.attr<std::string>(_Unicode(name));
            auto boardWidth     = boardElem.attr<double>(_Unicode(width));
            auto boardLength    = boardElem.attr<double>(_Unicode(length));
            auto boardThickness = boardElem.attr<double>(_Unicode(thickness));
            auto boardOffset    = boardElem.attr<double>(_Unicode(offset));
            Box boardSolid(boardWidth / 2.0, boardThickness / 2.0, boardLength / 2.0);
            Volume boardVol(detName + "_" + boardName + "+" + secName, boardSolid, boardsMat);
            boardVol.setVisAttributes(boardsVis);
            auto boardTransformation = Translation3D(0., boardOffset, -boardLength / 2.0) * frontServiceTransformation;
            pduAssembly.placeVolume(boardVol, boardTransformation);
            if(boardName=="RDO")
              backServiceTransformation = Translation3D(0., 0., -boardLength) * frontServiceTransformation;
          }

          // back service volumes
          for(xml::Collection_t serviceElem(pduElem.child(_Unicode(backservices)), _Unicode(service)); serviceElem; ++serviceElem) {
            auto serviceName      = serviceElem.attr<std::string>(_Unicode(name));
            auto serviceSide      = serviceElem.attr<double>(_Unicode(side));
            auto serviceThickness = serviceElem.attr<double>(_Unicode(thickness));
            auto serviceMat       = desc.material(serviceElem.attr<std::string>(_Unicode(material)));
            auto serviceVis       = desc.visAttributes(serviceElem.attr<std::string>(_Unicode(vis)));
            Box serviceSolid(serviceSide / 2.0, serviceSide / 2.0, serviceThickness / 2.0);
            Volume serviceVol(detName + "_" + serviceName + "_" + secName, serviceSolid, serviceMat);
            serviceVol.setVisAttributes(serviceVis);
            backServiceTransformation = Transform3D(Translation3D(0., 0., -serviceThickness / 2.0)) * backServiceTransformation;
            pduAssembly.placeVolume(serviceVol, backServiceTransformation);
            backServiceTransformation = Transform3D(Translation3D(0., 0., -serviceThickness / 2.0)) * backServiceTransformation;
          }

          // place PDU assembly
          gasvolVol.placeVolume(pduAssembly, pduAssemblyPlacement);

          // increment PDU number
          ipdu++;

        } // end patch cuts
      }   // end phiGen loop
    }     // end thetaGen loop

    // END SENSOR MODULE LOOP ------------------------

    // add constant for access to the number of PDUs per sector
    if (isec == 0)
      desc.add(Constant("DRICH_num_pdus", std::to_string(ipdu)));
    else if (ipdu != desc.constant<int>("DRICH_num_pdus"))
      printout(WARNING, "DRICH_geo", "number of PDUs is not the same for each sector");

  } // END SECTOR LOOP //////////////////////////

  return det;
}

// clang-format off
DECLARE_DETELEMENT(epic_DRICH, createDetector)<|MERGE_RESOLUTION|>--- conflicted
+++ resolved
@@ -405,15 +405,6 @@
 
     Sphere mirrorRibSolid0(mirrorRadius, mirrorRadius + mirrorThickness, mirrorTheta1, mirrorTheta4, -40 * degree,
                         40 * degree);
-<<<<<<< HEAD
-    
-    Sphere mirrorRibSolid1(mirrorRadius, mirrorRadius + mirrorThickness, mirrorTheta2, mirrorTheta3, -40 * degree,
-		     40 * degree);
-    
-    Sphere mirrorRibSolid2(mirrorRadius, mirrorRadius + mirrorThickness, mirrorTheta3, mirrorTheta4, -40 * degree,
-		     40 * degree);
-    
-=======
 
     Sphere mirrorRibSolid1(mirrorRadius, mirrorRadius + mirrorThickness, mirrorTheta2, mirrorTheta3, -40 * degree,
                      40 * degree);
@@ -421,7 +412,6 @@
     Sphere mirrorRibSolid2(mirrorRadius, mirrorRadius + mirrorThickness, mirrorTheta3, mirrorTheta4, -40 * degree,
                      40 * degree);
 
->>>>>>> 7820d325
     // mirror placement transformation (note: transformations are in reverse order)
     auto mirrorPos = Position(mirrorCenterX, 0., mirrorCenterZ) + originFront;
     auto mirrorPlacement(Translation3D(mirrorPos) * // re-center to specified position
@@ -436,11 +426,7 @@
     //ribs
     Tube              pieSliceInnerRib(0.01*cm,vesselRmax2,tankLength/2.0, -mirrorPhiw / 2.0, mirrorPhiw / 2.0);
     Tube              pieSliceOuterRib(0.01*cm,vesselRmax2,tankLength/2.0, (mirrorPhiACut*mirrorPhiw) / 2.0 , (mirrorPhiBCut*mirrorPhiw) / 2.0);
-<<<<<<< HEAD
     Tube              pieSliceSectorRib(0.01*cm,vesselRmax2,tankLength/2.0, mirrorPhiw / 2.0 , (mirrorPhiw+mirrorSecRib) / 2.0);
-=======
-    Tube              pieSliceSectorRib(0.01*cm,vesselRmax2,tankLength/2.0, mirrorPhiw / 2.0 , (mirrorPhiw+0.017) / 2.0);
->>>>>>> 7820d325
     //mirror solids
     IntersectionSolid mirrorInnerSolid(pieSliceInner, mirrorSolid1, mirrorPlacement);
     IntersectionSolid mirrorOuterSolidA(pieSliceOuterA, mirrorSolid2, mirrorPlacement);
@@ -449,31 +435,20 @@
     IntersectionSolid mirrorRibInnerSolid(pieSliceInnerRib,mirrorRibSolid1,mirrorPlacement);
     IntersectionSolid mirrorRibOuterSolid(pieSliceOuterRib,mirrorRibSolid2,mirrorPlacement);
     IntersectionSolid mirrorRibSectorSolid(pieSliceSectorRib,mirrorRibSolid0,mirrorPlacement);
-<<<<<<< HEAD
     
-=======
-
->>>>>>> 7820d325
     // mirror and rib volume, attributes, and placement
     Volume mirrorInnerVol(detName + "_mirror_tile0" + secName, mirrorInnerSolid, mirrorMat);
     Volume mirrorOuterVolA(detName + "_mirror_tile1" + secName, mirrorOuterSolidA, mirrorMat);
     Volume mirrorOuterVolB(detName + "_mirror_tile2" + secName, mirrorOuterSolidB, mirrorMat);
 
-<<<<<<< HEAD
     Volume mirrorRibInnerVol(detName + "_mirror_rib0" + secName, mirrorRibInnerSolid, mirrorRibMat);
     Volume mirrorRibOuterVol(detName + "_mirror_rib1" + secName, mirrorRibOuterSolid, mirrorRibMat);
     Volume mirrorRibSectorVol(detName + "_mirror_rib3" + secName, mirrorRibSectorSolid, mirrorRibMat);
        
-=======
-    Volume mirrorRibInnerVol(detName + "_mirror_rib0" + secName, mirrorRibInnerSolid, vesselMat);
-    Volume mirrorRibOuterVol(detName + "_mirror_rib1" + secName, mirrorRibOuterSolid, vesselMat);
-    Volume mirrorRibSectorVol(detName + "_mirror_rib3" + secName, mirrorRibSectorSolid, vesselMat);
-
->>>>>>> 7820d325
     mirrorInnerVol.setVisAttributes(mirrorVis);
     mirrorOuterVolA.setVisAttributes(mirrorVis);
     mirrorOuterVolB.setVisAttributes(mirrorVis);
-
+    
     mirrorRibInnerVol.setVisAttributes(resinVis);
     mirrorRibOuterVol.setVisAttributes(resinVis);
     mirrorRibSectorVol.setVisAttributes(resinVis);
@@ -485,11 +460,7 @@
     auto mirrorRibInnerPV             = gasvolVol.placeVolume(mirrorRibInnerVol,mirrorSectorPlacement);
     auto mirrorRibOuterPV             = gasvolVol.placeVolume(mirrorRibOuterVol,mirrorSectorPlacement);
     auto mirrorRibSectorPV             = gasvolVol.placeVolume(mirrorRibSectorVol,mirrorSectorPlacement);
-<<<<<<< HEAD
     
-=======
-
->>>>>>> 7820d325
     // properties
     DetElement mirrorDE(det, "mirror_de_" + secName, isec);
     mirrorDE.setPlacement(mirrorInnerPV);
